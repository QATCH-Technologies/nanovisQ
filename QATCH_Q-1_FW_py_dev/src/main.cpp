--- conflicted
+++ resolved
@@ -1,5701 +1,5698 @@
-/***********************************************************************************************
-   LICENSE
-   Copyright (C) 2020 QATCH Technologies LLC
-   This program is free software: you can redistribute it and/or modify
-   it under the terms of the GNU General Public License as published by
-   the Free Software Foundation, either version 3 of the License, or
-   (at your option) any later version.
-   This program is distributed in the hope that it will be useful,
-   but WITHOUT ANY WARRANTY; without even the implied warranty of
-   MERCHANTABILITY or FITNESS FOR A PARTICULAR PURPOSE.  See the
-   GNU General Public License for more details.
-   You should have received a copy of the GNU General Public License
-   along with this program.  If not, see http://www.gnu.org/licenses/gpl-3.0.txt
-  ----------------------------------------------------------------------------------------------
-   OPENQCM Q-1 - Quartz Crystal Microbalance with dissipation monitoring
-   openQCM is the unique opensource quartz crystal microbalance http://openqcm.com/
-   ELECTRONICS
-     - board and firmware designed for teensy 3.6 development board
-     - DDS/DAC synthesizer AD9851
-     - phase comparator AD8302
-     - I2C digital potentiometer AD5251+
-     - MCP9808 on-board temperature sensor
-     - MAX31855 or MAX6675 temperature sensor
-     - L298NHB TEC temperature setpoint
-   See "Build Info" below for build device/version/date...
-   author  Alexander J. Ross
-   owner   QATCH Technologies, LLC
-   ----------------------------------------------------------------------------------------------
-   CHANGES:
-   - See changelog PDF file located in ZIP folder of release
-   ----------------------------------------------------------------------------------------------
-   LIBRARIES:
-   - ADC v9.0
-   https://github.com/pedvide/ADC
-   - TeensyID v1.3.1
-   https://github.com/sstaub/TeensyID
-   - SevenSegmentDisplay v1.0.0
-   https://github.com/alikabeel/Letters-and-Numbers-Seven-Segment-Display-Library
-   - FlasherX v2.1
-   https://github.com/joepasquariello/FlasherX
-   NOTE: These libraries are REQUIRED to build the project locally!
-   ----------------------------------------------------------------------------------------------
-   CREDIT:
-   - based on the work made by Brett Killion on Hackaday
-   https://hackaday.io/project/10021-arduino-network-analyzer
-   - Teensy boards are developed by Paul Stoffregen at PJRC.com
-   https://www.pjrc.com/store/teensy36.html
-   - MCP9808 I2c temperature sensor driver is developed by Adafruit
-   - MAX31855 I2c temperature sensor driver adapted from Adafruit example code
-   Written by Kevin Townsend/Limor Fried for Adafruit Industries.
- ***********************************************************************************************/
-
-/************************* BUILD INFO **************************/
-
-// Build Info can be queried serially using command: "VERSION"
-#define DEVICE_BUILD "QATCH Q-1"
-#define CODE_VERSION "v2.6b60"
-#define RELEASE_DATE "2025-05-16"
-
-/************************** LIBRARIES **************************/
-
-#include <Arduino.h>
-// #include <EEPROM.h>
-#include <TeensyID.h>
-// #include <Wire.h>
-
-#include "main.h"
-#include "FlasherX.h"
-
-#include "AD8302.h"
-#include "AD9851.h"
-#include "L298NHB.h"
-#include "MAX31855.h"
-#include "MCP9808.h"
-#include "NvMem.h"
-
-#include "ILI9341_t3.h" // includes <SPI.h>
-#include "font_Poppins-Bold.h"
-#include "icons.h"
-
-/*********************** DEFINE I/O PINS ***********************/
-
-// #define NET_TCP_DEBUG
-
-// DDS synthesizer AD9851 pin function
-#define WCLK 22
-#define DATA 23
-#define FQ_UD 15
-
-// phase comparator AD8302 pinout
-#define AD8302_PHASE A6
-#define AD8302_MAG36 37  // AJR different on T4.1 (use A14, from pin 37 to 38)
-#define AD8302_MAG41 A14 // AJR different on T4.1 (use A14, from pin 37 to 38)
-// #define AD8302_REF      A3
-#define AD8302_REF A15 // AJR different on T4.1 but this is not used in this sketch
-
-// LED pin
-#define LED_RED_PIN 24             // Red LED on openQCM PCB (see note below)
-#define LED_BLUE_PIN 25            // Blue LED on openQCM PCB (see note below)
-#define LED_ORANGE_PIN LED_BUILTIN // Orange LED on Teensy
-#define LED_WHITE_PIN_0 11
-#define LED_WHITE_PIN_1 255 // micro_led moved to pin 5, but this might conflict, so disable
-#define LED_SEGMENT_DP 33   // currently only used by HW Rev0, but could be used on Rev1 too
-// NOTE: Both LED_RED_PIN and LED_BLUE_PIN must be high for Blue LED to illuminate on openQCM boards
-
-// L298NHB pins
-#define L298NHB_M1 1                     // motor signal pin 1 (0=forward,1=back)
-#define L298NHB_E1 2                     // motor enable pin 1 (PWM)
-#define L298NHB_M2 3                     // motor signal pin 2 (0=forward,1=back)
-#define L298NHB_E2 4                     // motor enable pin 2 (PWM)
-#define L298NHB_HEAT 0                   // heat when signal is forward
-#define L298NHB_COOL 1                   // cool when signal is reverse
-#define L298NHB_INIT 1                   // initial PWM enable power
-#define L298NHB_AUTOOFF (1000 * 60 * 10) // time to auto off (in millis): 1 min buffer between end of cooldown and start of screensaver
-#define L298NHB_COOLDOWN (1000 * 60 * 4) // time to cooldown (in millis)
-
-// MAX31855 pins
-#define MAX31855_SO_0 12  // serial out
-#define MAX31855_SO_1 16  // serial out
-#define MAX31855_CS 10    // chip select
-#define MAX31855_CLK_0 13 // serial clock
-#define MAX31855_CLK_1 17 // serial clock
-#define MAX31855_WAIT 0   // signal settle delay (in us)
-
-// TEMP_CIRCUIT pin
-#define TEMP_CIRCUIT 5 // relay pin for reject fan (on/off)
-#define TEC_SENSE 41      // now: follow pin 5; future use: TEC_SENSE
-// #define FAN_HIGH_LOW 6 // relay pin for reject fan (speed) (unused)
-
-// Pins for ILI9341 TFT Touchscreen connections:
-#define TFT_DC 21
-#define TFT_CS 9
-#define TFT_RST 255 // 255 = unused, connect to 3.3V
-#define TFT_MOSI 11
-#define TFT_SCLK 13
-#define TFT_MISO 12
-
-// Pin for reading external 5V voltage ADC
-#define PIN_EXT_5V_VOLTAGE A16
-
-// Pins for POGO lid servo, button and LED
-#define POGO_SERVO_1_PIN 7
-#define POGO_SERVO_2_PIN 8
-#define POGO_BTN_LED_PIN 35
-#define POGO_BUTTON_PIN_N 36  // active low
-
-/*********************** DEFINE CONSTANTS **********************/
-
-// potentiometer AD5252 I2C address is 0x2C(44)
-#define POT_ADDRESS 0x2C
-// potentiometer AD5252 I2C channel
-#define POT_CHANNEL 0x01
-// potentiometer AD5252 default value for compatibility with openQCM Q-1 shield @5VDC
-#define POT_VALUE 240 // was 254
-// number of ADC samples to average
-#define AVERAGE_SAMPLE 1
-// in int number of averaging
-#define MAG_AVG 4
-#define PHASE_AVG 8
-#define TEMP_AVG 4
-// teensy ADC averaging init
-#define ADC_RESOLUTION 13
-// Serial baud rate
-#define BAUD 2000000
-
-// TFT screen resolution
-#define TFT_ROTATION 1
-#define TFT_WIDTH tft.width()
-#define TFT_HEIGHT tft.height()
-#define ICON_X 110
-#define ICON_Y 32
-#define TEXT_X 32
-#define TEXT_Y 140
-
-// TFT branding colors
-#define QATCH_GREY_BG CL(0xF6, 0xF6, 0xF6)
-#define QATCH_BLUE_FG CL(0x00, 0xA3, 0xDA)
-
-// Define access to NVMEM options
-#define NVMEM nv.mem
-#define HW_REV_MATCH(t) (NVMEM.HW_Revision == t)
-#define PID_IN_RANGE(pid, lo, hi) (pid >= lo && pid <= hi)
-#define PID_IS_SECONDARY(pid) (PID_IN_RANGE(pid, 0x2, 0x4) || PID_IN_RANGE(pid, 0xB, 0xD))
-// NOTE: Primary devices are PID = 0x00, 0x01, 0x0A, and/or 0xFF (default, when other)
-// NOTE: Secondary devices are PID = 0x02, 0x03, 0x04, 0x0B, 0x0C and/or 0x0D
-
-// Determine external voltage condition
-#define L298NHB_VOLTAGE_EXPECTED 5.0                    // volts
-#define L298NHB_VOLTAGE_DEVIATION 1.0                   // volts
-#define L298NHB_VOLTAGE_CONVERT(adc) (9.9 * adc) / 1024 // adc -> volts
-#define L298NHB_VOLTAGE_VALID(v) (abs(L298NHB_VOLTAGE_EXPECTED - v) < L298NHB_VOLTAGE_DEVIATION)
-
-// Accessor macros for NVMEM values
-#define POS_OPENED_1   (NVMEM.POGO_PosOpened1)
-#define POS_CLOSED_1   (NVMEM.POGO_PosClosed1)
-#define POS_INIT_1     ((POS_OPENED_1 + POS_CLOSED_1) / 2)
-#define POS_OPENED_2   (NVMEM.POGO_PosOpened2)
-#define POS_CLOSED_2   (NVMEM.POGO_PosClosed2)
-#define POS_INIT_2     ((POS_OPENED_2 + POS_CLOSED_2) / 2)
-#define MOVE_DELAY   (NVMEM.POGO_MoveDelay)
-
-double freq_factor = 1.0;
-
-/************************ DEFINE OPTIONS ***********************/
-
-// ADC averaging
-#define AVERAGING true
-// analog to digital conversion method
-#define ARDUINO_ADC false
-// use continuous read functions vs. one-shot (Teensy only)
-#define CONTINUOUS_ADC false
-// use to encode serial bytes instead of sending plaintext (faster, but harder to debug)
-#define ENCODE_SERIAL true
-// use to set default state of whether to report phase data or not
-#define REPORT_PHASE false
-// use to send reading deltas instead of absolute values
-#define USE_DELTAS true
-// use to turn on continuous streaming of data once started
-#define DO_STREAM true
-// use only for serial monitor debugging (will confuse application)
-#define DEBUG false
-// use L298N H-Bridge for controlling TEC
-#define USE_L298NHB true
-// use MCP9808 or MAX31855 sensor for temperature readings
-#define USE_MCP9808 false // do not include in build! debug only!
-#define USE_MAX31855 true
-// use ILI9341 TFT touchscreen driver
-#define USE_ILI9341 true
-
-// // Modify MAX31855 pins if ILI9341 missing
-// #if !USE_ILI9341
-// #undef MAX31855_SO
-// // #undef MAX31855_CS
-// #undef MAX31855_CLK
-// #define MAX31855_SO 12 // serial out (old HW)
-// // #define MAX31855_CS   10  // chip select (no change)
-// #define MAX31855_CLK 13 // serial clock (old HW)
-// #undef LED_WHITE_PIN
-// #define LED_WHITE_PIN 11 // micro led (old HW)
-// #endif
-
-// Validate temperature hardware selection
-#if !(USE_MCP9808 || USE_MAX31855)
-#error No temperature sensor selected.
-#endif
-#if (USE_MCP9808 && USE_MAX31855)
-#warning Both temperature sensors selected.
-#endif
-
-// Force turn off averaging if disabled
-#if AVERAGING == false
-#undef AVERAGE_SAMPLE
-#define AVERAGE_SAMPLE 1
-#undef MAG_AVG
-#define MAG_AVG 1
-#undef PHASE_AVG
-#define PHASE_AVG 1
-#endif
-
-// Auto-Detect Teensy HW Board Type
-#define TEENSY36 36
-#define TEENSY41 41
-#define HW_OTHER '?'
-#define HW_MATCH(t) (BOARD_TYPE == t)
-
-#if defined ARDUINO_TEENSY36
-#define BOARD_TYPE TEENSY36
-#define AD8302_MAG AD8302_MAG36
-#elif defined ARDUINO_TEENSY41
-#define BOARD_TYPE TEENSY41
-#define AD8302_MAG AD8302_MAG41
-#else // all other HW is unknown
-#define BOARD_TYPE HW_OTHER
-#define AD8302_MAG AD8302_MAG36 // ?
-#endif
-
-/************************ TEENSY41 INIT ************************/
-
-#if HW_MATCH(TEENSY41)
-
-#include <NativeEthernet.h>
-#include <NativeEthernetUdp.h>
-#include <fnet.h> // low-level servicing
-
-// Time Sync
-#define TS_SYNC_PERIOD 1000 * 60 * 60 * 1 // How often to resync time (ms)
-#define TS_RETRY_COUNT 10                 // If sync fails, try this many times
-#define TS_RETRY_PERIOD 1000 * 3          // If sync fails, try again after this
-#define NTP_PORT 123                      // Used for Network Time Protocol
-
-// Network
-#define DHCP_SNIFF_INT 1000 * 30 // Search for DHCP every 30 secs
-#define MAX_IP_CLIENTS 3         // Max simultaneous connections
-#define NET_PORT 8080            // Used by software to connect
-
-uint8_t mac[6];
-bool dhcp_enabled = false;
-unsigned long last_dhcp_search = 0;
-
-// Initialize the EthernetUdp server library
-// which is used to synchronize time across devices
-const char timeServer[] = "time.nist.gov";    // Specify a reliable NTP server
-const char apipaServer[] = "169.254.255.255"; // Specify a local APIPA server
-const int NTP_PACKET_SIZE = 48;               // NTP time stamp is in the first 48 bytes of the message
-byte packetBuffer[NTP_PACKET_SIZE];           // buffer to hold incoming and outgoing packets
-EthernetUDP Udp;                              // A UDP instance to let us send and receive packets over UDP
-IPAddress SUBNET_MASK = IPAddress(255, 255, 0, 0);
-
-// Time sync variables
-unsigned long last_TX_TS = 0;     // cached millis() from last NTP time sync TX
-unsigned long last_RX_TS = 0;     // cached millis() from last NTP time sync RX
-unsigned long last_TOI_TS = 0;    // Time when last RX'd NTP packet was generated
-unsigned long last_EPOCH_sec = 0; // NTP seconds (since 1970) at last_TOI_TS localtime
-unsigned long last_EPOCH_ms = 0;  // NTP milliseconds (0-1000) at last_TOI_TS localtime
-short drift_TS = 0;               // crystal offset for getSystemTime() over TS_SYNC_PERIOD
-byte NTP_retries = 0;             // Counter for tracking NTP packet retries
-bool NTP_pending = false;         // Flag for tracking NTP packet retries
-int NTP_local_pkts = 0;           // Stat counter of local NTP packets heard
-int NTP_remote_pkts = 0;          // Stat counter of remote NTP packets heard
-bool NTP_local_master = true;     // This device is acting as the local NTP server
-
-// Initialize the Ethernet server library
-// with the local device port (DHCP assigned IP)
-EthernetServer server(NET_PORT);
-EthernetClient IP_clients[MAX_IP_CLIENTS];
-int maxClients = 0;
-
-#endif
-
-/********************* VARIABLE DECLARATION ********************/
-
-NvMem nv = NvMem();
-
-byte LED_WHITE_PIN = LED_WHITE_PIN_1; // micro_led moved to pin 5, but this might conflict, so disable
-
-// Create the AD9851 DDS/DAC and ADC interface objects
-AD9851 ad9851 = AD9851();
-AD8302 ad8302 = AD8302();
-
-#if USE_L298NHB
-// Create the L298NHB PWM temperature setpoint object
-L298NHB l298nhb = L298NHB(L298NHB_M1, L298NHB_E1, L298NHB_M2, L298NHB_E2, L298NHB_COOL, L298NHB_INIT);
-unsigned long l298nhb_task_timer = 0;  // time of most recent update
-unsigned long l298nhb_auto_off_at = 0; // time to auto-off (if no input)
-int8_t l298nhb_status = 0;
-bool user_warned = false;
-#endif
-
-// Create the MCP9808 and/or MAX31855 temperature sensor object
-#if USE_MAX31855
-MAX31855 max31855 = MAX31855(MAX31855_CLK_1, MAX31855_CS, MAX31855_SO_1, MAX31855_WAIT);
-#endif
-MCP9808 mcp9808 = MCP9808(); // always define (shutdown if unused)
-float temperature = NAN;
-float ambient = NAN;
-
-// Create servo object for POGO lid
-#include <Servo.h>
-Servo pogoServo1;
-Servo pogoServo2;
-
-// Debounce variables for POGO button
-volatile bool pogo_isr_hit_flag = false;
-volatile bool pogo_pressed_flag = false; // true if POGO button is pressed
-unsigned long lastInterruptTime = 0;
-const unsigned long debounceDelay = 50; // debounce delay in ms
-
-// Create variables for POGO lid servo, button and LED
-bool pogo_lid_opened = false; // true if POGO lid is opened
-
-// HW-agnostic interface pointer:
-// For TEENSY36: always the Serial port
-// For TEENSY41: also EthernetClient(s)
-Stream *client = &Serial;
-
-#if USE_ILI9341
-ILI9341_t3 tft = ILI9341_t3(TFT_CS, TFT_DC, TFT_RST, TFT_MOSI, TFT_SCLK, TFT_MISO);
-#endif
-
-IntervalTimer sleepTimer;
-const unsigned long sleepTimerDelay_us = 1000 * 1000 * 60 * 15;
-const unsigned long sleepTimerInt_us = 1000 * 1000 * 5;
-unsigned long sleep_timer_delay = sleepTimerDelay_us; // overridden when "SLEEP" cmd used
-unsigned long time_of_last_msg = 0;                   // idle time tracker for screensaver
-bool sleep_running = false;
-byte last_temp_label = 255; // none
-char last_line_label[16];   // trailing NULL
-float last_pv, last_sp, last_op;
-short last_pct;
-
-// double slf_val;
-float max_mag_flt = 0;
-
-// stream state variables
-bool is_running = false;
-bool check_dtr = false;
-bool streaming = false;
-bool identifying = false;
-unsigned long stop_identify_at = 0;
-unsigned long swSpeed_us = 0;
-
-// averaging parameters (settable)
-byte avg_in = 5;
-byte avg_out = 5;
-byte step_size = 6;
-int max_drift_hz_l = 10000;
-int max_drift_hz_r = 10000;
-float power_point = 0.933;
-
-// averaging parameters (calculated)
-byte avg_in_hop = 1;
-byte avg_out_hop = 1;
-float smooth_factor_out_hop = -1; // flag to calculate at first-run
-float smooth_factor_in_hop = -1;  // flag to calculate at first-run
-float smooth_factor_out = 1;
-float smooth_factor_in = 1;
-
-// init sweep params
-long freq_start;
-long freq_stop;
-long freq_base;
-long freq_start_up;
-long freq_stop_up;
-long freq_base_up;
-long freq_start_down;
-long freq_stop_down;
-long freq_base_down;
-long base_overtones_per_cycle;
-long base_overtone_counter;
-byte overtone = 0;
-bool base_increment = true;
-
-// Flags for triggering and tracking serial I/O
-bool message = false;
-unsigned long pre_time = 0;
-unsigned long last_time = 0;
-unsigned long last_temp = 0;
-unsigned long stream_start = 0;
-
-// Retained for calibration sweeps
-int targetDelta_mag = 0;
-int lastLastVal_mag = 0;
-
-// Timeout timer to prevent it from streaming on forever
-long quack_counter = 0;
-long quack_interval = 1000000; // 1m samples is ~20 minutes @ 1.2ms/s
-
-// sweep loop
-long n = 0; // sequence counter
-long app_freq = 0;
-float avg_mag = 0;
-int dir = -1;
-long peak_freq_avg = 0;
-long peak_freq_l = 0;
-long peak_freq_h = 0;
-long peak_freq_left = 0;
-long peak_freq_right = 0;
-int peak_mag_avg = 0;
-int peak_mag_l = 0;
-int peak_mag_h = 0;
-unsigned long peak_time_avg = 0;
-unsigned long peak_time_l = 0;
-unsigned long peak_time_h = 0;
-unsigned long peak_time = 0;
-
-int dir_up = 1;
-long peak_freq_l_up = 0;
-long peak_freq_h_up = 0;
-long peak_freq_left_up = 0;
-long peak_freq_right_up = 0;
-int peak_mag_l_up = 0;
-int peak_mag_h_up = 0;
-unsigned long peak_time_l_up = 0;
-unsigned long peak_time_h_up = 0;
-
-int dir_down = 1;
-long peak_freq_l_down = 0;
-long peak_freq_h_down = 0;
-long peak_freq_left_down = 0;
-long peak_freq_right_down = 0;
-int peak_mag_l_down = 0;
-int peak_mag_h_down = 0;
-unsigned long peak_time_l_down = 0;
-unsigned long peak_time_h_down = 0;
-
-unsigned long db_desired = 0;
-unsigned long db_actual = 0;
-
-long freq_overshoot = -1, left, right;
-bool new_sample = false;
-
-// error detection flags
-bool net_error = false;
-bool hw_error = false;
-bool tft_error = false;
-
-bool tft_msgbox = false;
-byte msgbox_icon = 0; // error, fail, pass
-char msgbox_title[32] = "QATCH nanovisQ";
-char msgbox_text[32] = "No message provided.";
-
-byte EEPROM_pid = 0;
-
-IntervalTimer busyTimer;
-volatile byte busyTimerState;
-const unsigned long busyTimerInt_us = 15000;
-
-void busyTimerTask(bool dp)
-{
-  if (busyTimerState >= 10 * 6)
-    busyTimerState = 0;
-  byte seg = busyTimerState / 10;
-  byte seq = busyTimerState % 10;
-
-#if USE_ILI9341
-  if (seq == 0)
-  {
-    String msg = dp ? "Booting." : "Programming.";
-    digitalToggle(LED_SEGMENT_DP);
-
-    if (!HW_REV_MATCH(HW_REVISION_0))
-    {
-      tft_wakeup();
-
-      if (seg == 0)
-      {
-        tft.fillRect(0, 0, TFT_WIDTH, 20, ILI9341_WHITE);
-        tft.drawFastHLine(0, 21, TFT_WIDTH, ILI9341_BLACK);
-        tft.setCursor(3, 3);
-        tft.print(msg);
-      }
-      else
-      {
-        uint16_t h, w;
-
-        tft.measureChar('.', &w, &h);
-        int startPos = msg.length() - 1;
-        tft.setCursor(3 + (w * (startPos + seg)), 3); // measureChar() assumes fixed-width font
-        tft.print(".");
-      }
-    }
-  }
-#endif
-
-  busyTimerState++;
-}
-
-// // **********************************************************
-// // Function to do a byte swap in a byte array
-// void RevBytes(byte *arr, size_t len)
-// {
-//   for (uint i1 = 0; i1 < len / 2; i1++)
-//   {
-//     uint i2 = len - 1 - i1;
-//     if (i1 == i2)
-//       break; // if odd number of values, last one is the same index, skip it
-//     byte t = arr[i1];
-//     arr[i1] = arr[i2];
-//     arr[i2] = t;
-//   }
-// }
-
-// // Auxuliary function to print the array
-// void printArray(byte arr[], int n)
-// {
-//   // Serial.print("n: ");
-//   // Serial.println(n);
-//   Serial.print("Array: ");
-//   for (int i = 0; i < n; i++)
-//   {
-//     // Serial.print("i: ");
-//     // Serial.println(i);
-//     Serial.print(arr[i]);
-//     Serial.print(" ");
-//   }
-//   Serial.println();
-// }
-
-void nv_init()
-{
-  // Initialize NVMEM object with persistent storage in EEPROM
-  if (!nv.load())
-  {
-    Serial.println("Warning: NVMEM failed to load. Attempting to restore to defaults...");
-    NVMEM = nv.defaults();
-    // save and reload stats with defaults,
-    // sets nv.isValid() true if successful
-    nv.save(); // isValid() must be true for save to work, set by defaults() call
-    if (!nv.load())
-      Serial.println("FAILURE: NVMEM cannot be restored to defaults! EEPROM is failing.");
-    else
-      Serial.println("SUCCESS: NVMEM restored to defaults.");
-  }
-
-  if (nv.isValid())
-  {
-    // detect hw revision (if unknown)
-    if (HW_REV_MATCH(HW_REVISION_X))
-    {
-      Serial.println("Detecting HW Revision...");
-      if (detect_hw_revision()) // hw revision found
-        nv.save();
-    }
-    config_hw_revision(NVMEM.HW_Revision);
-
-    EEPROM_pid = NVMEM.pid;
-    max31855.setOffsetA(byte_to_float(NVMEM.OffsetA));
-    max31855.setOffsetM(byte_to_float(NVMEM.OffsetM));
-
-    if (millis() > 3000)
-      Serial.printf("NVMEM re-initialized @ %u ms!\n", millis());
-  }
-}
-
-bool detect_hw_revision(void)
-{
-  byte HW_REVs[2] = {HW_REVISION_0, HW_REVISION_1};
-  byte MAX_CLKs[2] = {MAX31855_CLK_0, MAX31855_CLK_1};
-  byte MAX_SOs[2] = {MAX31855_SO_0, MAX31855_SO_1};
-  for (unsigned int i = 0; i < (sizeof(MAX_CLKs) / sizeof(byte)); i++)
-  {
-    max31855 = MAX31855(MAX_CLKs[i], MAX31855_CS, MAX_SOs[i], MAX31855_WAIT);
-    max31855.begin();
-    /// @note detection requires valid internal and external probe readings
-    if ((max31855.status() & ~MAX_FAULT_OPEN) != MAX_STATUS_OK) // not 'ok' (ignore 'open' external sensor fault)
-    {
-      continue; // try next HW rev
-    }
-    else
-    {
-      if (HW_REVs[i] == HW_REVISION_1)
-      {
-        // Initially Rev. 2 looks like Rev. 1 HW...
-        // Check to see if this is really Rev. 2 HW
-        // Test: Look for solder short on PIN 37/38
-        bool pins_shorted = false;
-        pinMode(AD8302_MAG36, INPUT_PULLDOWN);
-        pinMode(AD8302_MAG41, OUTPUT);
-        digitalWrite(AD8302_MAG41, HIGH);
-        if (digitalRead(AD8302_MAG36)) // 37 pulldown, 38 set high (if high, likely short)
-        {
-          pinMode(AD8302_MAG36, INPUT_PULLUP);
-          digitalToggle(AD8302_MAG41);
-          if (!digitalRead(AD8302_MAG36)) // 37 pullup, 38 set low (if low now, definitely shorted)
-            pins_shorted = true;
-        }
-        pinMode(AD8302_MAG36, INPUT);
-        pinMode(AD8302_MAG41, INPUT);
-        if (!pins_shorted)
-          HW_REVs[i] = HW_REVISION_2; // upgrade Rev. 1 to Rev. 2 when solder short is not present
-      }
-
-      NVMEM.HW_Revision = HW_REVs[i];
-      Serial.printf("Detected HW: Rev %u\n", HW_REVs[i]);
-      return true; // works, we found our HW rev
-    }
-  }
-  return false; // no HW rev detected
-}
-
-void config_hw_revision(byte hw_rev)
-{
-  Serial.printf("Configuring HW Rev: %u\n", hw_rev);
-  switch (hw_rev)
-  {
-  case HW_REVISION_0:
-    /// @note LED SEGMENT DISPLAY is not supported for Rev0 devices running new FW!
-    /// For Rev0, only the DP segment will blink, no other segments are written to.
-    max31855 = MAX31855(MAX31855_CLK_0, MAX31855_CS, MAX31855_SO_0, MAX31855_WAIT);
-    LED_WHITE_PIN = LED_WHITE_PIN_0;
-    break;
-
-  case HW_REVISION_1:
-  case HW_REVISION_2:
-  case HW_REVISION_X: // if unknown, use most recent (assume new HW in HW error)
-    max31855 = MAX31855(MAX31855_CLK_1, MAX31855_CS, MAX31855_SO_1, MAX31855_WAIT);
-    LED_WHITE_PIN = LED_WHITE_PIN_1;
-    break;
-  }
-  max31855.begin();   // re-initialize 'hw_detect' after re-instanciating object
-  config_hw_ad9851(); // re-configure AD9851 'REFCLK' based on new 'HW_Revision'
-}
-
-void config_hw_ad9851(void)
-{
-  // Determine REFCLK frequency and multiplier (based on HW revision)
-  unsigned long REFCLK_freq = ad9851.REFCLK_125MHz;
-  bool REFCLK_6x_enable = false;
-
-  if (HW_REV_MATCH(HW_REVISION_2)) // 30MHz multiplied up to 180MHz
-  {
-    REFCLK_freq = ad9851.REFCLK_30MHz; // AD9851 will 6x this internally
-    REFCLK_6x_enable = true;
-  }
-
-  Serial.print("REFCLK: ");
-  Serial.println(REFCLK_freq);
-  Serial.print("6X REFCLK enable: ");
-  Serial.println(REFCLK_6x_enable);
-
-  // Initialize AD9851 and put to sleep
-  ad9851.begin(DATA, WCLK, FQ_UD, REFCLK_freq, REFCLK_6x_enable);
-  ad9851.shutdown();
-  is_running = false;
-}
-
-float byte_to_float(byte b)
-{
-  if (b == 0xFF)
-    b = 0; // handle special value (unset)
-  float f;
-  signed char c = b;
-  if (c & 0x80)
-    c = -(~c); // convert unsigned to signed (don't add 1)
-  // convert raw offset byte to degrees C
-  f = (c / CAL_FACTOR); // 0.05x resolution
-  return f;
-}
-
-byte float_to_byte(float f)
-{
-  byte b;
-  if (f < 0)
-  {
-    if (f < -6.35)
-      f = -6.35;
-    b = ~(byte)(-f * CAL_FACTOR); // don't add 1
-  }
-  else
-  {
-    if (f > 6.35)
-      f = 6.35;
-    b = (f * CAL_FACTOR);
-  }
-  return b;
-}
-
-/**
- * @brief Initialize hardware, peripherals, and runtime state for the device.
- *
- * Performs all board startup tasks required before entering the main loop.
- * This includes: serial console and RNG seeding; loading and applying NVM
- * configuration; initializing the display (TFT splash and idle UI); configuring
- * and starting timers; initializing I2C and setting the external potentiometer;
- * initializing measurement hardware (AD8302, optional MAX31855 / MCP9808);
- * configuring LEDs, fan/TEC controls, and the POGO button/LED (with interrupt);
- * initializing network/Ethernet on supported hardware; and computing smoothing
- * factors used by measurement code.
- *
- * Side effects:
- * - May set global status flags (e.g., hw_error, net_error, tft_error) based on
- *   peripheral health checks.
- * - Attaches an interrupt handler for the pogo button.
- * - Powers and configures GPIOs (LEDs, TEMP_CIRCUIT, TEC_SENSE).
- * - Calls initialization routines that configure AD9851/AD8302, temperature
- *   sensors, and the TFT; may print diagnostics to Serial.
- * - Invokes pogo_button_pressed(true) to initialize lid/servo state.
- *
- * Exceptional behavior:
- * - On unrecognized hardware revision the function enters a permanent loop
- *   (halts execution).
- *
- * @note This function is intended to be called once during system startup.
- */
-
-void QATCH_setup()
-{
-  // Initialize serial communication
-  Serial.begin(BAUD);
-
-  // Give a sign of life, then load NVMEM
-  ledWrite(LED_SEGMENT_DP, HIGH);
-  nv_init();
-
-  // Show splash screen and perform TFT pixel read test
-  tft_splash(true);
-
-  busyTimerState = 0;
-  busyTimer.begin([]
-                  { busyTimerTask(true); },
-                  busyTimerInt_us);
-
-  // Seed random number generator with randomness
-  int seed = micros();
-  for (uint8_t pin = 0; pin < 42; pin++)
-    seed += analogRead(pin);
-  randomSeed(seed);
-
-  // // Input array
-  // // byte arr[] = {1, 2, 3, 4, 5};
-  // // Size of the input array
-  // // int n = sizeof(arr) / sizeof(arr[0]);
-
-  // NvMem memory;
-  // // memory.structure.field1 = 0;
-  // // memory.structure.field2 = 6;
-  // // String name = "DEAD,BEEF!";
-  // memory.structure.field1 = 1.2345;
-  // memory.structure.field2 = 9;
-  // String name = "TEST,TEST!";
-  // name.toCharArray(memory.structure.name, sizeof(memory.structure.name));
-
-  // byte *arr = (byte *)&memory;
-  // int n = sizeof(NvMem_RAM) / sizeof(byte);
-
-  // // Print the array
-  // printArray(arr, n);
-
-  // // call the function for the reverse
-  // RevBytes(arr, n);
-
-  // Serial.println("Values written to EEPROM:");
-  // // Print the array
-  // printArray(arr, n);
-
-  // // NvMem_RAM revmem;
-  // // memcpy(&arr[0], &revmem, n);
-
-  // // EEPROM.put(NVMEM_LENGTH - NVMEM_OFFSET - n - 1, revmem);
-  // for (int i = 0; i < n; i++)
-  // {
-  //   int address = NVMEM_LENGTH - NVMEM_OFFSET - n - 1 + i;
-  //   EEPROM.update(address, arr[i]);
-  //   // Serial.print("Writing EEPROM address ");
-  //   // Serial.print(address);
-  //   // Serial.print(" with value ");
-  //   // Serial.println(arr[i]);
-  // }
-  // for (int i = NVMEM_LENGTH - NVMEM_OFFSET - n - 1 - 1; i >= 0; i--)
-  // {
-  //   if (EEPROM.read(i) != 0xFF)
-  //     EEPROM.write(i, 0xFF);
-  //   else
-  //   {
-  //     Serial.print("Stopped scanning for empty EEPROM at address ");
-  //     Serial.println(i);
-  //     break;
-  //   }
-  // }
-
-  // // NvMem_RAM reversed_memory;
-  // // EEPROM.get(NVMEM_LENGTH - NVMEM_OFFSET - n - 1, reversed_memory);
-  // // byte *readback = (byte *)&reversed_memory;
-  // byte readback[n];
-  // for (int i = 0; i < n; i++)
-  // {
-  //   int address = NVMEM_LENGTH - NVMEM_OFFSET - n - 1 + i;
-  //   readback[i] = EEPROM.read(address);
-  //   // Serial.print("Reading EEPROM address ");
-  //   // Serial.print(address);
-  //   // Serial.print(" with value ");
-  //   // Serial.println(readback[i]);
-  // }
-  // printArray(readback, n);
-  // RevBytes(readback, n);
-  // printArray(readback, n);
-
-  // memcpy(&memory, readback, n);
-
-  // Serial.println(memory.structure.field1);
-  // Serial.println(memory.structure.field2);
-  // Serial.println(memory.structure.name);
-  // Serial.println(memory.structure.field3[0]);
-  // Serial.println(memory.structure.field3[1]);
-  // Serial.println(memory.structure.field3[2]);
-  // Serial.println(memory.structure.field3[3]);
-  // Serial.println(memory.structure.field3[4]);
-
-  if (tft_error)
-    Serial.println("TFT ERROR: LCD may flash excessively on some UI redraws.");
-
-  // Initialize I2C communication as Master
-  Wire.begin();
-
-  // set potentiometer value
-  // Send I2C transmission to AD5252
-  Wire.beginTransmission(POT_ADDRESS);
-  // Send instruction for POT channel-0
-  Wire.write(POT_CHANNEL);
-  // Input resistance value, 0x80(128)
-  Wire.write(POT_VALUE);
-  // Stop I2C transmission
-  Wire.endTransmission();
-
-  // AD9851 is now initialized in 'config_hw_revision()'
-  // See: 'config_hw_ad9851()' and do nothing here
-
-  // Initialize AD8302 and configure ADC library
-  ad8302.begin(AD8302_PHASE, AD8302_MAG36, AD8302_MAG41, AD8302_REF);
-  ad8302.config(ADC_RESOLUTION, MAG_AVG, AD8302_MAG);
-
-#if USE_L298NHB
-  // Initialize L298NHB PWM for TEC
-  // Nothing to do
-#endif
-
-#if !USE_ILI9341
-  Serial.println("Using legacy hardware GPIOs for temperature sensor (USE_ILI9341 == false).");
-#endif
-
-#if USE_MAX31855
-  if (PID_IS_SECONDARY(NVMEM.pid))
-    Serial.printf("Skipping temperature hardware checks. PID=%u\n", EEPROM_pid);
-  else
-  {
-    if (max31855.begin()) // detect HW type (MAX6675 vs MAX31855)
-      Serial.println("Using MAX6675 sensor for temperature.");
-    else
-      Serial.println("Using MAX31855 sensor for temperature.");
-
-    if (max31855.status() != 0) // not 'OK'
-    {
-      Serial.println("HW Issue: Temperature processor not responding!");
-      hw_error = true;
-    }
-
-    temperature = max31855.readCelsius(false);
-    if (temperature == 0 || isnan(temperature)) // not 'OK'
-    {
-      Serial.println("HW Issue: External temperature sensor not responding!");
-      hw_error = true;
-    }
-
-    ambient = max31855.readInternal(false);
-    if (ambient == 0 || isnan(ambient)) // not 'OK'
-    {
-      Serial.println("HW Issue: Internal temperature sensor not responding!");
-      hw_error = true;
-    }
-  }
-#endif
-
-#if USE_MCP9808
-  // begin MCP9808 temperature sensor
-  bool mcp_ready = mcp9808.begin(); // start I2C interface
-  mcp9808.shutdown();               // shutdown MSP9808 - power consumption ~0.1 mikro Ampere, stops temperature sampling
-
-  hw_error |= !mcp_ready; // only add-in error if used
-  Serial.println("Using MCP9808 sensor for temperature.");
-
-  if (hw_error)
-    Serial.println("HW Issue: Temp sensor not responding!");
-#endif
-
-  // Turn on LEDs at boot
-  byte _led_pwr = 32;
-  ledWrite(LED_RED_PIN, _led_pwr);
-  ledWrite(LED_BLUE_PIN, _led_pwr);
-  ledWrite(LED_ORANGE_PIN, _led_pwr);
-  ledWrite(LED_WHITE_PIN, _led_pwr);
-
-  // Initialize POGO button and LED status
-  pinMode(POGO_BUTTON_PIN_N, INPUT_PULLUP);
-  pinMode(POGO_BTN_LED_PIN, OUTPUT);
-  digitalWrite(POGO_BTN_LED_PIN, HIGH);
-
-  // Attach POGO button interrupt - triggers on FALLING edge (button press)
-  attachInterrupt(digitalPinToInterrupt(POGO_BUTTON_PIN_N), pogo_button_ISR, FALLING);
-  // NOTE: Wait to initialize POGO state to open until ready to turn off other LEDs
-  // pogo_button_pressed(true); // initialize to open state
-
-  // Set FAN on at boot
-  pinMode(TEMP_CIRCUIT, OUTPUT);
-  pinMode(TEC_SENSE, OUTPUT);
-  digitalWrite(TEMP_CIRCUIT, HIGH);
-  digitalWrite(TEC_SENSE, HIGH);
-
-  /// @note Set by NVMEM in nv_init() now
-  // Pull PID from EEPROM to RAM
-  // EEPROM_read_pid();
-
-#if HW_MATCH(TEENSY36)
-  {
-    delay(100); // no Ethernet init for 3.6 HW (just blink LED)
-  }
-#elif HW_MATCH(TEENSY41)
-  {
-    // Read HW-IDs from chip
-    teensyMAC(mac);
-
-    // attempt Ethernet configure
-    connect_to_ethernet();
-  }
-#else // if HW_MATCH (HW_OTHER)
-  {
-    Serial.println("FATAL: UNRECOGNIZED HW");
-    while (1)
-      ; // stop here, unrecognized hardware
-  }
-#endif
-
-  pogo_button_pressed(true); // initialize to open state
-
-  // Turn off LEDs and FAN after boot check
-  if (hw_error)
-    ledWrite(LED_ORANGE_PIN, HIGH);
-  else
-    ledWrite(LED_ORANGE_PIN, LOW);
-  //  if (net_error) ledWrite(LED_ORANGE_PIN, HIGH);
-  //  else ledWrite(LED_ORANGE_PIN, LOW);
-  ledWrite(LED_RED_PIN, LOW);
-  ledWrite(LED_BLUE_PIN, LOW);
-  ledWrite(LED_WHITE_PIN, LOW);
-  digitalWrite(TEMP_CIRCUIT, LOW);
-  digitalWrite(TEC_SENSE, LOW);
-
-  // Initialize smoothing factors
-  smooth_factor_out = toSmoothFactor(avg_out);
-  smooth_factor_in = toSmoothFactor(avg_in);
-
-  busyTimer.end();
-  digitalWrite(LED_SEGMENT_DP, LOW);
-
-  //  tft_testmode();
-  //  tft_tempcontrol();
-  // tft_progress_test();
-  tft_idle();
-
-  // Serial.print("EEPROM length: ");
-  // Serial.println(EEPROM.length());
-}
-
-// helper function since PJRC library doesn't handle mode switching
-void ledWrite(int pin, int value)
-{
-  if (pin < 255) // valid pin
-  {
-    // NOTE: Analog value 1 will be interpreted as digital HIGH (DO NOT USE)
-    pinMode(pin, OUTPUT); // required to switch modes: digital <-> analog
-    if (value == HIGH || value == LOW)
-      digitalWrite(pin, value);
-    else
-      analogWrite(pin, value);
-  }
-}
-
-/**
- * @brief Main application loop: handles I/O, command parsing, and periodic hardware tasks.
- *
- * This routine implements the device's primary event loop. It polls Serial (and Ethernet on TEENSY41)
- * for incoming commands, parses and executes a wide set of control commands (VERSION, INFO, MULTI,
- * MSGBOX, SYNC, TEMP, LID, EEPROM, PROGRAM, SPEED, AVG, STREAM, STOP, SLEEP, IDENTIFY and sweep
- * specifications), and initiates/controls frequency sweep operations using the AD9851 DDS and AD8302
- * detector. While a sweep is active the function performs peak finding, averaging/smoothing,
- * telemetry output (streaming or one-shot), and temperature sampling. When not sweeping it
- * manages idle behavior (LEDs, screensaver), network maintenance (DHCP/NTP on TEENSY41),
- * temperature/TEC control updates (L298NHB), TFT UI state transitions, and power-up/shutdown of
- * peripherals. It also services the POGO lid hardware: debounced button/interrupt processing and
- * queued servo movements via pogo_button_pressed().
- *
- * Side effects:
- * - Reads/writes Serial and (optionally) Ethernet clients.
- * - Starts/stops streaming and sweeps, updates global sweep/stream state and timing variables.
- * - Drives AD9851, AD8302, temperature sensors, L298NHB TEC controller, LEDs, and TFT UI.
- * - May save/load NVMEM via EEPROM/NvMem when EEPROM commands are handled.
- * - Calls functions that block briefly (delays) for hardware settling.
- *
- * Note: This function does not return values; errors and status are reported to the active client.
- */
-
-void QATCH_loop()
-{
-  int bytesAtPort = Serial.available();
-  int bytesAtClient = 0; // NONE (0)
-
-#if HW_MATCH(TEENSY41)
-  {
-    EthernetClient newClient = server.accept();
-
-    if (newClient) // new client
-    {
-#if defined NET_TCP_DEBUG
-      Serial.println("[NET_TCP] found new client!");
-#endif
-      for (byte i = 0; i < MAX_IP_CLIENTS; i++)
-      {
-        if (!IP_clients[i])
-        {
-          // Once we "accept", the client is no longer tracked by EthernetServer
-          // so we must store it into our list of IP_clients
-          IP_clients[i] = newClient;
-
-          IP_clients[i].println("HTTP/1.1 200 OK");
-          IP_clients[i].println("Content-Type: text/plain");
-          IP_clients[i].println("Connection: close"); // the connection will be closed after completion of the response
-          IP_clients[i].println();
-
-          int waitForReq_ms = 3000;
-          while (!IP_clients[i].available() && --waitForReq_ms)
-            delay(1); // wait for request before checking for available() bytes
-
-#if defined NET_TCP_DEBUG
-          if (!waitForReq_ms)
-            Serial.println("[NET_TCP] Connection timeout! Client took too long to issue a GET request.");
-          Serial.print("[NET_TCP] GET request took ");
-          Serial.print(3000 - waitForReq_ms);
-          Serial.println("ms");
-#endif
-          if (maxClients < i + 1)
-            maxClients = i + 1;
-          if (maxClients >= MAX_IP_CLIENTS)
-            Serial.println("WARN: Too many clients. IP stack bug!");
-
-#if defined NET_TCP_DEBUG
-          Serial.printf("[NET_TCP] MAX CLIENTS: %u\n", maxClients);
-          Serial.printf("[NET_TCP] ACT CLIENTS: %u\n", i + 1);
-#endif
-          break;
-        }
-      }
-    }
-
-    for (byte i = 0; i < MAX_IP_CLIENTS; i++)
-    {
-      if (IP_clients[i])
-      {
-        if (!IP_clients[i].connected())
-        {
-#if defined NET_TCP_DEBUG
-          Serial.print("[NET_TCP] disconnected client");
-          Serial.println(i);
-#endif
-          // Stop any clients which disconnect
-          IP_clients[i].stop();
-          client = &Serial; // talk back over Serial
-
-          // Stop stream, if active
-          if (streaming)
-          {
-            stopStreaming();
-          }
-        }
-        else if (IP_clients[i].available())
-        {
-          // Flag first active client with incoming data
-          // service oldest clients first (FIFO)
-          if (!bytesAtClient)
-          {
-#if defined NET_TCP_DEBUG
-            Serial.print("[NET_TCP] bytes at client");
-            Serial.println(i);
-#endif
-            bytesAtClient = i + 1; // idx offset 1
-          }
-        }
-        else if (!(message || streaming))
-        {
-#if defined NET_TCP_DEBUG
-          Serial.print("[NET_TCP] stopping client");
-          Serial.println(i);
-#endif
-          // Client has nothing to left to say and device is not streaming
-          // so stop the client to end the session
-          delay(1); // wait for client write to flush!
-          IP_clients[i].stop();
-          client = &Serial; // talk back over Serial
-        }
-      }
-    }
-
-    // Check for Ethernet cable present
-    if (Ethernet.linkStatus() == LinkON)
-    {
-      // Clear error LED
-      //      if (!hw_error) ledWrite(LED_RED_PIN, LOW);
-      //      ledWrite(LED_ORANGE_PIN, LOW);
-
-      // skip these tasks if streaming, to focus on speed:
-      if (!streaming)
-      {
-        // Reconnect to Ethernet on network link change
-        if (net_error || (!dhcp_enabled && millis() - last_dhcp_search > DHCP_SNIFF_INT))
-        {
-          dhcp_enabled = search_for_dhcp();
-          net_error = false;
-          // resync time on phy change if DHCP enabled and no prior sync
-          if (dhcp_enabled && last_TOI_TS == 0)
-          {
-            last_RX_TS = 0; // do sync now
-          }
-        }
-
-        // Handle refreshing stale a time sync
-        // by sending, receiving and processing NTP packets
-        switch (checkForTimeSyncUpdates())
-        {
-        case 0:
-          // nothing happened
-          break;
-        case 1:
-          Serial.println("NTP packet sent");
-          break;
-        case 2:
-          Serial.println("NTP packet received");
-          break;
-        case 3:
-          Serial.println("NTP packet retry");
-          break;
-        case 4:
-          Serial.println("NTP packet timeout");
-          break;
-        default:
-          Serial.println("NTP timesync error");
-          break;
-        }
-
-        // Maintain DHCP lease (if needed)
-        switch (Ethernet.maintain())
-        {
-        case 0:
-          // nothing happened
-          break;
-        case 1:
-          Serial.println("IP renew failed");
-          break;
-        case 2:
-          Serial.println("IP renew success");
-          break;
-        case 3:
-          Serial.println("IP rebind fail");
-          break;
-        case 4:
-          Serial.println("IP rebind success");
-          break;
-        default:
-          Serial.println("IP maintain error");
-          break;
-        }
-      }
-    }
-    else // LinkOFF
-    {
-      if (!net_error)
-      {
-        Ethernet.setLocalIP(IPAddress(0, 0, 0, 0));
-        net_error = true;
-        dhcp_enabled = false;
-      }
-
-      //      // Blink error LED
-      //      unsigned short mod_mode = getSystemTime() % 3000;
-      //      if (mod_mode > 800 && mod_mode < 2300)
-      //      {
-      //        //        if (!check_dtr) ledWrite(LED_RED_PIN, HIGH);
-      //        ledWrite(LED_ORANGE_PIN, HIGH);
-      //      }
-      //      else
-      //      {
-      //        //        if (!hw_error) ledWrite(LED_RED_PIN, LOW);
-      //        ledWrite(LED_ORANGE_PIN, LOW);
-      //      }
-
-      // Indicate offline and out-of-sync
-      if (last_TX_TS != 0 && isTimeForSync())
-      {
-        last_TX_TS = 0; // only do this once
-        Serial.println("NTP timesync pending");
-      }
-    }
-  }
-#endif
-
-  if (bytesAtPort || bytesAtClient)
-  {
-    //    Serial.println("Message received!"); // debug
-    time_of_last_msg = micros();
-    if (time_of_last_msg < sleepTimerInt_us && !sleep_running)
-    {
-      // this will prevent our world view from becoming misaligned with reality
-      // (i.e. we could end sleep prematurely due to rollover, not a message rx)
-      time_of_last_msg = sleepTimerInt_us;
-    }
-    if ((l298nhb_auto_off_at - millis()) < L298NHB_AUTOOFF && l298nhb.active()) // not yet time to auto off
-    {
-      l298nhb_auto_off_at = millis() + L298NHB_AUTOOFF; // calculate time to auto off
-      // special case in event of rollover in prior line math
-      if (l298nhb_auto_off_at == 0) 
-      {
-        l298nhb_auto_off_at = 1;
-      }
-    }
-
-    String message_str;
-    if (bytesAtPort)
-    {
-
-#if HW_MATCH(TEENSY41)
-      // if switching from an IP client to serial port, and
-      // streaming on IP client, stop and disconnect first
-      if (client != &Serial)
-      {
-        // Stop stream, if active
-        if (streaming)
-        {
-          stopStreaming();
-          client->println("STOP");
-          delay(1); // wait for client write to flush!
-          ((EthernetClient *)client)->stop();
-        }
-      }
-#endif
-
-      // read message at serial port
-      client = &Serial; // talk back over Serial
-      message_str = Serial.readStringUntil('\n');
-      // if (!message_str.endsWith('\n'))
-      // {
-      //   Serial.println("Buffering!");
-      //   message_str += Serial.readStringUntil('\n');
-      // }
-    }
-
-#if HW_MATCH(TEENSY41)
-    else if (bytesAtClient)
-    {
-      // Stop stream, if active (on either interface)
-      if (streaming)
-      {
-        stopStreaming();
-
-        // if switching from one IP client to another (but not from Serial)
-        // send "STOP" and disconnect from other IP client first
-        if (client != &Serial)
-        {
-          client->println("STOP");
-          delay(1); // wait for client write to flush!
-          ((EthernetClient *)client)->stop();
-        }
-      }
-
-      // read message at ethernet port
-      client = &IP_clients[bytesAtClient - 1]; // talk back over IP
-      message_str = client->readStringUntil('\n');
-
-      int len;
-      if ((len = message_str.indexOf('\n')))
-      {
-        message_str = message_str.substring(0, len);
-        while (client->available())
-        {
-          if (client->peek() == ':')
-            break;                       // stop if 'intel hex'
-          client->readStringUntil('\n'); // toss header line
-        }
-      }
-      // Serial.println(message_str);
-      message_str = message_str.substring(message_str.indexOf(' ') + 1);
-      message_str = message_str.substring(0, message_str.indexOf(' '));
-      message_str = message_str
-                        .replace('/', "")   // ignore root path specifier
-                        .replace('&', '\n') // take first parameter only
-                        .replace('=', ' ')  // convert equals to space
-                        .replace("_", '?'); // convert underscore to question mark
-      message_str = message_str.substring(message_str.indexOf('?') + 1);
-      message_str = message_str.substring(0, message_str.indexOf('\n'));
-
-      if (message_str.toLowerCase() != "favicon.ico")
-      {
-        Serial.print("[IP CMD] Received: \"");
-        Serial.print(message_str);
-        Serial.println("\"");
-      }
-      else // favicon request
-      {
-        // ignore it, we'll close it immediately (on next loop)
-      }
-    }
-#endif
-
-    char buf[message_str.length() + 1]; // trailing NULL
-    message_str.toCharArray(buf, sizeof(buf));
-    char *p = buf;
-    char *str;
-    int nn = 0;
-
-    quack_counter = 0; // reset stream timeout counter
-
-    if (message_str.toUpperCase() == "VERSION")
-    {
-      client->println(DEVICE_BUILD);
-      client->println(CODE_VERSION);
-      client->println(RELEASE_DATE);
-      return;
-    }
-
-    if (message_str.toUpperCase() == "INFO")
-    {
-      // Added for v2.3x in v2.2s
-      switch (BOARD_TYPE)
-      {
-      case TEENSY36:
-        client->println("HW: TEENSY36");
-        break;
-      case TEENSY41:
-        client->println("HW: TEENSY41");
-        break;
-      case HW_OTHER:
-        client->println("HW: ???");
-        break;
-      }
-#if HW_MATCH(TEENSY41)
-      client->print("IP: ");
-      client->println(Ethernet.localIP());
-      client->print("MASK: ");
-      client->println(Ethernet.subnetMask());
-      client->print("GATEWAY: ");
-      client->println(Ethernet.gatewayIP());
-      client->print("DHCP: ");
-      client->print(Ethernet.dhcpServerIP());
-      client->printf(" (%s)\n", dhcp_enabled ? "ON" : "OFF");
-      client->print("DNS: ");
-      client->println(Ethernet.dnsServerIP());
-      client->printf("UID: %s\n", teensyUID64());
-#endif
-      client->printf("MAC: %s\n", teensyMAC());
-      client->printf("USB: %u\n", teensyUsbSN());
-      client->printf("PID: %X\n", EEPROM_pid); // Position ID
-      // PID is programmed using serial CMD: "EEPROM {addr} {val}" where addr=0
-      client->printf("REV: %u\n", NVMEM.HW_Revision);
-
-      client->print("ERR: ");
-      bool ignore_temp_errors = PID_IS_SECONDARY(NVMEM.pid);
-      if (ignore_temp_errors)
-        hw_error = false; // prevent temp sensor errors on secondary multiplex devices
-      else
-        hw_error = (max31855.status() != 0);
-      if (hw_error)
-      {
-        client->println("TEMP SENSOR " + max31855.status(true) + " (" + max31855.status(false) + ")");
-      }
-      else if (tft_error)
-      {
-        client->println("TFT TEST FAILED [SCREEN MAY FLASH]");
-      }
-      else if (max31855.error() != "OK[NONE]" && !ignore_temp_errors)
-      {
-        client->println("TEMP SENSOR [TRANSIENT] " + max31855.error());
-      }
-      else
-      {
-        client->println("NONE");
-      }
-      return;
-    }
-
-    if (message_str.startsWith("MULTI"))
-    {
-      if (message_str.substring(6, 10) == "INIT")
-      { // support: start, begin, 1, stop, end, 0
-        if (message_str.endsWith("START") ||
-            message_str.endsWith("BEGIN") ||
-            message_str.endsWith("1"))
-        {
-          tft_initialize();
-          client->println("1"); // started
-        }
-        else if (message_str.endsWith("STOP") ||
-                 message_str.endsWith("END") ||
-                 message_str.endsWith("0"))
-        {
-          tft_idle();
-          client->println("0"); // stopped
-        }
-        else
-        {
-          client->println("?"); // unknown
-        }
-      }
-      else
-      {
-        client->println("?"); // unknown
-      }
-      return;
-    }
-
-    if (message_str.startsWith("MSGBOX"))
-    {
-      // ex) "MSGBOX PASS:INITIALIZE SUCCESS;READY TO MEASURE"
-      if (message_str.endsWith("MSGBOX"))
-      {
-        tft_msgbox = false;
-        client->println("0"); // cleared
-      }
-      else
-      {
-        if (message_str.indexOf(";") > 0)
-        {
-          String msg_cmd = message_str.substring(7);
-          if (msg_cmd.indexOf(":"))
-          {
-            if (msg_cmd.startsWith("ERROR"))
-              msgbox_icon = 0; // error
-            else if (msg_cmd.startsWith("FAIL"))
-              msgbox_icon = 1; // fail
-            else if (msg_cmd.startsWith("PASS"))
-              msgbox_icon = 2; // pass
-            else
-              msgbox_icon = 0; // error
-            msg_cmd = msg_cmd.substring(msg_cmd.indexOf(":") + 1);
-          }
-          byte sep_idx = msg_cmd.indexOf(";");
-          msg_cmd.substring(0, sep_idx).toCharArray(msgbox_title, sizeof(msgbox_title));
-          msg_cmd.substring(sep_idx + 1).toCharArray(msgbox_text, sizeof(msgbox_text));
-          tft_msgbox = true;
-          client->println("1"); // updated
-        }
-        else
-        {
-          client->println("?"); // unknown
-        }
-      }
-      tft_idle(); // redraw msgbox
-      return;
-    }
-
-#if HW_MATCH(TEENSY41)
-    if (message_str.startsWith("SYNC"))
-    {
-      // no SYNC parameter given
-      // or SYNC NOW
-      if (message_str.endsWith("SYNC") ||
-          message_str.endsWith("NOW"))
-      {
-        // do sync now
-        last_RX_TS = 0;
-      }
-
-      // SYNC STATUS
-      if (message_str.endsWith("STATUS"))
-      {
-        unsigned long nowEpoch = getNowEpoch();
-        long secsSinceLastSync = nowEpoch - last_EPOCH_sec;
-        short syncState = getSyncState();
-
-        client->printf("NTP STATE:  %s (%i)\n", syncState < 0 ? "NO-SYNC" : syncState > 0 ? "OUT-OF-SYNC"
-                                                                                          : "IN-SYNC",
-                       syncState);
-        client->printf("NTP ROLE:   %s\n", NTP_local_master ? "MASTER" : "SLAVE");
-        client->printf("NTP HITS:   %u / %u\n", NTP_local_pkts, NTP_remote_pkts);
-        client->printf("LAST TX:    %u\n", last_TX_TS);
-        client->printf("LAST RX:    %u\n", last_TOI_TS); // report TOI as RX so timeouts don't show
-        client->printf("TIME ALIVE: %u\n", millis());
-        client->printf("LAST SYNC:  %u (%i seconds)\n", last_EPOCH_sec, -secsSinceLastSync);
-        client->printf("NOW EPOCH:  %u\n", nowEpoch);
-        client->printf("NEXT SYNC:  %u (%i seconds)\n", (TS_SYNC_PERIOD / 1000) + last_EPOCH_sec, (TS_SYNC_PERIOD / 1000) - secsSinceLastSync);
-        client->printf("SYS. TIME:  %u\n", getSystemTime());
-        client->printf("LAST DRIFT: %i\n", drift_TS); // this must be printed as a signed value
-        getSystemTime(true);                          // reports NOW DRIFT
-      }
-      return;
-    }
-#endif
-
-    if (message_str.startsWith("TEMP"))
-    {
-      //      if (message_str.substring(5) == "FAIL")
-      //      {
-      //        max31855.simulate_err = !max31855.simulate_err;
-      //        client->print("simulate_err: ");
-      //        client->println(max31855.simulate_err);
-      //        return;
-      //      }
-      if ((l298nhb_auto_off_at - millis()) < L298NHB_AUTOOFF && l298nhb.active()) // not yet time to auto off
-      {
-        l298nhb_auto_off_at = millis() + L298NHB_AUTOOFF; // calculate time to auto off
-        // special case in event of rollover in prior line math
-        if (l298nhb_auto_off_at == 0) 
-        {
-          l298nhb_auto_off_at = 1;
-        }
-      }
-      bool updateAmbient = false;
-      if (message_str.substring(5) == "ON")
-      {
-#if USE_L298NHB
-        if (!l298nhb.active())
-          updateAmbient = true;
-        l298nhb.wakeup();
-#endif
-        digitalWrite(TEMP_CIRCUIT, HIGH);  // turn on fan
-        digitalWrite(TEC_SENSE, LOW);  // low speed
-      }
-      else if (message_str.substring(5) == "OFF")
-      {
-#if USE_L298NHB
-        if (l298nhb.active())
-        {
-          l298nhb.shutdown();
-          // digitalWrite(TEMP_CIRCUIT, LOW); // turn off fan at end of cooldown, not now
-          // digitalWrite(FAN_HIGH_LOW, LOW);
-          //        tft_tempcontrol(); // draw "OFF" state
-          tft_cooldown_start(); // change status to "cooldown" and start countdown
-        }
-#else
-        digitalWrite(TEMP_CIRCUIT, LOW); // turn off fan
-        digitalWrite(TEC_SENSE, LOW);
-#endif
-      }
-#if USE_MAX31855
-      else if (message_str.substring(6, 12) == "OFFSET")
-      {
-        // cmd format: "TEMP _OFFSET 3.0" for offsetA
-        //             "TEMP =OFFSET 3.0" for offsetB
-        //             "TEMP -OFFSET 3.0" for offsetC
-        //             "TEMP +OFFSET 3.0" for offsetH
-        float t = strtof(&buf[13], NULL);
-        if (message_str.substring(5, 6) == "_")
-        {
-          max31855.setOffsetA(t);
-          // also update NVMEM and save it to EEPROM
-          NVMEM.OffsetA = float_to_byte(t);
-          if (nv.isValid())
-            nv.save();
-          else
-            client->println("ERROR: Failed to save OffsetA in EEPROM. NVMEM struct is invalid.");
-        }
-        if (message_str.substring(5, 6) == "=")
-        {
-          max31855.setOffsetB(t);
-        }
-        if (message_str.substring(5, 6) == "-")
-        {
-          max31855.setOffsetC(t);
-        }
-        if (message_str.substring(5, 6) == "+")
-        {
-          max31855.setOffsetH(t);
-        }
-        if (message_str.substring(5, 6) == "~")
-        {
-          max31855.setOffsetM(t);
-          // also update NVMEM and save it to EEPROM
-          NVMEM.OffsetM = float_to_byte(t);
-          if (nv.isValid())
-            nv.save();
-          else
-            client->println("ERROR: Failed to save OffsetM in EEPROM. NVMEM struct is invalid.");
-        }
-      }
-#endif
-#if USE_L298NHB
-      else if (message_str.substring(5, 9) == "TUNE")
-      {
-        const char *pid[6]; // an array of pointers to the pieces of the above array after strtok()
-        char *ptr = NULL;
-        byte idx = 0;
-        byte num_items = 0;
-        ptr = strtok(&buf[10], ","); // delimiter
-        while (ptr != NULL)
-        {
-          pid[idx] = ptr;
-          idx++;
-          ptr = strtok(NULL, ",");
-          if (idx >= 6)
-            break;
-        }
-        num_items = idx;
-        while (idx <= 5) // fill any unprovided values with provided values
-        {
-          pid[idx] = pid[idx % num_items];
-          idx++;
-        }
-        if (DEBUG)
-        {
-          client->println("The Pieces separated by strtok():");
-          for (int n = 0; n < idx; n++)
-          {
-            client->print(n);
-            client->print("->");
-            client->println(pid[n]);
-          }
-        }
-        l298nhb.setTuning(
-            atof(pid[0]), atof(pid[1]), atof(pid[2]),  // cool PIDs
-            atof(pid[3]), atof(pid[4]), atof(pid[5])); // heat PIDs
-      }
-#endif
-#if USE_L298NHB
-      else if (message_str.substring(5) == "HEAT")
-      {
-        l298nhb.setSignal(L298NHB_HEAT);
-      }
-#endif
-#if USE_L298NHB
-      else if (message_str.substring(5) == "COOL")
-      {
-        l298nhb.setSignal(L298NHB_COOL);
-      }
-#endif
-#if USE_MAX31855
-      else if (message_str.substring(5, 10) == "CHECK")
-      {
-        int max_mag;
-        long max_freq, dist = 1000000, f = 15000000;
-        float t_start = max31855.readCelsius(), t_check = 0;
-        bool check_pass = false, do_fast = false;
-        if (message_str.substring(10).trim().length())
-        {
-          f = strtoul(&buf[11], NULL, 0);
-          do_fast = true;
-        }
-        ad9851.wakeup();
-        max_freq = f;
-        for (int i = 1; i <= 1000; i *= 10)
-        {
-          freq_start = max_freq + (dist / i);
-          freq_stop = freq_start - 2 * (dist / i);
-          freq_base = dist / (100 * i);
-          client->printf("CHECK PASS#%1.0f: %u,%u,%u,%u\n", log10(i) + 1, max_freq, freq_start, freq_stop, freq_base);
-          if (do_fast && i < 100)
-            continue;
-          max_mag = max_freq = 0;
-          app_freq = freq_start;
-          ad9851.setFreq(app_freq);
-          waitForAdcToSettle();
-          while (app_freq > freq_stop)
-          {
-            app_freq -= freq_base;
-            ad9851.setFreq(app_freq);
-            waitForAdcToSettle();
-            int app_mag = ad8302.read();
-            if (app_mag > max_mag)
-            {
-              max_mag = app_mag;
-              max_freq = app_freq;
-            }
-          }
-        }
-        ad9851.setFreq(max_freq);
-        delay(200); // delay for temp to update
-        max_mag = ad8302.read();
-        t_check = max31855.readCelsius();
-        check_pass = abs(t_start - t_check) < 1.0;
-        if (PID_IS_SECONDARY(NVMEM.pid))
-          check_pass = true;
-        ad9851.shutdown();
-        // report temp check results (detect sensor fault)
-        client->printf("CHECK FREQ/MAG: %u,%u\n", max_freq, max_mag);
-        client->printf("CHECK TEMPS: %2.2f,%2.2f\n", t_start, t_check);
-        client->print("CHECK RESULT: ");
-        client->println(check_pass ? "PASS" : "FAIL");
-        return;
-      }
-#endif
-      else if (message_str.substring(4).trim().length())
-      {
-        l298nhb_auto_off_at = millis() + L298NHB_AUTOOFF; // calculate time to auto off
-        // special case in event of rollover in prior line math
-        if (l298nhb_auto_off_at == 0) 
-        {
-          l298nhb_auto_off_at = 1;
-        }
-        if (!l298nhb.active())
-          updateAmbient = true;
-
-        // set DAC/PWM intensity
-        float t;
-        if (message_str.indexOf(".") < 0)
-        {
-          t = strtoul(&buf[5], NULL, 0);
-        }
-        else
-        {
-          t = strtof(&buf[5], NULL);
-        }
-#if USE_L298NHB
-        if (l298nhb.getTarget() != t)
-        {
-          l298nhb.setTarget(t);
-        }
-#endif
-      }
-
-      if (updateAmbient)
-      {
-        l298nhb.wakeup();
-#if USE_MCP9808
-        mcp9808.wakeup();
-        l298nhb.setAmbient(mcp9808.readTempC());
-        mcp9808.shutdown();
-#endif
-#if USE_MAX31855
-        // AJR TODO 2023-09-12: Disabled for old PID controller code
-        // l298nhb.setAmbient(max31855.readCelsius());
-        l298nhb.setAmbient(21.0); // always 21C, was: setAmbient(max31855.readInternal());
-#endif
-      }
-
-      // write output to console
-#if USE_L298NHB
-      client->printf("L298NHB STATUS: ");
-      int ext_5v_adc = analogRead(PIN_EXT_5V_VOLTAGE);
-      float ext_5v_volts = L298NHB_VOLTAGE_CONVERT(ext_5v_adc);
-      // warn user on first attempt to start
-      bool v_err = false;
-      if (!L298NHB_VOLTAGE_VALID(ext_5v_volts))
-      {
-        if (updateAmbient && l298nhb.getPower() == 1)
-        {
-          if (!user_warned)
-          {
-            l298nhb.setPower(0); // prevent temp circuit on, but retain setTarget()
-            v_err = true;
-            user_warned = true;
-
-            // time to auto-off (forced)
-            l298nhb_auto_off_at = 0;         // indicate not running, fan off if power issue
-            digitalWrite(TEMP_CIRCUIT, LOW); // turn off fan
-            digitalWrite(TEC_SENSE, LOW);
-            ledWrite(LED_RED_PIN, LOW);
-            ledWrite(LED_BLUE_PIN, LOW);
-            tft_idle(); // revert back to idle, even if in cooldown, bc power issues
-          }
-        }
-        else if (!l298nhb.active())
-        {
-          user_warned = false;
-        }
-      }
-      if (l298nhb.active())
-      {
-        switch (l298nhb.getLabelState())
-        {
-        case 0:
-          client->print("CYCLE,");
-          break;
-        case 1:
-          client->print("WAIT,");
-          break;
-        case 2:
-          client->print("CLOSE,");
-          break;
-        case 3:
-          client->print("STABLE,");
-          break;
-        default:
-          client->print("ERROR,");
-          break;
-        }
-        if (l298nhb_status < 0)
-          client->printf("COOL");
-        if (l298nhb_status == 0)
-          client->printf("IDLE");
-        if (l298nhb_status > 0)
-          client->printf("HEAT");
-      }
-      else if ((l298nhb_auto_off_at > 0) &&
-               ((l298nhb_auto_off_at - millis()) > L298NHB_AUTOOFF)) // auto off triggered
-      {
-        client->printf("AUTO,OFF");
-      }
-      else if (v_err)
-      {
-        client->printf("ERROR,VOLTAGE");
-      }
-      else
-      {
-        client->printf("IDLE,OFF");
-      }
-      client->printf("\n");
-      client->printf("L298NHB SETPOINT: %2.2f\n", l298nhb.getTarget());
-      client->printf("L298NHB POWER: %u\n", l298nhb.getPower());
-      client->printf("L298NHB VOLTAGE: %2.2fV (%u)\n", ext_5v_volts, ext_5v_adc);
-      client->printf("TIME STABLE/TOTAL: %1.0f,%1.0f\n", l298nhb.timeStable(), l298nhb.timeElapsed());
-      client->printf("TEMP MIN/MAX: %2.2f,%2.2f\n", l298nhb.getMinTemp(), l298nhb.getMaxTemp());
-      l298nhb.resetMinMax();
-#endif
-#if USE_MCP9808
-      mcp9808.wakeup();
-      client->printf("MCP9808 TEMP: %2.2f\n", mcp9808.readTempC());
-      mcp9808.shutdown();
-#endif
-#if USE_MAX31855
-      if (isnan(temperature) || (millis() - last_temp > 2000))
-        temperature = max31855.readCelsius();
-      if (max31855.getType())
-        client->print("MAX6675 STATUS: ");
-      else
-        client->print("MAX31855 STATUS: ");
-      client->print(max31855.status(true)); // verbose status string
-      client->print(" (");
-      client->print(max31855.status(false)); // debug raw value
-      client->println(")");
-
-      if (max31855.getType())
-      {
-        mcp9808.wakeup(); // wake with no delay
-        float t = mcp9808.readTempC();
-        l298nhb.setAmbient(t);
-        if (t == 0)
-        {
-          l298nhb.setAmbient(21.0);
-        }
-        client->printf("MCP9808 TEMP: %2.2f\n", t);
-        mcp9808.shutdown();
-      }
-      else
-      {
-        float t = max31855.readInternal(false);
-        // AJR TODO 2023-09-12: Disabled for old PID controller code
-        // l298nhb.setAmbient(t);
-        if (t == NAN)
-        {
-          l298nhb.setAmbient(21.0);
-        }
-        client->printf("INTERNAL TEMP: %2.2f\n", t);
-      }
-      client->printf("EXTERNAL TEMP: %2.2f\n", round(temperature / TEMP_RESOLUTION) * TEMP_RESOLUTION); // https://arduino.stackexchange.com/a/28469
-      client->printf("EXTERNAL OFFSETS: %2.2f,%2.2f,%2.2f,%2.2f,%2.2f\n",
-                     max31855.getOffsetA(),  // FW fixed offset (always)
-                     max31855.getOffsetB(),  // SW defined (both)
-                     max31855.getOffsetC(),  // SW defined (cool)
-                     max31855.getOffsetH(),  // SW defined (heat)
-                     max31855.getOffsetM()); // FW fixed offset (measure)
-#endif
-#if USE_L298NHB
-      client->printf("PID TUNING: %.3g,%.3g,%.3g,%.3g,%.3g,%.3g\n",
-                     l298nhb.getTuning(0),  // kpc
-                     l298nhb.getTuning(1),  // kic
-                     l298nhb.getTuning(2),  // kdc
-                     l298nhb.getTuning(3),  // kph
-                     l298nhb.getTuning(4),  // kih
-                     l298nhb.getTuning(5)); // kdh
-#endif
-
-      return;
-    }
-
-    if (message_str.startsWith("LID"))
-    {
-      if (message_str.endsWith("STATE"))
-      {
-        // Report current state of lid
-        client->printf("LID is %s\n", pogo_lid_opened ? "OPENED" : "CLOSED");
-      }
-      else if (message_str.endsWith("OPEN"))
-      {
-        // Open lid
-        if (pogo_lid_opened)
-        {
-          client->println("LID is already OPENED");
-        }
-        else
-        {
-          client->println("LID OPENED");
-          pogo_pressed_flag = true; // queue movement
-        }
-      }
-      else if (message_str.endsWith("CLOSE"))
-      {
-        // Close lid
-        if (!pogo_lid_opened)
-        {
-          client->println("LID is already CLOSED");
-        }
-        else
-        {
-          client->println("LID CLOSED");
-          pogo_pressed_flag = true; // queue movement
-        }
-      }
-      else if (message_str.substring(4, 7) == "CAL")
-      {
-        if (message_str.endsWith("CAL")) {
-          // Report stored calibration values to user
-          client->printf("LID CAL %i,%i,%i,%i,%i\n",
-                         POS_OPENED_1,
-                         POS_CLOSED_1,
-                         POS_OPENED_2,
-                         POS_CLOSED_2,
-                         MOVE_DELAY);
-        }
-        else if (message_str.endsWith("DEFAULT") || message_str.endsWith("RESET"))
-        {
-          // Reset lid calibration to default values
-          client->println("LID CAL DEFAULT");
-          setLidCalibration(
-            DEFAULT_POS_OPENED_1, DEFAULT_POS_CLOSED_1, 
-            DEFAULT_POS_OPENED_2, DEFAULT_POS_CLOSED_2, 
-            DEFAULT_MOVE_DELAY);
-        }
-        else
-        {
-          const char *pid[5]; // an array of pointers to the pieces of the above array after strtok()
-          char *ptr = NULL;
-          byte idx = 0;
-          byte num_items = 0;
-          ptr = strtok(&buf[8], ","); // delimiter
-          while (ptr != NULL)
-          {
-            pid[idx] = ptr;
-            idx++;
-            ptr = strtok(NULL, ",");
-            if (idx >= 5)
-              break;
-          }
-          num_items = idx;
-          if (num_items == 3) // fill Servo 2 with Servo 1 positions
-          {
-            // Remap array so that if goes from this:
-            // [0: opened_1, 1: closed_1, 2: delay]
-            // to this:
-            // [0: opened_1, 1: closed_1, 2: opened_2, 3: closed_2, 4: delay]
-            pid[4] = pid[2]; // move delay first so you don't lose it
-            pid[2] = pid[0]; // copy opened_1 to opened_2
-            pid[3] = pid[1]; // copy closed_1 to closed_2
-            idx = 5;
-          }
-          if (DEBUG)
-          {
-            client->println("The Pieces separated by strtok():");
-            for (int n = 0; n < idx; n++)
-            {
-              client->print(n);
-              client->print("->");
-              client->println(pid[n]);
-            }
-          }
-          setLidCalibration(
-            atoi(pid[0]), atoi(pid[1]),
-            atoi(pid[2]), atoi(pid[3]),
-            atoi(pid[4]));
-        }
-      }
-      return;
-    }
-
-    if (message_str.startsWith("EEPROM"))
-    {
-      /// @note To restore NVMEM to defaults, use command 'EEPROM -1 0xFF' to erase NVMEM.version byte and force a reset
-      /// @note To set PID, use command 'EEPROM 0 [PID]' to set NVMEM.pid
-      /// @note To set OffsetA (in encoded byte form), use command 'EEPROM 1 [OFFSET_BYTE]' to set NVMEM.OffsetA
-
-      // read/write EEPROM data
-      int address = strtoul(&buf[7], NULL, 0);
-#if NVMEM_INVERT
-      int new_address = NVMEM_LENGTH - NVMEM_OFFSET - address - 2; // minus 2 due to EEPROM address 0 mapping to PID @ NVMEM address 1
-#else
-      int new_address = NVMEM_OFFSET + address;
-#endif
-      byte value;
-      int idx = message_str.substring(7).indexOf(" ") + 1;
-      if (idx > 0)
-      {
-        value = strtoul(&buf[idx + 7], NULL, 0);
-        EEPROM.update(new_address, value); // only write if different
-
-        // Call update handlers, if any, for this address:
-        // if (address == 0)
-        //   EEPROM_read_pid();
-        // if (address == 1)
-        //   max31855.EEPROM_read();
-
-        /// @note only call nv_init() if 'address' is in NVMEM struct region
-        if (address < nv.size - 1) // minus 1 due to EEPROM address 0 mapping to PID @ NVMEM address 1
-          nv_init();
-      }
-      else
-      {
-        value = EEPROM.read(new_address);
-      }
-      client->printf("EEPROM: %04x=%02x\n", address, value);
-      return;
-    }
-
-    if (message_str.toUpperCase() == "PROGRAM")
-    {
-      // make sure LCD invert is OFF before programming
-      if (identifying)
-      {
-        ledWrite(LED_WHITE_PIN, LOW);
-        identifying = false;
-        tft_identify(identifying);
-      }
-
-      // enter FlasherX bootloader
-      tft_splash(false);
-      busyTimerState = 0;
-      busyTimer.begin([]
-                      { busyTimerTask(false); },
-                      busyTimerInt_us);
-      flasher_update_task(client, LED_BLUE_PIN); // does not return
-      return;
-    }
-
-    if (message_str.startsWith("SPEED"))
-    {
-      swSpeed_us = message_str.substring(6).toInt();
-      // SW does not listen for a reply (should it?)
-      // client->print("SPEED:");
-      // client->println(swSpeed_us);
-      return;
-    }
-
-    if (message_str.startsWith("AVG"))
-    {
-      // set new averaging parameters
-      byte params = 0;
-      while ((str = strtok_r(p, " ,;", &p)) != NULL) // delimiter is the semicolon
-      {
-        if (params == 1)
-          avg_in = atol(str);
-        if (params == 2)
-          avg_out = atol(str);
-        if (params == 3)
-          step_size = atol(str);
-        if (params == 4)
-          max_drift_hz_l = atol(str);
-        if (params == 5)
-          max_drift_hz_r = atol(str);
-        if (params == 6)
-          power_point = atof(str); // float (not long)
-        params++;
-      }
-      // read out parameters if none were provided
-      if (params == 1)
-      {
-        client->printf("AVG_IN:         %u\n", avg_in);
-        client->printf("AVG_OUT:        %u\n", avg_out);
-        client->printf("STEP_SIZE:      %u\n", step_size);
-        client->printf("MAX_DRIFT_HZ_L: %u\n", max_drift_hz_l);
-        client->printf("MAX_DRIFT_HZ_R: %u\n", max_drift_hz_r);
-        client->printf("POWER_POINT:    %0.3f\n", power_point);
-      }
-      // calculate new averaging parameters
-      avg_in_hop = 1;             // set to default, calculate later (but only if hopping)
-      avg_out_hop = 1;            // set to default, calculate later (but only if hopping)
-      smooth_factor_out_hop = -1; // flag to calculate later, once base_overtones_per_cycle is known
-      smooth_factor_in_hop = -1;  // flag to calculate later, once base_overtones_per_cycle is known
-      smooth_factor_out = toSmoothFactor(avg_out);
-      smooth_factor_in = toSmoothFactor(avg_in);
-      return;
-    }
-
-    if (message_str.toUpperCase() == "STREAM")
-    {
-      tft_measure();
-      streaming = true; // set streaming bit
-      message = true;   // output messaging
-      stream_start = micros();
-      peak_time_avg = stream_start;
-      peak_time_l = peak_time_h = stream_start;
-      peak_time_l_up = peak_time_h_up = stream_start;
-      peak_time_l_down = peak_time_h_down = stream_start;
-      ledWrite(LED_WHITE_PIN, HIGH); // turn on light // TODO: make this adjustable brightness
-      ledWrite(LED_SEGMENT_DP, HIGH);
-      max31855.useOffsetM(true);
-      return;
-    }
-
-    if (message_str.toUpperCase() == "STOP")
-    {
-      stopStreaming();
-      client->println("STOP"); // SW listens for this reply
-      return;
-    }
-
-    if (message_str.toUpperCase() == "SLEEP")
-    {
-      //      Serial.println("Sleep timer manually started"); // debug
-      sleep_running = true;
-      time_of_last_msg = 0;
-      sleep_timer_delay = sleepTimerInt_us;
-      sleepTimer.begin([]
-                       { tft_screensaver(); },
-                       sleepTimerInt_us);
-      tft_screensaver(); // show immediately, don't wait for interval
-      return;
-    }
-
-    if (message_str.toUpperCase() == "IDENTIFY")
-    {
-      identifying = !identifying;
-      if (identifying)
-      {
-        stop_identify_at = millis() + 60000; // 1 min timeout
-      }
-      else
-      {
-        ledWrite(LED_WHITE_PIN, LOW);
-      }
-      tft_identify(identifying);
-      client->println(identifying); // SW listens for this reply
-      return;
-    }
-
-    // decode message
-    byte params = 0;
-    while ((str = strtok_r(p, " ,;", &p)) != NULL) // delimiter is the semicolon
-    {
-      params++;
-      // frequency start
-      if (nn == 0)
-      {
-        // only WAIT if freq_start is different than last time (hopping)
-        freq_start = atol(str);
-        // client->print("FREQ START = ");
-        // client->println(freq_start);
-        nn = 1;
-      }
-      // frequency stop
-      else if (nn == 1)
-      {
-        freq_stop = atol(str);
-        nn = 2;
-      }
-      // frequency step
-      else if (nn == 2)
-      {
-        freq_base = atol(str);
-        nn = 3;
-        message = true; // mark sweep to begin!
-
-        if (!streaming)
-        {
-          // reset global variables for new sweep
-          swSpeed_us = 0;
-          freq_start_up = freq_stop_up = freq_base_up = 0;
-          freq_start_down = freq_stop_down = freq_base_down = 0;
-          base_overtones_per_cycle = base_overtone_counter = 0;
-        }
-      }
-      // frequency start up
-      else if (nn == 3)
-      {
-        freq_start_up = atol(str);
-        nn = 4;
-      }
-      // frequency stop up
-      else if (nn == 4)
-      {
-        freq_stop_up = atol(str);
-        nn = 5;
-      }
-      // frequency step up
-      else if (nn == 5)
-      {
-        freq_base_up = atol(str);
-        nn = 6;
-      }
-      // frequency start down
-      else if (nn == 6)
-      {
-        freq_start_down = atol(str);
-        nn = 7;
-      }
-      // frequency stop down
-      else if (nn == 7)
-      {
-        freq_stop_down = atol(str);
-        nn = 8;
-      }
-      // frequency step down
-      else if (nn == 8)
-      {
-        freq_base_down = atol(str);
-        nn = 9;
-      }
-      // base overtones per cycle
-      else if (nn == 9)
-      {
-        base_overtones_per_cycle = atol(str);
-        nn = 10; // ignore any additional delimited data!
-      }
-      else
-      {
-        // client->print("Ignored input: ");
-        // client->println(nn);
-      }
-    }
-    // process any additional messages
-    // before going into action loop
-    return;
-  }
-
-  // delayMicroseconds(1000000);
-
-  if (message)
-  {
-    // start sweep
-    long this_freq_start = freq_start;
-    long this_freq_stop = freq_stop;
-    long this_freq_base = freq_base;
-
-    // int last_freq = 0;
-    float last_mag = 0;
-    float last_mag_1 = 0;
-    float last_mag_2 = 0;
-    int max_mag = 0;
-    bool peak = false;
-    long k = 0;
-    byte samples_since_max = 0;
-    byte num_max_samples = 0;
-    long max_freq = 0;
-
-    quack_counter++; // increment counter every sweep
-
-    // stop stream if one-shot or "quacking" too long
-    if (quack_counter > quack_interval ||
-        !(DO_STREAM && streaming) ||
-        (check_dtr && !Serial.dtr()))
-    {
-      stopStreaming();
-    }
-
-    if (!is_running)
-    {
-      // Update temperature now, if stale, prior to AD9851 wakeup (noisy)
-      bool updateTemp = true; // ((millis() - last_temp) > 2000);
-      if (updateTemp)
-      {
-        last_temp = millis();
-
-        // measure temperature
-#if USE_MCP9808
-        temperature = mcp9808.readTempC();
-#endif
-#if USE_MAX31855
-        if (isnan(temperature))
-          temperature = max31855.readCelsius();
-        else
-          temperature = (((TEMP_AVG - 1) * temperature) + max31855.readCelsius()) / TEMP_AVG; // accumulate, averaging ratio (for smoother readings)
-        ambient = max31855.readInternal(false);
-        // AJR TODO 2023-09-12: Disabled for old PID controller code
-        // if (l298nhb.active())
-        //  l298nhb.setAmbient(ambient);
-#endif
-      }
-    }
-
-    if (!is_running)
-    {
-      is_running = true;
-      check_dtr = Serial.dtr(); // if high, detect low to stop
-      ad9851.wakeup();
-#if USE_MCP9808
-      mcp9808.wakeup(); // wake with no delay
-#endif
-      ledWrite(LED_RED_PIN, HIGH);
-      ledWrite(LED_BLUE_PIN, HIGH);
-      ledWrite(LED_ORANGE_PIN, HIGH);
-    }
-
-    if (identifying)
-    {
-      ledWrite(LED_WHITE_PIN, LOW);
-      identifying = false;
-      tft_identify(identifying); // if 'stream' called alone, 'measure' will be overwritten
-      if (streaming)
-        tft_measure(); // just for good measure, not a valid use-case scenario in software!
-    }
-
-    pre_time = micros();
-
-    // check for calibration sweep (if sweep > 10 MHz)
-    if (this_freq_stop - this_freq_start > 10000000)
-    {
-      tft_initialize();
-
-      // divert thread to cal function and do not do dynamic scanning
-      calibrate(this_freq_start, this_freq_stop, this_freq_base); // "base" is really step_size here
-
-      tft_idle();
-      return;
-    }
-
-    // do frequency hopping (if configured)
-    if (base_overtones_per_cycle != 0)
-    {
-      if (base_increment)
-      {
-        base_overtone_counter++;
-        if (base_overtone_counter > base_overtones_per_cycle)
-        {
-          overtone++;
-          overtone++; // AJR 2022-08-25: disable 5th mode when hopping
-          if (overtone >= 3)
-          {
-            overtone = 0;
-            base_overtone_counter = 0; // repeat
-          }
-        }
-        else
-        {
-          overtone = 0;
-        }
-        base_increment = false;
-      }
-      if (overtone == 1)
-      {
-        this_freq_start = freq_start_up;
-        this_freq_stop = freq_stop_up;
-        this_freq_base = freq_base_up;
-      }
-      if (overtone == 2)
-      {
-        this_freq_start = freq_start_down;
-        this_freq_stop = freq_stop_down;
-        this_freq_base = freq_base_down;
-      }
-    }
-    else
-    {
-      overtone = 0xFF;
-    }
-
-    // Calculate averaging parameters for hopping (if not yet known)
-    if (smooth_factor_in_hop == -1)
-    {
-      if (base_overtones_per_cycle != 0)
-        avg_in_hop = avg_in; // max(1, avg_in * 2);
-      smooth_factor_in_hop = toSmoothFactor(avg_in_hop);
-    }
-
-    /*** START: FIND PEAK ***/
-    if (n == 0 || ((overtone == 1 || overtone == 2) && n < base_overtones_per_cycle + 2))
-    {
-      if (n == 0)
-        stream_start = micros();
-
-      byte find_step_size = min(25, step_size); // max out at 25 Hz
-      long num_samples = (this_freq_stop - this_freq_start) / find_step_size;
-      if (num_samples > 250)
-        find_step_size = ceil(num_samples / 250);
-
-      while (max_freq == 0 || max_freq == this_freq_start || max_freq == this_freq_stop)
-      {
-        max_mag = 0;
-        avg_mag = 0;
-
-        unsigned long delta = abs(app_freq - this_freq_stop);
-        app_freq = this_freq_stop;
-        ad9851.setFreq(app_freq);
-        delayMicroseconds(delta / 10000); // waitForAdcToSettle();
-
-        while (true)
-        {
-          ad9851.setFreq(app_freq);
-          delayMicroseconds(5 * find_step_size); // waitForAdcToSettle();
-
-          int app_mag = ad8302.read();
-
-          if (avg_mag == 0)
-            avg_mag = app_mag;
-          if (overtone == 1 || overtone == 2)
-            avg_mag = (((smooth_factor_in_hop - 1) * avg_mag) + app_mag) / smooth_factor_in_hop;
-          else
-            avg_mag = (((smooth_factor_in - 1) * avg_mag) + app_mag) / smooth_factor_in;
-          app_mag = floor(avg_mag);
-
-          if (max_mag <= app_mag /*|| k < avg_in*/)
-          {
-            num_max_samples = (max_mag == app_mag ? num_max_samples + 1 : 0);
-            max_freq = (max_mag == app_mag ? max_freq : app_freq);
-            max_mag = app_mag;
-            peak_time = micros();
-            samples_since_max = 0;
-          }
-          else
-          {
-            if (app_mag <= floor(last_mag))
-            {
-              samples_since_max++;
-            }
-            else
-            {
-              samples_since_max = 0;
-            }
-          }
-
-          if (app_freq <= this_freq_start)
-            break;
-
-          app_freq -= find_step_size;
-          k++;
-          // last_freq = app_freq;
-          last_mag = avg_mag;
-
-          // if (Serial.available()) break;
-        }
-
-        // allow for break of infinite loop if/when no peaks are found
-        if (Serial.available())
-          break;
-      }
-
-      // DIR flipped when limit reached, so inverse logic first
-      dir = -1;
-
-      peak_freq_avg = max_freq + (dir * find_step_size * (num_max_samples / 2));
-      peak_mag_avg = max_mag;
-      peak_time_avg = peak_time;
-      this_freq_start = peak_freq_avg - max_drift_hz_l;
-      this_freq_stop = peak_freq_avg + max_drift_hz_r;
-
-      /*** END: FIND PEAK ***/
-
-      if (overtone == 0 || overtone == 0xFF)
-      {
-        dir = 1;
-        peak_freq_left = peak_freq_right = peak_freq_avg * 100;
-        peak_freq_l = peak_freq_h = peak_freq_avg;
-        peak_mag_l = peak_mag_h = peak_mag_avg;
-        peak_time_l = peak_time_h = peak_time_avg;
-        freq_start = this_freq_start;
-        freq_stop = this_freq_stop;
-      }
-
-      if (overtone == 1)
-      {
-        dir_up = 1;
-        peak_freq_left_up = peak_freq_right_up = peak_freq_avg * 100;
-        peak_freq_l_up = peak_freq_h_up = peak_freq_avg;
-        peak_mag_l_up = peak_mag_h_up = peak_mag_avg;
-        peak_time_l_up = peak_time_h_up = peak_time_avg;
-        freq_start_up = this_freq_start;
-        freq_stop_up = this_freq_stop;
-      }
-
-      if (overtone == 2)
-      {
-        dir_down = 1;
-        peak_freq_left_down = peak_freq_right_down = peak_freq_avg * 100;
-        peak_freq_l_down = peak_freq_h_down = peak_freq_avg;
-        peak_mag_l_down = peak_mag_h_down = peak_mag_avg;
-        peak_time_l_down = peak_time_h_down = peak_time_avg;
-        freq_start_down = this_freq_start;
-        freq_stop_down = this_freq_stop;
-      }
-
-      peak_freq_avg *= 100; // peak_freq_[left/right][_[up/down]] and peak_freq_avg are all x100 (think 'Konami Code')
-    }
-
-    /*** START: PEAK TO STOP ***/
-    last_mag = 0;
-    max_mag = 0;
-    max_mag_flt = 0;
-    avg_mag = 0;
-    peak = false;
-    k = 0;
-    samples_since_max = 0;
-    num_max_samples = 0;
-    max_freq = 0;
-    bool waitNeeded = false;
-
-    if ((overtone == 0 && base_overtone_counter == 0) || n == 0)
-    {
-      dir = 1;
-      app_freq = (peak_freq_left / 100) - 50;
-      waitNeeded = true;
-    }
-    if (overtone == 1)
-    {
-      dir = 1; // always
-      app_freq = (dir == 1) ? (peak_freq_left_up / 100) - 500 : (peak_freq_right_up / 100) + 500;
-      waitNeeded = true;
-    }
-    if (overtone == 2)
-    {
-      dir = -1; // always
-      app_freq = (dir == 1) ? (peak_freq_left_down / 100) - 500 : (peak_freq_right_down / 100) + 500;
-      waitNeeded = true;
-    }
-
-    if (waitNeeded)
-    {
-      ad9851.setFreq(app_freq);
-      delayMicroseconds(500);
-      // waitForAdcToSettle();
-    }
-
-    // long freq_test_start = app_freq;
-
-    while (true)
-    {
-      ad9851.setFreq(app_freq);
-      delayMicroseconds(5);
-      int app_mag = ad8302.read();
-
-      if (last_mag_2 == 0)
-        last_mag_2 = app_mag;
-      if (last_mag_1 == 0)
-        last_mag_1 = app_mag;
-      if (last_mag == 0)
-        last_mag = app_mag;
-      if (avg_mag == 0)
-        avg_mag = app_mag;
-      if (overtone == 1 || overtone == 2)
-        avg_mag = (((smooth_factor_in_hop - 1) * avg_mag) + app_mag) / smooth_factor_in_hop;
-      else
-        avg_mag = (((smooth_factor_in - 1) * avg_mag) + app_mag) / smooth_factor_in;
-      app_mag = floor(avg_mag);
-
-      if (max_mag_flt <= avg_mag)
-      {
-        max_mag_flt = avg_mag;
-        max_freq = app_freq;
-        peak_time = micros();
-      }
-
-      if (max_mag <= app_mag /*|| k < avg_in*/)
-      {
-        num_max_samples = (max_mag == app_mag ? num_max_samples + 1 : 0);
-        // max_freq = (max_mag == app_mag && max_freq ? max_freq : app_freq);
-        max_mag = app_mag;
-        // peak_time = micros();
-        samples_since_max = 0;
-      }
-      else
-      {
-        if (app_mag <= floor(last_mag))
-        {
-          samples_since_max++;
-        }
-        else
-        {
-          samples_since_max = 0;
-        }
-      }
-
-      // if (samples_since_max > 3) break;
-      if (dir == 1)
-      {
-        if (max_freq != max_mag)
-        {
-          if (overtone == 1 && app_freq > peak_freq_h_up)
-            peak = true;
-          else if (overtone == 2 && app_freq > peak_freq_h_down)
-            peak = true;
-          else if (app_freq > peak_freq_h)
-            peak = true;
-        }
-      }
-      else
-      {
-        if (max_freq != max_mag)
-        {
-          if (overtone == 1 && app_freq < peak_freq_l_up)
-            peak = true;
-          else if (overtone == 2 && app_freq < peak_freq_l_down)
-            peak = true;
-          else if (app_freq < peak_freq_l)
-            peak = true;
-        }
-      }
-      // float avg_mag_dB = ((avg_mag - this_freq_base) * (3.3 / 8191) - 0.9) / 0.029 + 31;
-      // float max_mag_dB = ((max_mag - this_freq_base) * (3.3 / 8191) - 0.9) / 0.029 + 31;
-      // if (peak && avg_mag_dB <= max_mag_dB - 1.0)
-      if (peak && floor(last_mag - this_freq_base) <= floor(power_point * (max_mag - this_freq_base)))
-      {
-        // client->print("avg mag = ");
-        // client->println(avg_mag_dB);
-        // client->print("max mag = ");
-        // client->println(max_mag_dB);
-
-        db_actual = floor(100 * (avg_mag - this_freq_base));
-        db_desired = floor(100 * power_point * (max_mag - this_freq_base)) - db_actual;
-        db_actual = floor(100 * (last_mag_2 - this_freq_base)) - db_actual;
-        /*client->print(db_desired);
-          client->print(" / ");
-          client->println(db_actual);
-          client->print(app_freq * 100);
-          client->print(" / ");
-          client->print(dir * step_size * (100 * db_desired / db_actual));
-          client->print(" / ");*/
-        unsigned long temp = app_freq;
-        temp *= 100;
-        temp -= (3 * dir * step_size * (100 * db_desired / db_actual));
-        db_actual = temp;
-        // client->println(db_actual);
-        break;
-      }
-      if (k > 0 && app_freq <= this_freq_start)
-      {
-        max_freq = this_freq_start;
-        break;
-      }
-      if (k > 0 && app_freq >= this_freq_stop)
-      {
-        max_freq = this_freq_stop;
-        break;
-      }
-
-      app_freq += dir * step_size;
-      k++;
-      // last_freq = app_freq;
-
-      // shift last 3x magnitude buffer
-      last_mag_2 = last_mag_1;
-      last_mag_1 = last_mag;
-      last_mag = avg_mag;
-
-      bool updateData = ((micros() - last_time) > swSpeed_us && new_sample);
-      if (updateData)
-      {
-        last_time = micros();
-        base_increment = true;
-        new_sample = false;
-
-        client->printf("%s;%u;%u;%u;%u;%i;%.2f;%.2f%s",
-                       "QI",                                                   // format version
-                       n++,                                                    // sequence
-                       (peak_time_avg - stream_start) / 100,                   // timestamp
-                       peak_mag_avg,                                           // peak mag
-                       peak_freq_avg / 100,                                    // peak freq
-                       l298nhb_status * l298nhb.getPower(),                    // status/power (temp branch only)
-                       ambient,                                                // ambient temp (temp branch only)
-                       round(temperature / TEMP_RESOLUTION) * TEMP_RESOLUTION, // temperature (https://arduino.stackexchange.com/a/28469)
-                       "\n");                                                  // end of sample
-      }
-
-      // if (Serial.available()) break;
-    }
-
-    // long freq_test_stop = app_freq;
-    // client->printf("start = %u, stop = %u, avg = %u\n", freq_test_start, freq_test_stop, (freq_test_start + freq_test_stop) / 2);
-
-    long new_freq = max_freq + (dir * step_size * (num_max_samples / 2));
-
-    // Calculate averaging parameters for hopping (if not yet known)
-    if (smooth_factor_out_hop == -1)
-    {
-      if (base_overtones_per_cycle != 0)
-        avg_out_hop = max(1, avg_out + 1); // max(1, ceil(avg_out / base_overtones_per_cycle));
-      smooth_factor_out_hop = toSmoothFactor(avg_out_hop);
-    }
-
-    check_and_correct_micros_rollover(); // adjusts time variables on rollover event
-    if (dir == 1)
-    {
-      if (overtone == 1)
-      {
-        peak_freq_right_up = ((((2 * smooth_factor_out_hop) - 1) * peak_freq_right_up) + db_actual) / (2 * smooth_factor_out_hop);
-        peak_freq_h_up = (((smooth_factor_out_hop - 1) * peak_freq_h_up) + new_freq) / smooth_factor_out_hop;
-        peak_mag_l_up = (((smooth_factor_out_hop - 1) * peak_mag_l_up) + max_mag) / smooth_factor_out_hop;
-        peak_time_l_up = (((smooth_factor_out_hop - 1) * peak_time_l_up) + peak_time) / smooth_factor_out_hop;
-        dir_up = -1; // switch dir
-      }
-      else if (overtone == 2)
-      {
-        peak_freq_right_down = ((((2 * smooth_factor_out_hop) - 1) * peak_freq_right_down) + db_actual) / (2 * smooth_factor_out_hop);
-        peak_freq_h_down = (((smooth_factor_out_hop - 1) * peak_freq_h_down) + new_freq) / smooth_factor_out_hop;
-        peak_mag_l_down = (((smooth_factor_out_hop - 1) * peak_mag_l_down) + max_mag) / smooth_factor_out_hop;
-        peak_time_l_down = (((smooth_factor_out_hop - 1) * peak_time_l_down) + peak_time) / smooth_factor_out_hop;
-        dir_down = -1; // switch dir
-      }
-      else // 0x00 or 0xFF
-      {
-        peak_freq_right = ((((freq_factor * smooth_factor_out) - 1) * peak_freq_right) + db_actual) / (freq_factor * smooth_factor_out);
-        peak_freq_h = (((smooth_factor_out - 1) * peak_freq_h) + new_freq) / smooth_factor_out;
-        peak_mag_l = (((smooth_factor_out - 1) * peak_mag_l) + max_mag) / smooth_factor_out;
-        peak_time_l = (((smooth_factor_out - 1) * peak_time_l) + peak_time) / smooth_factor_out;
-        dir = -1; // switch dir
-      }
-      // client->printf("low = %u\n", new_freq);
-    }
-    else
-    {
-      if (overtone == 1)
-      {
-        peak_freq_left_up = ((((2 * smooth_factor_out_hop) - 1) * peak_freq_left_up) + db_actual) / (2 * smooth_factor_out_hop);
-        peak_freq_l_up = (((smooth_factor_out_hop - 1) * peak_freq_l_up) + new_freq) / smooth_factor_out_hop;
-        peak_mag_h_up = (((smooth_factor_out_hop - 1) * peak_mag_h_up) + max_mag) / smooth_factor_out_hop;
-        peak_time_h_up = (((smooth_factor_out_hop - 1) * peak_time_h_up) + peak_time) / smooth_factor_out_hop;
-        dir_up = 1; // switch dir
-      }
-      else if (overtone == 2)
-      {
-        peak_freq_left_down = ((((2 * smooth_factor_out_hop) - 1) * peak_freq_left_down) + db_actual) / (2 * smooth_factor_out_hop);
-        peak_freq_l_down = (((smooth_factor_out_hop - 1) * peak_freq_l_down) + new_freq) / smooth_factor_out_hop;
-        peak_mag_h_down = (((smooth_factor_out_hop - 1) * peak_mag_h_down) + max_mag) / smooth_factor_out_hop;
-        peak_time_h_down = (((smooth_factor_out_hop - 1) * peak_time_h_down) + peak_time) / smooth_factor_out_hop;
-        dir_down = 1; // switch dir
-      }
-      else // 0x00 or 0xFF
-      {
-        peak_freq_left = ((((freq_factor * smooth_factor_out) - 1) * peak_freq_left) + db_actual) / (freq_factor * smooth_factor_out);
-        peak_freq_l = (((smooth_factor_out - 1) * peak_freq_l) + new_freq) / smooth_factor_out;
-        peak_mag_h = (((smooth_factor_out - 1) * peak_mag_h) + max_mag) / smooth_factor_out;
-        peak_time_h = (((smooth_factor_out - 1) * peak_time_h) + peak_time) / smooth_factor_out;
-        dir = 1; // switch dir
-      }
-      // client->printf("high = %u\n", new_freq);
-    }
-    /*** END: PEAK TO STOP ***/
-
-    if (overtone == 1) // always DIR = 1
-    {
-      peak_time_avg = peak_time_l_up;     //(peak_time_h_up / 2) + (peak_time_l_up / 2);
-      peak_freq_avg = peak_freq_right_up; //(peak_freq_left_up / 2) + (peak_freq_right_up / 2);
-      peak_mag_avg = peak_mag_l_up;       //(peak_mag_h_up / 2) + (peak_mag_l_up / 2);
-      freq_overshoot = peak_freq_h_up;    //(peak_freq_h_up / 2) - (peak_freq_l_up / 2);
-      left = peak_freq_left_up;
-      right = peak_freq_right_up;
-    }
-    else if (overtone == 2) // always DIR = -1
-    {
-      peak_time_avg = peak_time_h_down;    //(peak_time_h_down / 2) + (peak_time_l_down / 2);
-      peak_freq_avg = peak_freq_left_down; //(peak_freq_left_down / 2) + (peak_freq_right_down / 2);
-      peak_mag_avg = peak_mag_h_down;      //(peak_mag_h_down / 2) + (peak_mag_l_down / 2);
-      freq_overshoot = peak_freq_l_down;   //(peak_freq_h_down / 2) - (peak_freq_l_down / 2);
-      left = peak_freq_left_down;
-      right = peak_freq_right_down;
-    }
-    else // 0x00 or 0xFF
-    {
-      // NOTE: this can cause time jump if one variable has rolled but the other has not
-      // To resolve, 'check_and_correct_micros_rollover()' will detect this condition
-      peak_time_avg = (peak_time_h / 2) + (peak_time_l / 2);
-      peak_freq_avg = (peak_freq_left / 2) + (peak_freq_right / 2);
-      peak_mag_avg = (peak_mag_h / 2) + (peak_mag_l / 2);
-      freq_overshoot = (peak_freq_h / 2) - (peak_freq_l / 2);
-      left = peak_freq_left;
-      right = peak_freq_right;
-    }
-
-    freq_overshoot = 0;
-    new_sample = true;
-
-    bool updateTemp = ((millis() - last_temp) > 2000);
-    if (updateTemp)
-    {
-      last_temp = millis();
-
-      // measure temperature
-#if USE_MCP9808
-      temperature = mcp9808.readTempC();
-#endif
-#if USE_MAX31855
-      if (isnan(temperature))
-        temperature = max31855.readCelsius();
-      else
-        temperature = (((TEMP_AVG - 1) * temperature) + max31855.readCelsius()) / TEMP_AVG; // accumulate, averaging ratio (for smoother readings)
-      ambient = max31855.readInternal(false);
-      // AJR TODO 2023-09-12: Disabled for old PID controller code
-      // if (l298nhb.active())
-      //  l298nhb.setAmbient(ambient);
-#endif
-    }
-
-    bool updateData = ((micros() - last_time) > swSpeed_us && !streaming);
-    if (updateData)
-    {
-      last_time = micros();
-      base_increment = true;
-
-      client->printf("%s;%u;%u;%u;%u;%i;%.2f;%.2f%s",
-                     "QI",                                                   // format version
-                     n++,                                                    // sequence
-                     (peak_time_avg - stream_start) / 100,                   // timestamp
-                     peak_mag_avg,                                           // peak mag
-                     peak_freq_avg / 100,                                    // peak freq
-                     l298nhb_status * l298nhb.getPower(),                    // status/power (temp branch only)
-                     ambient,                                                // ambient temp (temp branch only)
-                     round(temperature / TEMP_RESOLUTION) * TEMP_RESOLUTION, // temperature (https://arduino.stackexchange.com/a/28469)
-                     "\n");                                                  // end of sample
-    }
-
-    if (DEBUG)
-    {
-      Serial.flush();
-      Serial.println();
-      Serial.print("Total samples:   ");
-      Serial.println(((this_freq_stop - this_freq_start) / step_size) + 1);
-      Serial.print("Sweep time (ms): ");
-      Serial.print((last_time - pre_time) / 1000);
-      Serial.print(".");
-      Serial.println((last_time - pre_time) % 1000);
-    }
-
-    // report stream timeout event
-    if (quack_counter > quack_interval || (peak_time_avg - stream_start) / 100 > 36000000) // 1 million samples or 1 hour runtime, whichever comes first
-    {
-      client->println("QUACK!");
-      quack_counter = quack_interval + 1; // force timeout
-    }
-
-    if ((l298nhb_auto_off_at - millis()) < L298NHB_AUTOOFF && l298nhb.active()) // not yet time to auto off
-    {
-      l298nhb_auto_off_at = millis() + L298NHB_AUTOOFF; // calculate time to auto off
-      // special case in event of rollover in prior line math
-      if (l298nhb_auto_off_at == 0) 
-      {
-        l298nhb_auto_off_at = 1;
-      }
-    }
-
-    // end sweep
-  }
-  else if (is_running)
-  {
-    // power things down
-    is_running = false;
-    ad9851.shutdown();
-#if USE_MCP9808
-    mcp9808.shutdown();
-#endif
-    if (hw_error)
-      ledWrite(LED_ORANGE_PIN, HIGH);
-    else
-      ledWrite(LED_ORANGE_PIN, LOW);
-    ledWrite(LED_RED_PIN, LOW);
-    ledWrite(LED_BLUE_PIN, LOW);
-    ledWrite(LED_WHITE_PIN, LOW);
-    ledWrite(LED_SEGMENT_DP, LOW);
-  }
-  else
-  {
-    // idle mode - blink LED (speed dependent on port status)
-    // Assume USB port closed - slower, quicker blink rate
-    unsigned short blink_rate = 3000;
-    unsigned short blink_on = 100;
-
-    if (Serial.dtr() || identifying)
-    {
-      if (identifying && (stop_identify_at - millis()) > 60000)
-      {
-        ledWrite(LED_WHITE_PIN, LOW);
-        identifying = false;
-        tft_identify(identifying);
-      }
-
-      // USB port open - faster, longer blink rate
-      blink_rate = 500;
-      blink_on = 250;
-    }
-
-    bool led_state = (getSystemTime() % blink_rate <= blink_on) ? HIGH : LOW;
-    //    ledWrite(LED_RED_PIN, led_state);
-    //    ledWrite(LED_BLUE_PIN, led_state);
-    if (!l298nhb.active())
-      ledWrite(LED_SEGMENT_DP, led_state);
-    if (l298nhb_auto_off_at == 0)
-    {
-      ledWrite(LED_BLUE_PIN, led_state);
-      ledWrite(LED_ORANGE_PIN, LOW);
-    }
-    else
-      ledWrite(LED_ORANGE_PIN, led_state);
-    if (Serial.dtr() || identifying)
-    {
-      ledWrite(LED_WHITE_PIN, led_state);
-      //      if (identifying) // disable due to photosensitive effects
-      //      {
-      //        tft_wakeup();
-      //        tft.invertDisplay(led_state);
-      //      }
-    }
-    else
-      ledWrite(LED_WHITE_PIN, LOW);
-
-    bool show_errors = true;
-    unsigned long now_us = micros();
-    bool show_screensaver = ((now_us - time_of_last_msg) > sleep_timer_delay); // screensaver after 15 mins of idle time
-#if USE_L298NHB
-    show_errors = !l298nhb.active();
-#endif
-
-    if (show_errors && show_screensaver && !sleep_running)
-    {
-      //      Serial.println("Sleep timer auto started"); // debug
-      sleepTimer.begin([]
-                       { tft_screensaver(); },
-                       sleepTimerInt_us);
-      tft_screensaver(); // show immediately, don't wait for interval
-      sleep_running = true;
-    }
-    else if (now_us < sleep_timer_delay &&             // When a rollover has occurred - AND
-             (time_of_last_msg == 0 ||                 // (a message was never received - OR -
-              time_of_last_msg >= sleepTimerInt_us) && // it was not received recently) - AND
-             sleep_running)                            // the screensaver is running:
-    {
-      // Then handle the micros() rollover event (every ~45 mins) to prevent sleep ending
-      // NOTE: If the message WAS received recently (during the first 'sleepTimerInt_us'
-      // after a rollover event, then condition #3 above will allow sleep to end now
-      //      Serial.println("We've had a micros() rollover event!"); // debug
-      time_of_last_msg = 0; // it's a new world, act like a message was never received
-      sleep_timer_delay = sleepTimerInt_us;
-      delay(1000);
-    }
-    else if (!show_screensaver && sleep_running)
-    {
-      //      Serial.println("Screensaver ended!"); // debug
-      sleepTimer.end();
-      sleep_running = false;
-      sleep_timer_delay = sleepTimerDelay_us;
-
-      if (time_of_last_msg < sleepTimerInt_us && !sleep_running)
-      {
-        // this will prevent our world view from becoming misaligned with reality
-        // (i.e. we could end sleep prematurely due to rollover, not a message rx)
-        time_of_last_msg = sleepTimerInt_us;
-      }
-
-      if (!identifying)
-        tft_idle();
-    }
-
-    //    if (show_errors)
-    //    {
-    //      if (hw_error) segmentDisplay.displayCharacter('E');
-    //      if (false && net_error) digitalWrite(LED_SEGS_END, LED_SEGS_ANODE);
-    //      else digitalWrite(LED_SEGS_END, led_state);
-    //    }
-  }
-
-#if USE_L298NHB
-  uint16_t tec_rate = 500;
-  /* L298NHB Task Update */
-  if (l298nhb.active())
-  {
-    digitalWrite(TEMP_CIRCUIT, HIGH); // turn on temp circuit
-    digitalWrite(TEC_SENSE, HIGH);
-
-    bool updateTemp = ((millis() - last_temp) > tec_rate);
-    if (updateTemp)
-    {
-#ifdef SHUTDOWN_TEC_FOR_TEMP_READS
-      byte restore = l298nhb.getPower();
-      l298nhb.setPower(0); // off
-                           // digitalWrite(TEMP_CIRCUIT, LOW); // turn off fan
-                           // digitalWrite(FAN_HIGH_LOW, LOW);
-                           // delay(100); // wait for noise to settle
-#endif
-      last_temp = millis();
-      // measure temperature
-#if USE_MCP9808
-      mcp9808.wakeup();
-      temperature = mcp9808.readTempC();
-      mcp9808.shutdown();
-#endif
-#if USE_MAX31855
-      if (isnan(temperature))
-        temperature = max31855.readCelsius();
-      else
-        temperature = (((TEMP_AVG - 1) * temperature) + max31855.readCelsius()) / TEMP_AVG; // accumulate, averaging ratio (for smoother readings)
-      ambient = max31855.readInternal(false);
-      // AJR TODO 2023-09-12: Disabled for old PID controller code
-      // l298nhb.setAmbient(ambient);
-#endif
-#ifdef SHUTDOWN_TEC_FOR_TEMP_READS
-      // digitalWrite(TEMP_CIRCUIT, HIGH); // turn on fan
-      // digitalWrite(FAN_HIGH_LOW, HIGH);
-      l298nhb.setPower(restore); // resume
-#endif
-    }
-    bool updateTEC = ((millis() - l298nhb_task_timer) > tec_rate);
-    if (isnan(temperature))
-    { // read failed, MAX31855 chip error
-      hw_error = true;
-      updateTEC = false;
-      l298nhb.shutdown();
-      // digitalWrite(FAN_HIGH_LOW, LOW);
-      //      tft_tempcontrol(); // draw "OFF" state
-      tft_cooldown_start(); // change status to "cooldown" and start countdown
-    }
-    // SKIP THIS: TFT_TEMPCONTROL() NOW USES HW_ERROR TO FLAG LCD ERROR MESSAGE WRITE/CLEAR
-    //    else if (hw_error)
-    //    { // clear error on successful TEMP read
-    //      hw_error = false;
-    //    }
-    if (updateTEC)
-    {
-      l298nhb_status = l298nhb.update(temperature);
-      l298nhb_task_timer = millis();
-#if USE_MAX31855
-      max31855.setMode(l298nhb_status);
-#endif
-
-      if (!streaming)
-      {
-        //        char H_or_C = (l298nhb_status == -1) ? 'C' : 'X'; // 'X' looks like 'H' on display
-        ledWrite((l298nhb_status == -1) ? LED_BLUE_PIN : LED_RED_PIN, l298nhb.getPower());
-        ledWrite((l298nhb_status == -1) ? LED_RED_PIN : LED_BLUE_PIN, LOW); // other mode off
-        // blink DP while temp cycling, steady on when stable
-        //        bool next_state = digitalRead(LED_SEGS_END);
-        //        if (!LED_SEGS_ANODE) next_state = !next_state;
-        if (l298nhb.targetReached())
-        {
-          // requires pinMode be digital (TODO to ensure this mode first using ledWrite())
-          digitalToggle(LED_WHITE_PIN); // blink it
-          //          digitalWrite(LED_WHITE_PIN, !digitalRead(LED_WHITE_PIN)); // blink it
-          //          next_state = true;
-        }
-
-        //        segmentDisplay.displayCharacter(H_or_C); // indicate TEC mode on display
-        //        segmentDisplay.displayDecimalPoint(next_state);
-        digitalToggle(LED_SEGMENT_DP);
-        tft_tempcontrol();
-      }
-      // else
-      // {
-      //   tft_tempbusy();
-      // }
-
-      // // if running at full-power cold or still cycling to target
-      // if (l298nhb.getPower() == 255 || !l298nhb.targetReached())
-      // {
-      //   // digitalWrite(FAN_HIGH_LOW, HIGH); // high speed fan
-      // }
-      // else // if (!l298nhb.getSignal()) // if running in heat mode
-      // {
-      //   // digitalWrite(FAN_HIGH_LOW, LOW); // low speed fan
-      // }
-    }
-    if ((l298nhb_auto_off_at - millis()) > L298NHB_AUTOOFF && l298nhb.active()) // time to auto off
-    {
-      l298nhb.shutdown();
-      // digitalWrite(FAN_HIGH_LOW, LOW); // low speed fan
-      //      tft_tempcontrol(); // draw "OFF" state
-      tft_cooldown_start(); // change status to "cooldown" and start countdown
-    }
-  }
-  else if (l298nhb_auto_off_at != 0) // in cool-down mode
-  {
-    //    segmentDisplay.displayCharacter(' '); // indicate "off" while in this mode
-    bool updateTEC = ((millis() - l298nhb_task_timer) > tec_rate * 2);
-    if (updateTEC)
-    {
-      l298nhb_task_timer = millis();
-      // blink DP while temp cycling, steady on when stable
-      //      bool next_state = digitalRead(LED_SEGS_END);
-      //      if (!LED_SEGS_ANODE) next_state = !next_state;
-      //      segmentDisplay.displayDecimalPoint(next_state); // toggle on/off
-      //      Serial.println(digitalRead(LED_BLUE_PIN) ? "Red LED" : "Blue LED"); // test only
-      ledWrite(LED_RED_PIN, digitalRead(LED_BLUE_PIN) ? HIGH : LOW);
-      ledWrite(LED_BLUE_PIN, digitalRead(LED_BLUE_PIN) ? LOW : HIGH);
-      ledWrite(LED_WHITE_PIN, LOW);
-
-      if (!streaming)
-        tft_cooldown(); // update countdown, already started
-
-      if ((l298nhb_auto_off_at - millis()) > L298NHB_COOLDOWN) // time to end cooldown
-      {
-        l298nhb_auto_off_at = 0;
-        //        segmentDisplay.displayDecimalPoint(false);
-        digitalWrite(TEMP_CIRCUIT, LOW); // turn off fan
-        digitalWrite(TEC_SENSE, LOW);
-        ledWrite(LED_RED_PIN, LOW);
-        ledWrite(LED_BLUE_PIN, LOW);
-        tft_idle();
-      }
-    }
-  }
-#endif
-
-  /* HANDLE POGO BUTTON PRESS */
-  // Debounce logic handled here, not in ISR
-  if (pogo_isr_hit_flag) {
-    unsigned long now = millis();
-    if ((now - lastInterruptTime) > debounceDelay) {
-      pogo_pressed_flag = true;
-      lastInterruptTime = now;
-    }
-    pogo_isr_hit_flag = false;
-  }
-  if (pogo_pressed_flag) {
-    // Ignore button press if running an active sweep:
-    if (!is_running) pogo_button_pressed(false);
-    pogo_pressed_flag = false; // Clear flag
-  }
-}
-
-/************************** FUNCTION ***************************/
-
-void calibrate(long start, long stop, long step)
-{
-  // delta enoding helpers
-  int lastVal_mag = 0;
-  bool everyOther = true;
-  bool firstHit = true;
-#if defined(USB_RAWHID)
-  char buffer[3];
-#endif
-
-  // start sweep cycle measurement
-  for (int count = start; count <= stop + step; count += step)
-  {
-    // do the magic ! waiting for the ADC measure
-    // also doing serial TX here allows signal to settle
-    //      some after SetFreq() and before ADC measure!
-    if (count == start)
-    {
-
-      // test code
-      //      if (false) {
-      //        int freq = 25000000;
-      //        ad9851.setFreq(freq); // set test frequency
-      //        while (1) {} // wait forever
-      //      }
-
-      // set AD9851 DDS current frequency
-      ad9851.setFreq(count); // updates: set_freq, wait_delay, last_jump
-      delayMicroseconds(500);
-
-      if (ENCODE_SERIAL)
-      {
-        bool reportTemp = true; //((millis() - last_temp) > 2000);
-
-        // "Q" denotes system: QATCH
-        // "A" denotes format: mag, phase, temp
-        // "B" denotes format: mag, phase
-        // "C" denotes format: mag, temp
-        // "D" denotes format: mag
-        // "E" and "F" are not supported
-        // "G" denotes format: mag deltas, raw temp
-        // "H" denotes format: mag deltas only
-        client->print("Q");
-        if (!USE_DELTAS)
-        {
-          client->print(reportTemp ? "C" : "D");
-        }
-        else // deltas
-        {
-          client->print(reportTemp ? "G" : "H");
-#if defined(USB_RAWHID)
-          // sprintf(buffer, "%02x", overtone);
-          // client->print(overtone);
-          client->print(" "); // byte as ASCII format specifier: ' ' (space)
-#else
-          client->write(overtone); // freq-hop
-#endif
-        }
-      }
-    }
-
-    // measure gain phase
-    int app_mag = 0;
-
-    // ADC measure and averaging
-    for (int i = 0; i < AVERAGE_SAMPLE; i++)
-    {
-      app_mag += ad8302.read();
-    }
-
-    // set AD9851 DDS current frequency
-    ad9851.setFreq(count + step); // updates: set_freq, wait_delay, last_jump
-
-    // averaging (cast to double)
-    double measure_mag = 1.0 * app_mag / AVERAGE_SAMPLE;
-
-    if (count >= start + step) // not the first freq in the sweep
-    {
-      // serial write data (all values)
-      if (USE_DELTAS)
-      {
-        if (firstHit)
-        {
-          short mag_int = (short)(measure_mag);
-          byte mag_int0 = (mag_int & 0x00FF) >> 0;
-          byte mag_int1 = (mag_int & 0xFF00) >> 8;
-#if defined(USB_RAWHID)
-          sprintf(buffer, "%02x", mag_int1);
-          client->print(buffer); // byte as ASCII
-          sprintf(buffer, "%02x", mag_int0);
-          client->print(buffer); // byte as ASCII
-#else
-          client->write(mag_int1);
-          client->write(mag_int0);
-#endif
-          targetDelta_mag = 0;
-          lastLastVal_mag = (int)mag_int;
-          firstHit = false;
-        }
-        else if (everyOther)
-        {
-          lastVal_mag = (int)measure_mag;
-          everyOther = false;
-        }
-        else
-        {
-          byte delta_mag = deltaMag(lastVal_mag, (int)measure_mag);
-#if defined(USB_RAWHID)
-          sprintf(buffer, "%02x", delta_mag);
-          client->print(buffer); // byte as ASCII
-#else
-          client->write(delta_mag);
-#endif
-          everyOther = true;
-        }
-      }
-      else if (ENCODE_SERIAL)
-      {
-        short mag_int = (short)(measure_mag);
-        byte mag_int0 = (mag_int & 0x00FF) >> 0;
-        byte mag_int1 = (mag_int & 0xFF00) >> 8;
-#if defined(USB_RAWHID)
-        sprintf(buffer, "%02x", mag_int1);
-        client->print(buffer); // byte as ASCII
-        sprintf(buffer, "%02x", mag_int0);
-        client->print(buffer); // byte as ASCII
-#else
-        client->write(mag_int1);
-        client->write(mag_int0);
-#endif
-      }
-      else
-      {
-        client->print(measure_mag);
-        client->print(";");
-      }
-      delayMicroseconds(50);
-    }
-  }
-
-  // measure temperature
-#if USE_MCP9808
-  temperature = mcp9808.readTempC();
-#endif
-#if USE_MAX31855
-  if (isnan(temperature))
-    temperature = max31855.readCelsius();
-  if (isnan(temperature)) // if still NAN, use internal (ambient)
-    temperature = max31855.readInternal(false);
-  else
-    temperature = max31855.readCelsius(); // (((TEMP_AVG - 1)*temperature) + max31855.readCelsius()) / TEMP_AVG;
-#endif
-
-  // serial write temperature data at the end of the sweep
-  if (ENCODE_SERIAL)
-  {
-    short temp_int = (short)(temperature * 100);
-    byte temp_int0 = (temp_int & 0x00FF) >> 0;
-    byte temp_int1 = (temp_int & 0xFF00) >> 8;
-#if defined(USB_RAWHID)
-    sprintf(buffer, "%02x", temp_int1);
-    client->print(buffer); // byte as ASCII
-    sprintf(buffer, "%02x", temp_int0);
-    client->print(buffer); // byte as ASCII
-#else
-    client->write(temp_int1); // freq-hop
-    client->write(temp_int0); // freq-hop
-#endif
-  }
-  else
-  {
-    client->print(temperature);
-    client->print(";");
-  }
-
-  // print termination char EOM
-  if (!ENCODE_SERIAL)
-  {
-    client->println("s");
-  }
-
-  client->flush(); // Wait for the transmission of outgoing serial data to complete.
-}
-
-/* Send deltas for magnitude */
-byte deltaMag(int val1, int val2)
-{
-  int compress = 4; // compression ratio (MUST MATCH SW)
-  byte out = 0;
-  int sign = 0;
-
-  // calculate val1
-  targetDelta_mag += (val1 - lastLastVal_mag);
-  if (targetDelta_mag > 7 * compress)
-  {
-    // too big to encode now, indicate max and send rest later
-    out |= 0x70; // 0111 0000 (7)
-    targetDelta_mag -= (7 * compress);
-  }
-  else if (targetDelta_mag < -8 * compress)
-  {
-    // too small to encode now, indicate min and send rest later
-    out |= 0x80; // 1000 0000 (-8)
-    targetDelta_mag -= (-8 * compress);
-  }
-  else
-  {
-    // entire delta can be encoded now, so do that
-    out |= ((targetDelta_mag / compress) << 4);
-    sign = (targetDelta_mag >= 0 ? 1 : -1);
-    targetDelta_mag = (targetDelta_mag % (sign * compress));
-  }
-
-  // calculate val2
-  targetDelta_mag += (val2 - val1);
-  if (targetDelta_mag > 7 * compress)
-  {
-    // too big to encode now, indicate max and send rest later
-    out |= 0x07; // 0000 0111 (7)
-    targetDelta_mag -= (7 * compress);
-  }
-  else if (targetDelta_mag < -8 * compress)
-  {
-    // too small to encode now, indicate min and send rest later
-    out |= 0x08; // 0000 1000 (-8)
-    targetDelta_mag -= (-8 * compress);
-  }
-  else
-  {
-    // entire delta can be encoded now, so do that
-    out |= ((targetDelta_mag / compress) & 0x0F);
-    sign = (targetDelta_mag >= 0 ? 1 : -1);
-    targetDelta_mag = (targetDelta_mag % (sign * compress));
-  }
-
-  // store last val for next time
-  lastLastVal_mag = val2;
-
-  // return encoded byte
-  return out;
-}
-
-float toSmoothFactor(byte avg_samples)
-{
-  // This equation converts the desired sample averaging count
-  // to a cooresponding smoothing factor for additive smoothing
-  // where the resulting average settles out to within 0.001 of
-  // the actual value at 'x' sample specified by 'avg_samples'.
-  //
-  // i.e. For 10 sample averaging, the smoothing factor is 1.5.
-  //
-  // NOTE: IT MUST BE THAT 'smoothing factor >= 1.0' so if/when
-  // 'avg_samples < 6' the resulting smoothing factor will be 1.
-
-  return max(1, (0.1 * avg_samples) + 0.5);
-}
-
-void waitForAdcToSettle(void) // used only by "TEMP CHECK" cmd
-{
-  float avg_mag_settle = 0;
-  int app_mag;
-  int compare_to = 0;
-  int j = 0;
-  unsigned long start_us = micros();
-
-  // timeout after 10 ms
-  while (micros() - start_us < 10000)
-  {
-    app_mag = ad8302.read();
-
-    if (avg_mag_settle == 0)
-      avg_mag_settle = app_mag;
-    avg_mag_settle = (((smooth_factor_in - 1) * avg_mag_settle) + app_mag) / smooth_factor_in;
-    app_mag = floor(avg_mag_settle);
-
-    if (abs(app_mag - compare_to) >= 10)
-    {
-      compare_to = app_mag;
-      j = 0;
-    }
-    else if (j++ >= avg_in)
-      break;
-  }
-}
-
-bool check_and_correct_micros_rollover(void)
-{
-  // adjusts time variables on rollover event
-  if (peak_time < peak_time_avg)
-  {
-    //Serial.println("A rollover event has occurred!"); // DEBUG ONLY
-    peak_time_l_up = peak_time_l_down = peak_time_l = 0;
-    peak_time_h_up = peak_time_h_down = peak_time_h = 0;
-    return true;
-  }
-  return false;
-}
-
-void stopStreaming(void)
-{
-  if (streaming)
-    tft_idle();      // only redraw UI if active
-  streaming = false; // require "STREAM" cmd again
-  message = false;   // one-shot only (not repeatedly)
-  new_sample = false;
-  last_temp = 0; // require temp on next sweep data
-  n = 0;
-  max31855.useOffsetM(false);
-}
-
-/// @note removed instances of this being called, it's deprecated
-// byte EEPROM_read_pid(void)
-// {
-//   int old_address = 0; // PID
-//   int new_address = (EEPROM.length() - 1) - old_address;
-//   EEPROM_pid = EEPROM.read(new_address);
-
-//   if (millis() > 1000)
-//   {
-//     Serial.printf("Set PID = %X\n", EEPROM_pid);
-//   }
-
-//   return EEPROM_pid;
-/**
- * @brief Interrupt Service Routine for the POGO button.
- *
- * Sets the ISR flag indicating the POGO button was pressed. Meant to be executed in interrupt context
- * and performs only the minimal action of updating the volatile flag for main-loop debounce/handling.
- */
-
-// Flag ISR as hit only if not handling a prior press
-FASTRUN void pogo_button_ISR(void)
-{
-  if (!pogo_pressed_flag)
-    pogo_isr_hit_flag = true;
-}
-
-// Handles a pogo button event and lid/LED/servo1/servo2 behavior.
-// init=true: perform one-time initialization toggling to open (e.g., on setup).
-/**
- * @brief Toggle or initialize the POGO lid position by moving the lid servo.
- *
- * Moves the POGO lid to the opened, closed, or initial position and updates
- * the global `pogo_lid_opened` state. This is a blocking operation that
- * attaches the servo, steps it through positions with delays, then detaches it.
- * It also drives the POGO button LED and prints an error to the serial client
- * if the stored calibration positions are out of range.
- *
- * @param init When true, perform startup initialization (move from POS_INIT to POS_OPENED).
- *             When false, handle a normal button-triggered toggle between opened and closed.
- *
- * @note This function must not be called from an ISR — call it from loop() after
- *       debouncing. It performs delays and blocks while sweeping the servo.
- */
-void pogo_button_pressed(bool init)
-{
-  // Validate servo positions are within safe range
-  if (POS_OPENED_1 < 0 || POS_OPENED_1 > 180 || 
-      POS_CLOSED_1 < 0 || POS_CLOSED_1 > 180 ||
-      POS_OPENED_2 < 0 || POS_OPENED_2 > 180 || 
-      POS_CLOSED_2 < 0 || POS_CLOSED_2 > 180 ||
-      MOVE_DELAY < 0 || MOVE_DELAY > 254) {
-    client->println("ERROR: Invalid servo calibration values");
-    return;
-  }
-
-  // switch state: open <-> closed 
-  pogo_lid_opened = !pogo_lid_opened;
-
-  // Attach pogo servos (prep for movement)
-  pogoServo1.attach(POGO_SERVO_1_PIN);
-  pogoServo2.attach(POGO_SERVO_2_PIN);
-
-  // Declare an in-line helper function to control servo motors by specifying
-  // their start and end positions and a delay (in milliseconds).
-  auto move_servos = [](byte start1, byte end1, byte start2, byte end2, byte delayMs) {
-    int dir1 = (end1 > start1) ? 1 : (end1 < start1) ? -1 : 0;
-    int dir2 = (end2 > start2) ? 1 : (end2 < start2) ? -1 : 0;
-    int pos1 = start1;
-    int pos2 = start2;
-    bool done1 = false, done2 = false;
-    while (!done1 || !done2) {
-      if (DEBUG) client->printf("Servo1 to %i, Servo2 to %i\n", pos1, pos2);
-      if (!done1) pogoServo1.write(pos1);
-      if (!done2) pogoServo2.write(pos2);
-      delay(delayMs);
-      if (!done1) {
-        if (pos1 == end1) done1 = true;
-        else pos1 += dir1;
-      }
-      if (!done2) {
-        if (pos2 == end2) done2 = true;
-        else pos2 += dir2;
-      }
-    }
-  };
-
-  // Move pogo servos to target(s)
-  if (init) { // init -> opened
-    digitalWrite(POGO_BTN_LED_PIN, LOW);
-    move_servos(POS_INIT_1, POS_OPENED_1, POS_INIT_2, POS_OPENED_2, MOVE_DELAY);
-  } else if (pogo_lid_opened) {  // closed -> opened
-    digitalWrite(POGO_BTN_LED_PIN, LOW);
-    move_servos(POS_CLOSED_1, POS_OPENED_1, POS_CLOSED_2, POS_OPENED_2, MOVE_DELAY);
-  } else {  // opened -> closed
-    digitalWrite(POGO_BTN_LED_PIN, HIGH);
-    move_servos(POS_OPENED_1, POS_CLOSED_1, POS_OPENED_2, POS_CLOSED_2, MOVE_DELAY);
-  }
-
-  // Detach pogo servos (idle)
-  pogoServo1.detach();
-  pogoServo2.detach();
-}
-
-<<<<<<< HEAD
-/**
- * @brief Update and persist POGO lid servo calibration.
- *
- * Validates and stores the calibrated servo positions for the lid open/closed
- * angles and the inter-step move delay, writing them into the device NVMEM.
- * On success the values are copied into NVMEM and saved via nv.save() when
- * the NV region is valid. Status and error messages are written to the
- * global `client` stream.
- *
- * Validation rules:
- * - `opened` and `closed` are servo angles in degrees (0–180).
- * - `opened` must be strictly less than `closed`.
- * - `delay_ms` is the per-step move delay in milliseconds (0–254).
- * If validation fails, no values are written or saved.
- *
- * @param opened Servo angle (degrees) for the fully opened lid. Range: 0–180.
- * @param closed Servo angle (degrees) for the fully closed lid. Range: 0–180.
- * @param delay_ms Per-step move delay in milliseconds. Range: 0–254.
- */
-void setLidCalibration(byte opened, byte closed, byte delay_ms)
-=======
-// Function to set calibration values at runtime
-void setLidCalibration(byte opened_1, byte closed_1, 
-                       byte opened_2, byte closed_2, 
-                       byte delay_ms)
->>>>>>> 8f5c019b
-{
-  if (opened_1 < 0  || opened_1 > 180 || 
-      closed_1 < 0 || closed_1 > 180 || 
-      opened_2 < 0  || opened_2 > 180 || 
-      closed_2 < 0 || closed_2 > 180 ||
-      delay_ms < 0 || delay_ms > 254)
-  {
-    client->println("Invalid lid calibration parameters. Not saving.");
-    return;
-  }
-  client->println("Saving lid calibration to EEPROM.");
-  NVMEM.POGO_PosOpened1 = opened_1;
-  NVMEM.POGO_PosClosed1 = closed_1;
-  NVMEM.POGO_PosOpened2 = opened_2;
-  NVMEM.POGO_PosClosed2 = closed_2;
-  NVMEM.POGO_MoveDelay = delay_ms;
-  if (nv.isValid())
-    nv.save();
-  else
-    client->println("ERROR: Failed to save lid calibration in EEPROM. NVMEM struct is invalid.");
-}
-
-/************************** ILI9341 ****************************/
-
-#if USE_ILI9341
-
-void tft_wakeup()
-{
-  if (HW_REV_MATCH(HW_REVISION_0)) // || PID_IS_SECONDARY(NVMEM.pid))
-    return;
-
-  // Serial.println("Writing LCD!"); // debug ONLY
-
-  tft.begin();
-  tft.setRotation(TFT_ROTATION);
-}
-
-void tft_screensaver()
-{
-  if (HW_REV_MATCH(HW_REVISION_0) || PID_IS_SECONDARY(NVMEM.pid))
-    return;
-
-  // This will auto-enable after 15 minutes of no activity
-  uint16_t x, y;
-
-  tft_wakeup();
-  tft.fillScreen(ILI9341_BLACK);
-  //  tft.setTextColor(0x1111);
-  //  tft.setTextSize(2);
-  //  tft.setCursor(3, 3);
-  //  tft.print(" FW: ");
-  //  tft.print(CODE_VERSION);
-  //  tft.print(" (");
-  //  tft.print(RELEASE_DATE);
-  //  tft.print(")");
-  //  tft.setTextSize(5);
-  //  tft.setCursor(10, 100);
-  //  tft.print("SLEEP MODE");
-  x = random(TFT_WIDTH - qatch_icon.width);
-  y = random(TFT_HEIGHT - qatch_icon.height);
-  tft.writeRect(x, y, qatch_icon.width, qatch_icon.height, (uint16_t *)(qatch_icon.pixel_data));
-}
-
-void tft_splash(bool dp)
-{
-  if (HW_REV_MATCH(HW_REVISION_0)) // || PID_IS_SECONDARY(NVMEM.pid))
-    return;
-
-  uint16_t x, y, h, w, pad;
-
-  tft_wakeup();
-  tft.fillScreen(ILI9341_BLACK);
-  //  tft.setTextColor(dp ? ILI9341_BLACK : ILI9341_RED);
-  //  tft.setFontAdafruit(); // default console font
-  //  tft.setTextSize(2);
-  //  tft.writeRect(0, 0, boot_splash.width, boot_splash.height, (uint16_t*)(boot_splash.pixel_data));
-  h = 20; // line height
-  pad = 5;
-
-  tft_wakeup();
-  tft.fillScreen(QATCH_GREY_BG);
-
-  if (dp && !PID_IS_SECONDARY(NVMEM.pid))
-  {
-    tft_error = (tft.readPixel(tft.width() / 2, tft.height() / 2) != QATCH_GREY_BG);
-  }
-
-  x = ICON_X;
-  y = ICON_Y; // image size is 100x100
-  tft.writeRect(x, y, splash_icon.width, splash_icon.height, (uint16_t *)(splash_icon.pixel_data));
-
-  x = TEXT_X;
-  y = TEXT_Y; // image size is 256x48
-  tft.writeRect(x, y, nanovisQ_grey.width, nanovisQ_grey.height, (uint16_t *)(nanovisQ_grey.pixel_data));
-
-  // NOTE: these text params are also used by busyTimerTask();
-  tft.setTextColor(dp ? ILI9341_BLACK : ILI9341_RED);
-  tft.setFontAdafruit(); // default console font
-  tft.setTextSize(2);
-
-  String line1 = dp ? CODE_VERSION : "--- UPDATING FIRMWARE ---";
-  char buff1[line1.length() + 1]; // trailing NULL
-  line1.toCharArray(buff1, sizeof(buff1));
-  w = tft.measureTextWidth(buff1);
-  tft.setCursor((TFT_WIDTH - w) / 2, TFT_HEIGHT - (2 * h) - pad);
-  tft.print(line1);
-
-  String line2 = dp ? RELEASE_DATE : "Do NOT power cycle device!";
-  char buff2[line2.length() + 1]; // trailing NULL
-  line2.toCharArray(buff2, sizeof(buff2));
-  w = tft.measureTextWidth(buff2);
-  tft.setCursor((TFT_WIDTH - w) / 2, TFT_HEIGHT - (1 * h) - pad);
-  tft.print(line2);
-
-  //  String code_version = CODE_VERSION; // now with null-terminator
-  //  w = tft.measureTextWidth(CODE_VERSION, code_version.length());
-  //  tft.setCursor((TFT_WIDTH - w) / 2, TFT_HEIGHT - (2 * h) - pad_bottom);
-  //  tft.print(CODE_VERSION);
-  //
-  //  String release_date = RELEASE_DATE; // now with null-terminator
-  //  w = tft.measureTextWidth(RELEASE_DATE, release_date.length());
-  //  tft.setCursor((TFT_WIDTH - w) / 2, TFT_HEIGHT - (1 * h) - pad_bottom);
-  //  tft.print(RELEASE_DATE);
-}
-
-void tft_identify(bool identifying)
-{
-  if (HW_REV_MATCH(HW_REVISION_0) || PID_IS_SECONDARY(NVMEM.pid))
-    return;
-
-  tft_wakeup();
-  tft_idle();
-  if (identifying)
-  {
-    tft.invertDisplay(true);
-    tft.fillRect(0, 0, TFT_WIDTH, 20, ILI9341_BLACK);   // inverted, shows as WHITE
-    tft.drawFastHLine(0, 21, TFT_WIDTH, ILI9341_WHITE); // inverted, shows as BLACK
-    tft.setTextColor(ILI9341_WHITE);                    // inverted, shows as BLACK
-    tft.setFontAdafruit();                              // default console font
-    tft.setTextSize(2);
-    tft.setCursor(3, 3);
-    tft.print("Identifying...");
-  }
-  else
-  {
-    tft.invertDisplay(false);
-  }
-}
-
-// void tft_write_big_and_blue(const char* text, int chars = 0)
-//{
-//   // TODO: fill screen with black and then write the word center-middle
-//   // aligned as big as you can without causing word wrap using
-//   // measureTextWidth and measureTextHeight.
-//   // Odds are almost guaranteed that width will be limiting factor.
-//
-// }
-
-void tft_idle()
-{
-  if (HW_REV_MATCH(HW_REVISION_0)) // || PID_IS_SECONDARY(NVMEM.pid))
-    return;
-
-  //  tft_idle_styleB();
-  //}
-
-  // void tft_idle_styleA()
-  //{
-  //   tft_wakeup();
-
-  //  tft_splash(true); // redraw entire screen (todo: only do this with StyleA?)
-  //  tft_tempcontrol(); // draw "OFF" state
-
-  //  tft.fillRect(0, 0, TFT_WIDTH, 20, ILI9341_WHITE);
-  //  tft.drawFastHLine(0, 21, TFT_WIDTH, ILI9341_BLACK);
-  //  tft.setCursor(3, 3);
-  //  tft.setTextSize(2);
-  //  if (hw_error)
-  //  {
-  //    tft.setTextColor(ILI9341_RED);
-  //    tft.print("HW: ");
-  //    tft.print(max31855.getType(true));
-  //    tft.print(" ");
-  //    tft.print(max31855.status(true));
-  //  }
-  //  else
-  //  {
-  //    tft.setTextColor(ILI9341_BLACK);
-  //    tft.print("Idle.");
-  //  }
-  //}
-
-  // void tft_idle_styleB()
-  //{
-  //   float pv = temperature;
-  //   float sp = l298nhb.getTarget();
-  float op = l298nhb_status * l298nhb.getPower();
-
-  if (op != 0)
-  {
-    // tft_tempcontrol();
-    return;
-  }
-
-  uint16_t x, y, w, h, pad;
-
-  tft_wakeup();
-  tft.fillScreen(ILI9341_BLACK);
-  //  tft.setTextColor(QATCH_BLUE_FG);
-  //  tft.setTextSize(4);
-  //  tft.setFont(Poppins_32_Bold);
-  //
-  //  String line1 = "nanovisQ";
-  //  char buff1[line1.length() + 1]; // trailing NULL
-  //  line1.toCharArray(buff1, sizeof(buff1));
-  //
-  //  w = tft.measureTextWidth(buff1);
-  //  h = tft.measureTextHeight(buff1);
-  //  x = (TFT_WIDTH - w) / 2;
-  //  y = (3 * TFT_HEIGHT / 4) - (h / 2); // middle-bottom
-  //
-  //  tft.setCursor(x, y);
-  //  tft.print(line1);
-  //
-  //  pad = 5;
-  //  x = (TFT_WIDTH - qatch_icon.width) / 2; // center
-  //  y = TFT_HEIGHT - (y + h) - pad; // 'y' and 'h' refer to the text placement, not the image // (TFT_HEIGHT / 4) - (logo_image.height / 2); // middle-top
-
-  // TEST: Enable error flags to test LCD error messages
-  // hw_error = true;
-  // tft_error = true;
-  bool transient_error = (max31855.error() != "OK[NONE]");
-  if (hw_error || tft_error || transient_error || tft_msgbox || PID_IS_SECONDARY(NVMEM.pid))
-  {
-    if (tft_msgbox && msgbox_icon == 2)
-      tft.setTextColor(ILI9341_GREEN);
-    else
-      tft.setTextColor(ILI9341_RED);
-
-    tft.setFont(Poppins_16_Bold);
-
-    String line1 = tft_msgbox ? String(msgbox_title) : "Hardware Error Detected"; // hw_error ? "Temp Sensor Error" : "TFT Display Error";
-    char buff1[line1.length() + 1];                                               // trailing NULL
-    line1.toCharArray(buff1, sizeof(buff1));
-
-    pad = 10;
-    w = tft.measureTextWidth(buff1);
-    //  h = tft.measureTextHeight(buff1);
-    x = (TFT_WIDTH - w) / 2;
-    y = pad; // (3 * TFT_HEIGHT / 4) + (h / 2) + pad; // middle-bottom
-    tft.setCursor(x, y);
-    tft.print(line1);
-
-    // Prep for drawing the icon:
-    x = ICON_X;
-    y = ICON_Y;
-
-    if (!tft_msgbox || (tft_msgbox && msgbox_icon == 0))
-    {
-      // Exclamation mark icon:
-      tft.fillTriangle(x + 50, y,      // peak
-                       x + 15, y + 70, // bottom-left
-                       x + 85, y + 70, // bottom-right
-                       ILI9341_RED);
-      tft.setTextColor(QATCH_GREY_BG);
-      tft.setFont(Poppins_32_Bold);
-      tft.measureChar('!', &w, &h);
-      tft.setCursor(x + 50 - (w / 2), y + 35 - (h / 3));
-      tft.print("!");
-    }
-
-    if (tft_msgbox && msgbox_icon == 1)
-    {
-      // Failure circle icon:
-      tft.fillCircle(x + 50, y + 35, 35, ILI9341_RED);
-      pad = 20;
-      for (uint16_t i = pad; i <= 70 - pad; i++)
-      {
-        w = x + i + 15 - 3;
-        h = y + i;
-        tft.drawFastHLine(w, h, 7, QATCH_GREY_BG);
-        h = y + 70 - i;
-        tft.drawFastHLine(w, h, 7, QATCH_GREY_BG);
-        if (i == pad || i == 70 - pad)
-        {
-          h = min(y + i, y + 70 - i); // top cap
-          tft.drawFastHLine(w + 1, h - 1, 5, QATCH_GREY_BG);
-          tft.drawFastHLine(w + 2, h - 2, 3, QATCH_GREY_BG);
-          tft.drawPixel(w + 3, h - 3, QATCH_GREY_BG);
-          h = max(y + i, y + 70 - i); // bottom cap
-          tft.drawFastHLine(w + 1, h + 1, 5, QATCH_GREY_BG);
-          tft.drawFastHLine(w + 2, h + 2, 3, QATCH_GREY_BG);
-          tft.drawPixel(w + 3, h + 3, QATCH_GREY_BG);
-        }
-      }
-      // // test pixels:
-      // tft.drawPixel(x + 15, y, ILI9341_WHITE);
-      // tft.drawPixel(x + 15 + 70, y, ILI9341_WHITE);
-      // tft.drawPixel(x + 15, y + 70, ILI9341_WHITE);
-      // tft.drawPixel(x + 15 + 70, y + 70, ILI9341_WHITE);
-      // tft.drawPixel(x + 50, y + 35, ILI9341_BLACK);
-    }
-
-    if (tft_msgbox && msgbox_icon == 2)
-      tft.setTextColor(ILI9341_GREEN);
-    else
-      tft.setTextColor(ILI9341_RED);
-
-    tft.setFont(Poppins_11_Bold);
-
-    //    String line2 = hw_error ? "TEMP SENSOR " + max31855.status(true) : "TFT ERROR: SCREEN MAY FLASH";
-    //    if (Serial.dtr()) // only print if port is open in SW (for engineering debug)
-    //    {
-    //      client->print(line1);
-    //      client->print(": ");
-    //      client->println(line2);
-    //    }
-
-    String line2 = tft_msgbox ? String(msgbox_text) : PID_IS_SECONDARY(NVMEM.pid) ? "PID IS INCORRECT"
-                                                                                  : "SERVICE REQUIRED";
-    if (l298nhb_auto_off_at != 0)
-      line2 = "";                   // in cooldown mode: wait to show msgbox text (title only)
-    char buff2[line2.length() + 1]; // trailing NULL
-    line2.toCharArray(buff2, sizeof(buff2));
-
-    pad = 80;
-    w = tft.measureTextWidth(buff2);
-    //  h = tft.measureTextHeight(buff2);
-    x = (TFT_WIDTH - w) / 2;
-    y = ICON_Y + pad; // (3 * TFT_HEIGHT / 4) + (h / 2) + pad; // middle-bottom
-    tft.setCursor(x, y);
-    tft.print(line2);
-
-    //    tft.print("HW: ");
-    //    tft.print(max31855.getType(true));
-    //    tft.print(" ");
-    //    tft.print(max31855.status(true));
-  }
-  else
-  {
-    x = ICON_X;
-    y = ICON_Y;
-    tft.writeRect(x, y, qatch_icon.width, qatch_icon.height, (uint16_t *)(qatch_icon.pixel_data));
-  }
-
-  x = TEXT_X;
-  y = TEXT_Y;
-  tft.writeRect(x, y, nanovisQ_black.width, nanovisQ_black.height, (uint16_t *)(nanovisQ_black.pixel_data));
-
-  tft.setTextColor(QATCH_BLUE_FG);
-  tft.setFont(Poppins_16_Bold);
-
-  String line2 = "ID: [????????]";
-  char buff2[line2.length() + 1]; // trailing NULL
-  //  line2.toCharArray(buff2, sizeof(buff2));
-  sprintf(buff2, "ID: %lu", teensyUsbSN());
-
-  pad = 10;
-  w = tft.measureTextWidth(buff2);
-  //  h = tft.measureTextHeight(buff2);
-  x = (TFT_WIDTH - w) / 2;
-  //  y = (3 * TFT_HEIGHT / 4) + (h / 2) + pad; // middle-bottom
-  y = TEXT_Y + nanovisQ_black.height + pad;
-
-  tft.setCursor(x, y);
-  tft.print(buff2);
-
-  if (tft_msgbox && msgbox_icon == 2)
-  {
-    x = ICON_X;
-    y = ICON_Y;
-
-    // Success circle icon:
-    tft.fillCircle(x + 50, y + 35, 35, ILI9341_GREEN);
-    pad = 10;
-    for (uint16_t i = pad; i <= 70 - 2 * pad; i++)
-    {
-      delay(25);
-      w = x + i + 15 + 2;
-      h = (i < 22 ? y + 35 + i : y + 79 - i) - pad + 2;
-      // Serial.printf("(%u, %u) (%u, %u)\n", x + 50, y + 35, w, h);
-      tft.drawFastHLine(w, h, 7, QATCH_GREY_BG);
-      if (i == pad || i == 70 - 2 * pad)
-      {
-        tft.drawFastHLine(w + 1, h - 1, 5, QATCH_GREY_BG);
-        tft.drawFastHLine(w + 2, h - 2, 3, QATCH_GREY_BG);
-        tft.drawPixel(w + 3, h - 3, QATCH_GREY_BG);
-      }
-      if (i == 22)
-      {
-        tft.drawFastHLine(w + 1, h + 1, 5, QATCH_GREY_BG);
-        tft.drawFastHLine(w + 2, h + 2, 3, QATCH_GREY_BG);
-        tft.drawPixel(w + 3, h + 3, QATCH_GREY_BG);
-      }
-    }
-  }
-}
-
-// void tft_testmode()
-//{
-//   uint16_t x, y, w, h, pad;
-//
-//   tft_wakeup();
-//   tft.fillRect(0, 0, TFT_WIDTH, 20, ILI9341_WHITE);
-//   tft.drawFastHLine(0, 21, TFT_WIDTH, ILI9341_BLACK);
-//   tft.setCursor(3, 3);
-//   tft.setTextSize(2);
-//   tft.setTextColor(ILI9341_RED);
-//   tft.print("Test Mode!");
-//
-//   while (true) {
-//     Serial.begin(BAUD);
-//
-//     tft_splash(true);
-//
-//     while (!Serial.available());
-//     if (Serial.available())
-//     {
-//       while (Serial.available() > 0) { // flush buffer
-//         char t = Serial.read();
-//       }
-//       //      break;
-//     }
-//
-//     tft_wakeup();
-//     tft.fillScreen(QATCH_GREY_BG);
-//     //    tft.setTextColor(QATCH_BLUE_FG);
-//     //    tft.setFont(Poppins_40_Bold);
-//
-//     tft.setTextColor(ILI9341_BLACK);
-//     tft.setFontAdafruit(); // default console font
-//     tft.setTextSize(1);
-//
-//     //    String line0 = "nanovisQ";
-//     //    char buff0[line0.length() + 1]; // trailing NULL
-//     //    line0.toCharArray(buff0, sizeof(buff0));
-//     //
-//     //    w = tft.measureTextWidth(buff0);
-//     //    h = tft.measureTextHeight(buff0);
-//     //    x = (TFT_WIDTH - w) / 2;
-//     //    y = (3 * TFT_HEIGHT / 4) - (h / 2) - 18; // middle-bottom
-//     //
-//     //    tft.setCursor(x, y);
-//     //    tft.print(line0);
-//
-//     pad = 35;
-//     x = (TFT_WIDTH - nanovisQ_grey.width) / 2; // center
-//     //    y = TFT_HEIGHT - (y + h) - pad; // 'y' and 'h' refer to the text placement, not the image // (TFT_HEIGHT / 4) - (logo_image.height / 2); // middle-top
-//     y = (3 * TFT_HEIGHT / 4) - (h / 2) - 25; // middle-bottom
-//
-//     tft.writeRect(x, y, nanovisQ_grey.width, nanovisQ_grey.height, (uint16_t*)(nanovisQ_grey.pixel_data));
-//     tft.setCursor(x, y);
-//     tft.printf("X=%03u,Y=%03u", x, y);
-//
-//
-//     pad = 43;
-//     x = (TFT_WIDTH - splash_icon.width) / 2; // center
-//     y = TFT_HEIGHT - (y + h) - pad; // 'y' and 'h' refer to the text placement, not the image // (TFT_HEIGHT / 4) - (logo_image.height / 2); // middle-top
-//
-//     tft.writeRect(x, y, splash_icon.width, splash_icon.height, (uint16_t*)(splash_icon.pixel_data));
-//     tft.setCursor(x, y);
-//     tft.printf("X=%03u,Y=%03u", x, y);
-//
-//     tft.setTextColor(ILI9341_BLACK);
-//     tft.setFontAdafruit(); // default console font
-//     tft.setTextSize(2);
-//     //    tft.writeRect(0, 0, boot_splash.width, boot_splash.height, (uint16_t*)(boot_splash.pixel_data));
-//     h = 20; // line height
-//     pad = 5;
-//
-//     String line1 = CODE_VERSION; // : "UPDATING";
-//     char buff1[line1.length() + 1]; // trailing NULL
-//     line1.toCharArray(buff1, sizeof(buff1));
-//     w = tft.measureTextWidth(buff1);
-//     tft.setCursor((TFT_WIDTH - w) / 2, TFT_HEIGHT - (2 * h) - pad);
-//     tft.print(line1);
-//
-//     String line2 = RELEASE_DATE; // : "FIRMWARE";
-//     char buff2[line2.length() + 1]; // trailing NULL
-//     line2.toCharArray(buff2, sizeof(buff2));
-//     w = tft.measureTextWidth(buff2);
-//     tft.setCursor((TFT_WIDTH - w) / 2, TFT_HEIGHT - (1 * h) - pad);
-//     tft.print(line2);
-//
-//     //    for (uint16_t ty = y; ty <= y + qatch_icon.height; ty++)
-//     //    {
-//     //      for (uint16_t tx = x; tx <= x + qatch_icon.width; tx++)
-//     //      {
-//     //        if (tft.readPixel(tx, ty) == ILI9341_BLACK)
-//     //          tft.drawPixel(tx, ty, QATCH_GREY_BG);
-//     //      }
-//     //    }
-//
-//     while (!Serial.available());
-//     if (Serial.available())
-//     {
-//       while (Serial.available() > 0) { // flush buffer
-//         char t = Serial.read();
-//       }
-//       //      break;
-//     }
-//   }
-// }
-
-// void tft_tempbusy()
-//{
-//   tft_tempbusy_styleB();
-// }
-
-// void tft_tempbusy_styleA()
-//{
-//   tft_wakeup();
-
-//  int rect_x = TFT_WIDTH / 2;
-//  int rect_y = 69;
-//  int rect_w = 203;
-//  int rect_h = 24;
-//  int rect_r = 15;
-//  int pad = 2;
-
-//  if (tft.readPixel(rect_x, rect_y + (rect_h / 2)) != ILI9341_BLACK)
-//  {
-//    Serial.println("Drawing TEC scale...");
-//    tft.fillRect(0, 22, TFT_WIDTH, 115, QATCH_GREY_BG); // only do once, not on every bar update
-//    tft.fillRoundRect(rect_x - 101 - 2 * pad, rect_y - 2 * pad, rect_w + 4 * pad, rect_h + 4 * pad, rect_r, ILI9341_BLACK);
-
-//    tft.fillRoundRect(rect_x - 101 - pad, rect_y - pad, rect_w + 2 * pad, rect_h + 2 * pad, rect_r, ILI9341_WHITE);
-//    tft.drawFastVLine(rect_x - 1, rect_y - pad, rect_h + 2 * pad, ILI9341_BLACK);
-//    tft.drawFastVLine(rect_x, rect_y - pad, rect_h + 2 * pad, ILI9341_BLACK);
-//    tft.drawFastVLine(rect_x + 1, rect_y - pad, rect_h + 2 * pad, ILI9341_BLACK);
-//  }
-
-//  tft.setTextColor(ILI9341_BLACK);
-//  tft.setTextSize(1);
-//  tft.fillRect(0, rect_y + rect_h + 5 * pad, TFT_WIDTH, rect_h, QATCH_GREY_BG);
-//  char buf[32]; // trailing NULL
-//  if (!l298nhb.active())
-//  {
-//    sprintf(buf, "Temp Control is idle.");
-//  }
-//  else
-//  {
-//    sprintf(buf, "Temp Control running in background.");
-//  }
-//  uint16_t w = tft.measureTextWidth(buf);
-//  tft.setCursor((TFT_WIDTH - w) / 2, rect_y + rect_h + 5 * pad);
-//  tft.print(buf);
-//}
-
-// void tft_tempbusy_styleB()
-//{
-//  do nothing
-// }
-
-void tft_cooldown_start()
-{
-  // Serial.println("TFT Cooldown started");
-  l298nhb_auto_off_at = millis() + L298NHB_COOLDOWN; // calculate time to idle
-  // special case in event of rollover in prior line math
-  if (l298nhb_auto_off_at == 0) 
-  {
-    l298nhb_auto_off_at = 1;
-  }
-  tft_cooldown();                                    // will also call _prepare() when drawing full cooldown UI
-}
-
-void tft_cooldown_prepare()
-{
-  // prepare cooldown variables init
-  // const short num_ring_steps = 4;                           // outer ring is broken into four segments
-  // short total_time = L298NHB_COOLDOWN / 1000;               // total countdown duration, in seconds
-  last_pct = (((l298nhb_auto_off_at - millis())                // total seconds for cooldown, decremented, aligned with task timer
-             - (l298nhb_auto_off_at % 1000)
-             + (l298nhb_task_timer % 1000)) / 1000) + 1;
-  // last_pct = max(0, min(total_time, last_pct));             // bound within range of 0 to 'total_time'
-  // last_op = floor(total_time / num_ring_steps);             // seconds between ring steps, constant
-  // last_sp = num_ring_steps - floor(last_pct / last_op) - 1; // ring step counter, incremented
-  // last_sp = max(0, min(num_ring_steps, last_sp));           // bound within range of 0 to 'num_ring_steps'
-  // Serial.printf("last_pct=%u, last_op=%1.0f, last_sp=%1.0f\n", last_pct, last_op, last_sp);
-}
-
-void tft_drawCircleHelper(int16_t x0, int16_t y0,
-                          int16_t r, uint8_t cornername, uint16_t color)
-{
-  int16_t f = 1 - r;
-  int16_t ddF_x = 1;
-  int16_t ddF_y = -2 * r;
-  int16_t x = 0;
-  int16_t y = r;
-  int px_drawn = 0;
-  int xold;
-
-  xold = x;
-  while (x < y)
-  {
-    if (f >= 0)
-    {
-      y--;
-      ddF_y += 2;
-      f += ddF_y;
-    }
-    x++;
-    ddF_x += 2;
-    f += ddF_x;
-    if (f >= 0 || x == y)
-    { // time to draw the new line segment
-      if (cornername & 0x4)
-      {
-        tft.drawFastHLine(x0 + xold + 1, y0 + y, x - xold, color);
-        tft.drawFastVLine(x0 + y, y0 + xold + 1, x - xold, color);
-        px_drawn += 2 * (x - xold);
-      }
-      if (cornername & 0x2)
-      {
-        tft.drawFastHLine(x0 + xold + 1, y0 - y, x - xold, color);
-        tft.drawFastVLine(x0 + y, y0 - x, x - xold, color);
-        px_drawn += 2 * (x - xold);
-      }
-      if (cornername & 0x8)
-      {
-        tft.drawFastVLine(x0 - y, y0 + xold + 1, x - xold, color);
-        tft.drawFastHLine(x0 - x, y0 + y, x - xold, color);
-        px_drawn += 2 * (x - xold);
-      }
-      if (cornername & 0x1)
-      {
-        tft.drawFastVLine(x0 - y, y0 - x, x - xold, color);
-        tft.drawFastHLine(x0 - x, y0 - y, x - xold, color);
-        px_drawn += 2 * (x - xold);
-      }
-      xold = x;
-    } // draw new line segment
-  }
-
-  Serial.printf("pixels drawn = %u\n", px_drawn);
-}
-
-void tft_progress_show(float target_pct)
-{
-  // tft_cooldown();
-
-  int mid_offset = 50; // offset to center from top-left corner
-  int mid_radius = 46; // center radius of progress circle
-  int band_width = 3;  // radial width of band (from 43 to 49)
-  int num_pts = 360;   // number of pixels in outer circumference
-
-  // tft_drawCircleHelper(ICON_X + mid_offset, ICON_Y + mid_offset, mid_radius, 0xF, ILI9341_MAGENTA);
-
-  // for (target_pct = 100; target_pct >= 0; target_pct--)
-  if (true)
-  {
-
-    for (int i = 0; i < num_pts; i++)
-    {
-      int x0 = ICON_X + mid_offset;
-      int y0 = ICON_Y + mid_offset;
-
-      int deg = (360 * i) / num_pts;
-      float rad = radians(deg);
-      float pct = deg / 3.6;
-
-      int x_offset;
-      int y_offset;
-      uint16_t color;
-
-      for (int r = mid_radius - band_width + 1; r <= mid_radius + band_width; r++)
-      {
-        x_offset = round(r * +sin(rad));
-        y_offset = round(r * -cos(rad));
-
-        int x = x0 + x_offset;
-        int y = y0 + y_offset;
-        color = (pct < target_pct || (x == x0 && y < y0)) ? ILI9341_BLACK : QATCH_GREY_BG;
-
-        tft.drawPixel(x, y, color);
-
-        if (r == mid_radius - band_width + 1 || abs(x - x0) <= 1 || abs(pct - target_pct) > 1 || tft_error)
-          continue; // skip advanced pixel corrections of static
-
-        // ADVANCED: detect and correct static pixels
-        if (tft.readPixel(x > x0 ? x - 1 : x + 1, y) != color)
-        {
-          // tft.drawPixel(x > x0 ? x - 1 : x + 1, y, color);
-          if (tft.readPixel(x > x0 ? x - 2 : x + 2, y) == color || tft.readPixel(x > x0 ? x - 1 : x + 1, y > y0 ? y - 1 : y + 1) == color)
-            // only draw if pixel left/right or below/above wrong pixel is the correct color
-            tft.drawPixel(x > x0 ? x - 1 : x + 1, y, color);
-        }
-      }
-
-      // Serial.printf("i=%u, deg=%u, rad=%f, pct=%f, xo=%i, yo=%i, c=%u\n", i, deg, rad, pct, x_offset, y_offset, color);
-    }
-
-    // delay(1000);
-  }
-
-  // delay(1000 * 30);
-}
-
-#if false
-void tft_cooldown_drawRing(int step, uint16_t color)
-{
-  return; // do not process this function
-
-  // fill the outer bands at quarter increments
-  // start with black fill, empty to grey fill
-  const short r1 = 50;
-  const short r2 = 42;
-
-  for (int i = 1; i < (r1 - r2); i++) // from outer white to inner black, retaining outer and inner circle colors
-  {
-    const short r = r1 - i;
-    const short w = 100 - 2 * i;
-    const short h = 100 - 2 * i;
-    const short x = ICON_X + i;
-    const short y = ICON_Y + i;
-
-    Serial.printf("r=%u, w=%u, h=%u, x=%u, y=%u\n", r, w, h, x, y);
-    switch (step)
-    {
-    case 1:
-      tft_drawCircleHelper(x + r, y + r, r, 1, color); // 1: 75-100%
-      break;
-    case 2:
-      tft_drawCircleHelper(x + r, y + h - r, r, 8, color); // 8: 50-75%
-      break;
-    case 3:
-      tft_drawCircleHelper(x + w - r, y + h - r, r, 4, color); // 4: 25-50%
-      break;
-    case 4:
-      tft_drawCircleHelper(x + w - r, y + r, r, 2, color); // 2: 0-25%
-      break;
-    default:
-      Serial.printf("Unknown step: %u\n", step);
-      return; // do not continue looping
-    }
-  }
-}
-#endif
-
-void tft_cooldown()
-{
-  if (HW_REV_MATCH(HW_REVISION_0) || PID_IS_SECONDARY(NVMEM.pid))
-    return;
-
-  tft_wakeup();
-
-  // // testing, force redraw
-  // tft.fillScreen(ILI9341_BLACK);
-
-  // do we need to redraw the full screen?
-  // target pixel 1: center of the 'i' dot in 'nanovisQ'
-  // target pixel 2: top center of icon, grey outer circle border
-  if (tft.readPixel(TEXT_X + 178, TEXT_Y + 5) != QATCH_BLUE_FG ||
-      tft.readPixel(ICON_X + 50, ICON_Y) != QATCH_GREY_BG)
-  {
-    // (re)calculate UI progress and init vars on "cooldown" start/resume
-    tft_cooldown_prepare();
-
-    tft_idle();
-
-    const short icon_wh = 100;
-    const short icon_xy = 50;
-    const short icon_r1 = 50;
-    const short icon_r2 = 42;
-
-    tft.fillCircle(ICON_X + icon_xy, ICON_Y + icon_xy, icon_r1, QATCH_GREY_BG);
-    tft.fillCircle(ICON_X + icon_xy, ICON_Y + icon_xy, icon_r2, QATCH_BLUE_FG);
-
-    // tft.fillCircle(ICON_X + icon_xy, ICON_Y + icon_xy, icon_r1 - 1, QATCH_BLUE_FG);
-    // tft.drawCircle(ICON_X + icon_xy, ICON_Y + icon_xy, icon_r1, QATCH_GREY_BG);
-    // tft.drawCircle(ICON_X + icon_xy, ICON_Y + icon_xy, icon_r2, QATCH_BLUE_FG);
-    // // tft.drawCircle(ICON_X + icon_xy, ICON_Y + icon_xy, icon_r2, QATCH_GREY_BG);
-
-    // for (int i = 1; i <= (icon_r1 - icon_r2); i++)
-    // {
-    //   tft.drawCircle(ICON_X + icon_xy, ICON_Y + icon_xy, icon_r2 + i, QATCH_GREY_BG);
-    // }
-
-    // draw 4 compass marks on outer ring segments
-    // tft.drawFastHLine(ICON_X + 1, ICON_Y + icon_xy, icon_r1 - icon_r2 - 1, ILI9341_BLACK);                                 // west
-    // tft.drawFastHLine(ICON_X + icon_wh - (icon_r1 - icon_r2) + 1, ICON_Y + icon_xy, icon_r1 - icon_r2 - 1, ILI9341_BLACK); // east
-    // tft.drawFastVLine(ICON_X + icon_xy, ICON_Y + 1, icon_r1 - icon_r2 - 1, ILI9341_BLACK);                                 // north
-    // tft.drawFastVLine(ICON_X + icon_xy, ICON_Y + icon_wh - (icon_r1 - icon_r2) + 1, icon_r1 - icon_r2 - 1, ILI9341_BLACK); // south
-
-    tft.setTextColor(ILI9341_BLACK);
-    tft.setFont(Poppins_16_Bold);
-
-    sprintf(last_line_label, "-:--");
-    short tw = tft.measureTextWidth(last_line_label);
-    short th = tft.measureTextHeight(last_line_label);
-
-    // draw number placeholder in circle
-    tft.setCursor(ICON_X + (100 - tw) / 2, ICON_Y + 2 * (100 - th) / 5);
-    tft.print(last_line_label);
-
-    tft.setTextColor(ILI9341_BLACK);
-    tft.setFont(Poppins_12_Bold);
-
-    sprintf(last_line_label, "venting");
-    tw = tft.measureTextWidth(last_line_label);
-    th = tft.measureTextHeight(last_line_label);
-
-    tft.setCursor(ICON_X + (icon_wh - tw) / 2, ICON_Y + 2 * (icon_wh - th) / 3);
-    tft.print(last_line_label);
-
-    // redraw current ring state
-    for (int i = 1; i < 100 - (float)(100.0 * 1000.0 * last_pct / L298NHB_COOLDOWN); i++)
-    {
-      tft_progress_show(i);
-    }
-    // for (int i = 1; i <= (int)last_sp; i++)
-    // {
-    //   // Serial.printf("Re-draw quarter ring %u.\n", i);
-    //   tft_cooldown_drawRing(i, QATCH_BLUE_FG);
-    // }
-  }
-  // else
-  // {
-  // // clear last number in circle
-  // tft.fillRect(ICON_X + 20, ICON_Y + 25, 60, 30, QATCH_BLUE_FG);
-
-  // if ((last_pct % (int)last_op) == 0)
-  // {
-  //   // Serial.printf("Quarter increment %1.0f/%u @ %u sec remaining\n", last_sp + 1, 4, last_pct);
-  //   tft_cooldown_drawRing((int)last_sp + 1, QATCH_BLUE_FG);
-  //   last_sp += 1; // float increment by 1
-  // }
-  // else
-  // {
-  //   uint16_t color;
-  //   if ((last_pct % 2) == 0)
-  //   {
-  //     color = QATCH_GREY_BG;
-  //   }
-  //   else
-  //   {
-  //     color = QATCH_BLUE_FG;
-  //   }
-  //   tft_cooldown_drawRing((int)last_sp + 1, color); // blink next ring segment to show as in-progress
-  // }
-  // }
-
-  if (L298NHB_COOLDOWN / 1000 >= 100)
-  {
-    tft_progress_show(100 - (float)(100.0 * 1000.0 * last_pct / L298NHB_COOLDOWN));
-  }
-  else
-  {
-    int last = 100 - (float)(100.0 * 1000.0 * (last_pct + 1) / L298NHB_COOLDOWN);
-    int this_pct = 100 - (float)(100.0 * 1000.0 * last_pct / L298NHB_COOLDOWN);
-    for (int i = last; i < this_pct; i++)
-    {
-      tft_progress_show(i);
-    }
-  }
-
-  short rem_t = max(0, min(L298NHB_COOLDOWN / 1000, last_pct));
-  short rem_m = floor(rem_t / 60);
-  short rem_s = (rem_t % 60);
-
-  if (last_pct > 0)
-    last_pct--; // stop at zero
-
-  tft.setTextColor(ILI9341_BLACK);
-  tft.setFont(Poppins_16_Bold);
-
-  sprintf(last_line_label, "%1u:%02u", rem_m, rem_s);
-  short tw = tft.measureTextWidth(last_line_label);
-  short th = tft.measureTextHeight(last_line_label);
-
-  // clear last number in circle
-  tft.fillRect(ICON_X + 20, ICON_Y + 25, 60, 30, QATCH_BLUE_FG);
-
-  // draw new number in circle
-  tft.setCursor(ICON_X + (100 - tw) / 2, ICON_Y + 2 * (100 - th) / 5);
-  tft.print(last_line_label);
-
-  // // debug only:
-  // tft.setTextColor(QATCH_BLUE_FG);
-  // tft.setFont(Poppins_10_Bold);
-  // tft.setFontAdafruit();
-  // tft.fillRect(0, 0, 100, 25, ILI9341_BLACK);
-  // tft.setCursor(0, 0);
-  // tft.printf("%u", rem_t);
-
-  // tft.drawPixel(TEXT_X + 178, TEXT_Y + 5, ILI9341_RED);
-}
-
-void tft_tempcontrol()
-{
-  if (HW_REV_MATCH(HW_REVISION_0) || PID_IS_SECONDARY(NVMEM.pid))
-    return;
-
-  //  tft_tempcontrol_styleB();
-  //}
-
-  // void tft_tempcontrol_styleA()
-  //{
-  //   tft_wakeup();
-  //   tft.fillRect(0, 0, TFT_WIDTH, 20, ILI9341_WHITE);
-  //   tft.drawFastHLine(0, 21, TFT_WIDTH, ILI9341_BLACK);
-  //   tft.setCursor(3, 3);
-  //   tft.setTextSize(2);
-  //   tft.setTextColor(ILI9341_BLACK);
-  //   tft.print("Temp Control running...");
-
-  //  int rect_x = TFT_WIDTH / 2;
-  //  int rect_y = 69;
-  //  int rect_w = 203;
-  //  int rect_h = 24;
-  //  int rect_r = 15;
-  //  int pad = 2;
-
-  //  if (tft.readPixel(rect_x, rect_y + (rect_h / 2)) != ILI9341_BLACK)
-  //  {
-  //    Serial.println("Drawing TEC scale...");
-  //    tft.fillRect(0, 22, TFT_WIDTH, 115, QATCH_GREY_BG); // only do once, not on every bar update
-  //    tft.fillRoundRect(rect_x - 101 - 2 * pad, rect_y - 2 * pad, rect_w + 4 * pad, rect_h + 4 * pad, rect_r, ILI9341_BLACK);
-  //  }
-
-  //  float pv = temperature;
-  //  float sp = l298nhb.getTarget();
-  //  float op = l298nhb_status * l298nhb.getPower();
-
-  //  byte pct;
-  //  if (op == 0) pct = 0;
-  //  else if (op > 0) pct = (100 * op) / 150;
-  //  else pct = (100 * op) / -255;
-
-  //  tft.fillRoundRect(rect_x - 101 - pad, rect_y - pad, rect_w + 2 * pad, rect_h + 2 * pad, rect_r, ILI9341_WHITE);
-  //  tft.drawFastVLine(rect_x - 1, rect_y - pad, rect_h + 2 * pad, ILI9341_BLACK);
-  //  tft.drawFastVLine(rect_x, rect_y - pad, rect_h + 2 * pad, ILI9341_BLACK);
-  //  tft.drawFastVLine(rect_x + 1, rect_y - pad, rect_h + 2 * pad, ILI9341_BLACK);
-
-  //  tft.setTextColor(ILI9341_BLACK);
-  //  tft.setTextSize(1);
-  //  tft.fillRect(0, rect_y + rect_h + 5 * pad, TFT_WIDTH, rect_h, QATCH_GREY_BG);
-  //  char buf[32]; // trailing NULL
-  //  if (op == 0 || !l298nhb.active())
-  //  {
-  //    sprintf(buf, "PV:%sC SP:%2.2fC OP:%s", "--.--", sp, "[OFF]");
-  //    sprintf(buf, "Temp Control is idle.");
-  //  }
-  //  else
-  //  {
-  //    sprintf(buf, "PV:%2.2fC SP:%2.2fC OP:%+04.0f", pv, sp, op);
-  //  }
-  //  uint16_t w = tft.measureTextWidth(buf);
-  //  tft.setCursor((TFT_WIDTH - w) / 2, rect_y + rect_h + 5 * pad);
-  //  tft.print(buf);
-
-  //  if (op != 0)
-  //  {
-  //    if (pct == 0) pct = 1;
-  //    if (op > 0)
-  //    {
-  // heating
-  //      if (pct < 100 - rect_r)
-  //      {
-  //        tft.fillRect(rect_x + 1, rect_y, pct + 1, rect_h, ILI9341_RED);
-  //      }
-  //      else
-  //      {
-  //        int x = rect_x + 1;
-  //        int y = rect_y;
-  //        int w = pct + 1;
-  //        int h = rect_h;
-  //        int r = rect_r - (100 - pct); // min(pct-1, rect_r);
-  //        tft.fillRect(x, y, w - r, h, ILI9341_RED);
-  //        tft.fillCircleHelper(x + w - r - 1, y + r, r, 1, h - 2 * r - 1, ILI9341_RED);
-  // fillRect(x+r, y, w-2*r, h, color); --> fillRect(x, y, w-r, h, color);
-  // fillCircleHelper(x+w-r-1, y+r, r, 1, h-2*r-1, color);
-  //      }
-  //    }
-  //    else
-  //    {
-  // cooling
-  //      if (pct < 100 - rect_r)
-  //      {
-  //        tft.fillRect(rect_x - (pct + 1), rect_y, pct + 1, rect_h, ILI9341_BLUE);
-  //      }
-  //      else
-  //      {
-  //        int x = rect_x - (pct + 1);
-  //        int y = rect_y;
-  //        int w = pct + 1;
-  //        int h = rect_h;
-  //        int r = rect_r - (100 - pct); // min(pct-1, rect_r);
-  //        tft.fillRect(x + r, y, w - r, h, ILI9341_BLUE);
-  //        tft.fillCircleHelper(x + r    , y + r, r, 2, h - 2 * r - 1, ILI9341_BLUE);
-  // fillRect(x+r, y, w-r, h, color);
-  // fillCircleHelper(x+r    , y+r, r, 2, h-2*r-1, color);
-  //      }
-  //    }
-  //  }
-
-  //  bool dir = true;
-  //  bool do_once = true;
-  //  int value = -255;
-  //  while (true) {
-  //    Serial.begin(BAUD);
-  //    if (Serial.available())
-  //    {
-  //      while (Serial.available() > 0) { // flush buffer
-  //        char t = Serial.read();
-  //      }
-  //      break;
-  //    }
-  //    //    String message_str = Serial.readStringUntil('\n');
-  //    //    int value = message_str.toInt(); // -255 to 150, inclusive
-  //    delay(100);
-  //    if (value >= 150) dir = false;
-  //    if (value <= -255) dir = true;
-  //    value += (dir ? 1 : -1);
-  //    byte pct;
-  //    if (value == 0) pct = 0;
-  //    else if (value > 0) pct = (100 * value) / 150;
-  //    else pct = (100 * value) / -255;
-  //    Serial.print(value);
-  //    Serial.print(" -> ");
-  //    Serial.println(pct);
-  //
-  //    int rect_x = TFT_WIDTH / 2;
-  //    int rect_y = 69;
-  //    int rect_w = 203;
-  //    int rect_h = 24;
-  //    int rect_r = 15;
-  //    int pad = 2;
-  //    if (do_once)
-  //    {
-  //      do_once = false;
-  //      tft.fillRoundRect(rect_x - 101 - 2 * pad, rect_y - 2 * pad, rect_w + 4 * pad, rect_h + 4 * pad, rect_r, ILI9341_BLACK);
-  //    }
-  //    tft.fillRoundRect(rect_x - 101 - pad, rect_y - pad, rect_w + 2 * pad, rect_h + 2 * pad, rect_r, ILI9341_WHITE);
-  //    tft.drawFastVLine(rect_x - 1, rect_y - pad, rect_h + 2 * pad, ILI9341_BLACK);
-  //    tft.drawFastVLine(rect_x, rect_y - pad, rect_h + 2 * pad, ILI9341_BLACK);
-  //    tft.drawFastVLine(rect_x + 1, rect_y - pad, rect_h + 2 * pad, ILI9341_BLACK);
-  //
-  //    tft.setTextColor(ILI9341_BLACK);
-  //    tft.setTextSize(1);
-  //    tft.fillRect(rect_x - 101, rect_y + rect_h + 5 * pad, rect_w, rect_h, QATCH_BGCOLOR);
-  //    char buf[32]; // trailing NULL
-  //    float temp = 25 + (random(-100, 100) / 100.0);
-  //    Serial.println(temp);
-  //    if (value == 0 || !l298nhb.active())
-  //    {
-  //      sprintf(buf, "PV:%2.2fC SP:%2.2fC OP:%s", NAN, temp, "[OFF]");
-  //    }
-  //    sprintf(buf, "PV:%2.2fC SP:%2.2fC OP:%+04.0f", NAN, temp, (float)value);
-  //    // String tec_label = "PV:--.--C SP:21.00C OP:[OFF]"; // now with null-terminator
-  //    uint16_t w = tft.measureTextWidth(buf);
-  //    tft.setCursor((TFT_WIDTH - w) / 2, rect_y + rect_h + 5 * pad);
-  //    tft.print(buf);
-  //
-  //    if (value != 0)
-  //    {
-  //      if (pct == 0) pct = 1;
-  //      if (value > 0)
-  //      {
-  //        // heating
-  //        if (pct < 100 - rect_r)
-  //        {
-  //          tft.fillRect(rect_x + 1, rect_y, pct + 1, rect_h, ILI9341_RED);
-  //        }
-  //        else
-  //        {
-  //          int x = rect_x + 1;
-  //          int y = rect_y;
-  //          int w = pct + 1;
-  //          int h = rect_h;
-  //          int r = rect_r - (100 - pct); // min(pct-1, rect_r);
-  //          tft.fillRect(x, y, w - r, h, ILI9341_RED);
-  //          tft.fillCircleHelper(x + w - r - 1, y + r, r, 1, h - 2 * r - 1, ILI9341_RED);
-  //          //fillRect(x+r, y, w-2*r, h, color); --> fillRect(x, y, w-r, h, color);
-  //          //fillCircleHelper(x+w-r-1, y+r, r, 1, h-2*r-1, color);
-  //        }
-  //      }
-  //      else
-  //      {
-  //        // cooling
-  //        if (pct < 100 - rect_r)
-  //        {
-  //          tft.fillRect(rect_x - (pct + 1), rect_y, pct + 1, rect_h, ILI9341_BLUE);
-  //        }
-  //        else
-  //        {
-  //          int x = rect_x - (pct + 1);
-  //          int y = rect_y;
-  //          int w = pct + 1;
-  //          int h = rect_h;
-  //          int r = rect_r - (100 - pct); // min(pct-1, rect_r);
-  //          tft.fillRect(x + r, y, w - r, h, ILI9341_BLUE);
-  //          tft.fillCircleHelper(x + r    , y + r, r, 2, h - 2 * r - 1, ILI9341_BLUE);
-  //          //fillRect(x+r, y, w-r, h, color);
-  //          //fillCircleHelper(x+r    , y+r, r, 2, h-2*r-1, color);
-  //        }
-  //      }
-  //    }
-
-  //    for (int r = 0; r <= rect_r; r++)
-  //    {
-  //      tft.drawRoundRect(rect_x - 101 - r, rect_y - r, rect_w + 2 * r, rect_h + 2 * r, r, ILI9341_GREEN);
-  //    }
-  //  }
-  //}
-
-  // void tft_tempcontrol_styleB()
-  //{
-  //   while (true)
-  //   {
-  //     for (int test_i = -255; test_i <= 150; test_i++)
-  //     {
-  //       delay(1000);
-  //   if (test_i == 0) test_i++; // skip zero
-
-  float pv = round(temperature / TEMP_RESOLUTION) * TEMP_RESOLUTION; // https://arduino.stackexchange.com/a/28469
-  float sp = l298nhb.getTarget();
-  float op = l298nhb_status * l298nhb.getPower(); // test_i;
-  uint16_t fillColor = ILI9341_BLACK;             // change to test positioning of rects
-
-  if (op == 0)
-  {
-    // tft_idle();
-    return;
-  }
-
-  tft_wakeup();
-  //  tft.fillScreen(ILI9341_BLACK);
-
-  int rect_x = TFT_WIDTH / 2;
-  int rect_y = 50;
-  int rect_h = 24;
-  int rect_w = 203 + rect_h;
-  int rect_r; // half of height
-  int pad = 3;
-
-  tft.setFont(Poppins_10_Bold);
-  tft.setTextColor(QATCH_BLUE_FG);
-
-  char buf[42]; // trailing NULL
-  sprintf(buf, "PV: --.--C    SP: --.--C    OP: ----");
-  uint16_t w = tft.measureTextWidth(buf);
-  uint16_t h = tft.measureTextHeight(buf);
-
-  if (tft.readPixel(rect_x / 2, rect_y - 2 * pad) != QATCH_BLUE_FG)
-  {
-    //    Serial.println("Drawing TEC scale...");
-    last_temp_label = 255;             // none
-    last_line_label[0] = '\0';         // invalidate string
-    last_pv = last_sp = last_op = 255; // impossible values
-    last_pct = 0;
-
-    tft.fillScreen(ILI9341_BLACK);
-    //    tft.fillRect(0, 22, TFT_WIDTH, 115, fillColor); // only do once, not on every bar update
-    rect_r = (rect_h + 4 * pad) / 2;
-    tft.fillRoundRect(rect_x - 113 - 2 * pad, rect_y - 2 * pad, rect_w + 4 * pad, rect_h + 4 * pad, rect_r, QATCH_BLUE_FG);
-
-    tft.setCursor((TFT_WIDTH - w) / 2, rect_y + rect_h + 5 * pad);
-    tft.print(buf);
-
-    //    tft.fillRoundRect(rect_x - 101 - pad, rect_y - pad, rect_w + 2 * pad, rect_h + 2 * pad, rect_r, ILI9341_WHITE);
-    //    tft.drawFastVLine(rect_x - 1, rect_y - pad, rect_h + 2 * pad, QATCH_BLUE_FG);
-    //    tft.drawFastVLine(rect_x, rect_y - pad, rect_h + 2 * pad, QATCH_BLUE_FG);
-    //    tft.drawFastVLine(rect_x + 1, rect_y - pad, rect_h + 2 * pad, QATCH_BLUE_FG);
-  }
-
-  short pct;
-  if (op == 0)
-    pct = 0;
-  else if (op > 0)
-    pct = max(1, (100 * op) / MAX_PWR_HEAT); // 0 -> 1
-  else
-    pct = min(-1, (100 * op) / MAX_PWR_COOL); // 0 -> -1
-
-  if (pct != last_pct)
-  {
-    rect_r = (rect_h + 2 * pad) / 2;
-    tft.fillRoundRect(rect_x - 113 - pad, rect_y - pad, rect_w + 2 * pad, rect_h + 2 * pad, rect_r, QATCH_GREY_BG);
-    tft.drawFastVLine(rect_x - 1, rect_y - pad, rect_h + 2 * pad, QATCH_BLUE_FG);
-    tft.drawFastVLine(rect_x, rect_y - pad, rect_h + 2 * pad, QATCH_BLUE_FG);
-    tft.drawFastVLine(rect_x + 1, rect_y - pad, rect_h + 2 * pad, QATCH_BLUE_FG);
-  }
-
-  //  tft.setFontAdafruit(); // default console font
-  //  tft.setFont(Poppins_10_Bold);
-  //  tft.setTextColor(QATCH_BLUE_FG);
-  //  tft.setTextSize(1);
-
-  bool rewrite_PV_color = false;
-  if (max31855.status() != 0)
-  {
-    tft.setTextColor(ILI9341_RED);
-    tft.setFont(Poppins_16_Bold);
-
-    String line0 = "Hardware Error Detected";
-    char buff0[line0.length() + 1]; // trailing NULL
-    line0.toCharArray(buff0, sizeof(buff0));
-
-    uint16_t _pad = 10;
-    uint16_t _w = tft.measureTextWidth(buff0);
-    // uint16_t _h = tft.measureTextHeight(buff0);
-    uint16_t _x = (TFT_WIDTH - _w) / 2;
-    uint16_t _y = _pad;
-    //    Serial.printf("%u;%u;%u;%u", _x, _y, _w, _h);
-    tft.setCursor(_x, _y);
-    tft.print(line0);
-
-    hw_error = true;
-
-    tft.setFont(Poppins_10_Bold);
-    tft.setTextColor(QATCH_BLUE_FG);
-  }
-  else if (hw_error)
-  {
-    // persist hw error message on LCD
-    //    tft.fillRect(19, 10, 282, 16, fillColor);
-    rewrite_PV_color = true;
-    hw_error = false;
-  }
-
-  int x = (TFT_WIDTH - w) / 2;
-  int y = rect_y + rect_h + 5 * pad;
-  int x_pv = 75;  // x + tft.measureTextWidth(buf, 3);
-  int x_sp = 154; // x + tft.measureTextWidth(buf, 15);
-  int x_op = 235; // x + tft.measureTextWidth(buf, 28);
-  int tw = 50;    // tft.measureTextWidth(buf, 10) - x_pv;
-  h = 10;         // matches font size
-  //  uint16_t th;
-  //  tft.measureChar('P', &w, &th);
-
-  //  Serial.println(x_pv);
-
-  if (pv != last_pv || hw_error || rewrite_PV_color)
-  {
-    last_pv = pv;
-    if (hw_error)
-      tft.setTextColor(ILI9341_RED);
-    tft.fillRect(x_pv, y, tw, h, fillColor);
-    tft.setCursor(x_pv, y);
-    tft.printf("%05.2fC", pv);
-    if (hw_error)
-      tft.setTextColor(QATCH_BLUE_FG);
-  }
-
-  if (sp != last_sp)
-  {
-    last_sp = sp;
-    tft.fillRect(x_sp, y, tw, h, fillColor);
-    tft.setCursor(x_sp, y);
-    tft.printf("%05.2fC", sp);
-  }
-
-  if (op != last_op)
-  {
-    last_op = op;
-    tft.fillRect(x_op, y, tw - h, h, fillColor);
-    tft.setCursor(x_op, y);
-    tft.printf("%+04.0f", op);
-  }
-
-  //  tft.fillRect(0, rect_y + rect_h + 5 * pad, TFT_WIDTH, rect_h, fillColor);
-  //  char buf[32]; // trailing NULL
-  //  if (op == 0 || !l298nhb.active())
-  //  {
-  //    //    sprintf(buf, "PV:%sC SP:%2.2fC OP:%s", "--.--", sp, "[OFF]");
-  //    sprintf(buf, "Temp Control is idle.");
-  //  }
-  //  else
-  //  {
-  //    sprintf(buf, "PV:%05.2fC SP:%05.2fC OP:%+04.0f", pv, sp, op);
-  //  }
-  //  uint16_t w = tft.measureTextWidth(buf);
-  //  tft.setCursor((TFT_WIDTH - w) / 2, rect_y + rect_h + 5 * pad);
-  //  tft.print(buf);
-
-  if (op != 0)
-  {
-    //        Serial.print(op);
-    //        Serial.print(", ");
-    //        Serial.println(pct);
-    if (pct != last_pct)
-    {
-      last_pct = pct;
-      pct = abs(pct); // force to positive value
-      // TODO on 6/27/23: Round edge of red/blue bar always to match grey area, widen gauge if need be for 1px per % range.
-      if (op > 0)
-      {
-        // heating
-        //        if (false) // (pct < rect_h / 2) // (pct < 100 - rect_r)
-        //        {
-        //          tft.fillRect(rect_x + 1, rect_y, pct + 1, rect_h, ILI9341_RED);
-        //        }
-        //        else
-        //        {
-        int r = rect_h / 2; // rect_r - (100 - pct); // min(pct-1, rect_r);
-        int x = rect_x + 1;
-        int y = rect_y;
-        int w = pct + r + 1;
-        int h = rect_h;
-        tft.fillRect(x, y, w - r, h, ILI9341_RED);
-        tft.fillCircleHelper(x + w - r - 1, y + r, r, 1, h - 2 * r - 1, ILI9341_RED);
-        // fillRect(x+r, y, w-2*r, h, color); --> fillRect(x, y, w-r, h, color);
-        // fillCircleHelper(x+w-r-1, y+r, r, 1, h-2*r-1, color);
-        //         }
-      }
-      else
-      {
-        // cooling
-        //        if (false) // (pct < rect_h / 2) // (pct < 100 - rect_r)
-        //        {
-        //          tft.fillRect(rect_x - (pct + 1), rect_y, pct + 1, rect_h, ILI9341_BLUE);
-        //        }
-        //        else
-        //        {
-        int r = rect_h / 2; // rect_r - (100 - pct); // min(pct-1, rect_r);
-        int x = rect_x - (pct + r + 1) + 1;
-        int y = rect_y;
-        int w = pct + r + 1;
-        int h = rect_h;
-        tft.fillRect(x + r, y, w - r, h, ILI9341_BLUE);
-        tft.fillCircleHelper(x + r, y + r, r, 2, h - 2 * r - 1, ILI9341_BLUE);
-        // fillRect(x+r, y, w-r, h, color);
-        // fillCircleHelper(x+r    , y+r, r, 2, h-2*r-1, color);
-        //         }
-      }
-    }
-  }
-
-  //  uint16_t x, y, h; // , w;  // 'w' already declared in this context
-  char line1[16]; // trailing NULL
-  char line2[16]; // trailing NULL
-  byte textSize = 28;
-  uint16_t textColor = QATCH_BLUE_FG;
-
-  byte label_state = l298nhb.getLabelState();
-  //  Serial.print("label_state: ");
-  //  Serial.println(label_state);
-  if (label_state != last_temp_label || label_state == 0 || label_state == 2 || label_state == 3)
-  {
-    bool update_time_remaining_only = (last_temp_label == 2) && (label_state == 2);
-    last_temp_label = label_state;
-    line2[0] = '\0'; // set empty
-
-    switch (label_state)
-    {
-    // Assign labels for each byte state
-    case 0: // Temp Cycling
-    {
-      bool toggle_state = (getSystemTime() % 6000 <= 3000);
-      if (toggle_state)
-        sprintf(line1, "Temp Cycling");
-      else if (l298nhb.getSignal())
-        sprintf(line1, "COOLING");
-      else
-        sprintf(line1, "HEATING");
-    }
-    break;
-    case 1: // Wait for Ready
-      sprintf(line1, "Wait for Ready");
-      break;
-    case 2: // Ready in {X}
-    {
-      float time_remaining = l298nhb.getTimeRemaining();
-      if (time_remaining < 0 || time_remaining > 60)
-        time_remaining = 0; // wrapped
-      if (time_remaining > 30)
-        time_remaining = 30;
-      sprintf(line1, "Ready in %2.0f", time_remaining);
-    }
-    break;
-    case 3: // Ready
-    {
-      bool toggle_state = (getSystemTime() % 4000 <= 1000);
-      if (toggle_state)
-      {
-        sprintf(line1, "Ready");
-        textSize = 48;
-      }
-      else
-      {
-        sprintf(line1, "Press Start");
-        sprintf(line2, "Then Apply Drop");
-        textSize = 18;
-      }
-    }
-    break;
-    default:
-      sprintf(line1, "Unknown State");
-      textColor = ILI9341_RED;
-      break;
-    }
-
-    //  if (hw_error)
-    //  {
-    //    sprintf(line1, "Temp Sensor Error");
-    //    textColor = ILI9341_RED;
-    //  }
-
-    //  tft_wakeup();
-    //  tft.fillScreen(ILI9341_BLACK);
-
-    bool line_changed = (strcmp(line1, last_line_label) != 0);
-    if (line_changed || label_state == 3)
-    {
-      strcpy(last_line_label, line1);
-
-      // bool dp = (textSize == 28);
-      if (textSize == 18)
-        tft.setFont(Poppins_18_Bold);
-      else if (textSize == 48)
-        tft.setFont(Poppins_48_Bold);
-      else
-        tft.setFont(Poppins_28_Bold);
-
-      if (label_state == 3)
-      {
-        bool toggle_state = (getSystemTime() % 4000 <= 1000);
-        if (toggle_state)
-        {
-          textColor = QATCH_BLUE_FG; // Ready
-        } else {
-          toggle_state = (getSystemTime() % 1000 <= 500); // flash 'Apply Drop' message
-          textColor = toggle_state ? ILI9341_GREEN : QATCH_BLUE_FG;
-        }
-      }
-      tft.setTextColor(textColor);
-
-      //  tft.setTextSize(textSize);
-
-      //  x = (TFT_WIDTH - logo_image.width) / 2; // center
-      //  y = (TFT_HEIGHT / 4) - (logo_image.height / 2); // middle-top
-      //
-      //  tft.writeRect(x, y, logo_image.width, logo_image.height, (uint16_t*)(logo_image.pixel_data));
-
-      //  String line1 = tr ? "Ready" : "Temp Cycling...";
-      //  char buff1[line1.length() + 1]; // trailing NULL
-      //  line1.toCharArray(buff1, sizeof(buff1));
-
-      w = tft.measureTextWidth(line1);
-      h = tft.measureTextHeight(line1);
-      x = (TFT_WIDTH - w) / 2;
-      y = (3 * TFT_HEIGHT / 4) - h; // middle-bottom
-      // if (!dp)
-      //   y -= 10; // move "Ready" up a bit to keep it centered
-
-      if (update_time_remaining_only)
-      {
-        pad = 3;
-        x = 226; // += (20 * 9);
-        w = 48;  // (20 * 2);
-        //        Serial.println(x);
-        //        Serial.println(y);
-        //        Serial.println(w);
-        //        Serial.println(h);
-        //        Serial.println();
-
-        tft.fillRect(x - pad, y - pad, w + pad, h + 2 * pad, fillColor);
-        tft.setCursor(x, y);
-        tft.print(line1[9]);  // "Ready In XX"
-        tft.print(line1[10]); // "Ready In XX"
-      }
-      else
-      {
-        if (*line2) // is non-empty string?
-        {
-          y -= h + (textSize / 2); // move up to make room for second line
-          h += h + (textSize / 2); // increase height to fill black rectangle for both lines
-        }
-
-        if (line_changed)
-        {
-          pad += 20; // matches 'dp' [larger font] - [smaller font]: 48 - 28 = 20 ( really 23, for safety pad)
-          tft.fillRect(0, y - pad, TFT_WIDTH, h + 2 * pad, fillColor == ILI9341_BLACK ? ILI9341_BLACK : ILI9341_DARKGREY);
-        }
-
-        tft.setCursor(x, y);
-        tft.print(line1);
-
-        if (*line2) // is non-empty string?
-        {
-          // Serial.print("Printing: ");
-          // Serial.println(line2);
-          w = tft.measureTextWidth(line2);
-          h = tft.measureTextHeight(line2);
-          x = (TFT_WIDTH - w) / 2;
-          y += h + (textSize / 2); // middle-bottom
-          tft.setCursor(x, y);
-          tft.print(line2);
-        }
-      }
-    }
-  }
-  //    }
-  //  }
-}
-
-void tft_initialize()
-{
-  if (HW_REV_MATCH(HW_REVISION_0) || PID_IS_SECONDARY(NVMEM.pid))
-  {
-    // NOTE: a small delay is still required here to
-    //       allow the DAC to settle after waking up
-    delayMicroseconds(750);
-    return;
-  }
-
-  //  tft_initialize_styleB();
-  //}
-
-  // void tft_initialize_styleA()
-  //{
-  //  tft_tempbusy(); // calls wakeup()
-  //   tft.fillRect(0, 0, TFT_WIDTH, 20, ILI9341_WHITE);
-  //   tft.drawFastHLine(0, 21, TFT_WIDTH, ILI9341_BLACK);
-  //   tft.setCursor(3, 3);
-  //   tft.setTextSize(2);
-  //   tft.setTextColor(ILI9341_BLACK);
-  //   tft.print("Initializing...");
-  // }
-
-  // void tft_initialize_styleB()
-  //{
-
-  //unsigned long start = micros();
-  uint16_t x, y, w, h; // , pad;
-
-  tft_wakeup();
-  tft.fillScreen(ILI9341_BLACK);
-  tft.setFont(Poppins_32_Bold);
-  tft.setTextColor(QATCH_BLUE_FG);
-  //  tft.setTextSize(3);
-
-  //  x = (TFT_WIDTH - initialize_icon.width) / 2; // center
-  //  y = (TFT_HEIGHT / 4) - (initialize_icon.height / 2); // middle-top
-  //
-  //  tft.writeRect(x, y, initialize_icon.width, initialize_icon.height, (uint16_t*)(initialize_icon.pixel_data));
-
-  String line1 = "Initializing";
-  char buff1[line1.length() + 1]; // trailing NULL
-  line1.toCharArray(buff1, sizeof(buff1));
-
-  w = tft.measureTextWidth(buff1); // TODO: hard-code, should be a fixed number
-  h = tft.measureTextHeight(buff1);
-  x = (TFT_WIDTH - w) / 2;
-  y = (3 * TFT_HEIGHT / 4) - h; // middle-bottom
-
-  tft.setCursor(x, y);
-  tft.print(line1);
-
-  //  pad = 10;
-  //  x = (TFT_WIDTH - initialize_icon.width) / 2; // center
-  //  y = TFT_HEIGHT - (y + h) - pad; // 'y' and 'h' refer to the text placement, not the image
-
-  x = ICON_X;
-  y = ICON_Y;
-  tft.writeRect(x, y, initialize_icon.width, initialize_icon.height, (uint16_t *)(initialize_icon.pixel_data));
-
-  // unsigned long stop = micros();
-  // client->print("TFT Wakeup Duration: ");
-  // client->print(stop - start);
-  // client->println("us");
-}
-
-void tft_measure()
-{
-  if (HW_REV_MATCH(HW_REVISION_0) || PID_IS_SECONDARY(NVMEM.pid))
-    return;
-
-  //  tft_measure_styleB();
-  //}
-
-  // void tft_measure_styleA()
-  //{
-  //   tft_wakeup();
-  //   tft.fillRect(0, 0, TFT_WIDTH, 20, ILI9341_WHITE);
-  //   tft.drawFastHLine(0, 21, TFT_WIDTH, ILI9341_BLACK);
-  //   tft.setCursor(3, 3);
-  //   tft.setTextSize(2);
-  //   tft.setTextColor(ILI9341_BLACK);
-  //   tft.print("Measuring...");
-  //  Serial.println("Measuring...");
-  // }
-
-  // void tft_measure_styleB()
-  //{
-  uint16_t x, y, w, h; // , pad;
-
-  tft_wakeup();
-  tft.fillScreen(ILI9341_BLACK);
-  tft.setFont(Poppins_32_Bold);
-  tft.setTextColor(QATCH_BLUE_FG);
-  //  tft.setTextSize(3);
-
-  //  x = (TFT_WIDTH - measure_icon.width) / 2; // center
-  //  y = (TFT_HEIGHT / 4) - (measure_icon.height / 2); // middle-top
-  //
-  //  tft.writeRect(x, y, measure_icon.width, measure_icon.height, (uint16_t*)(measure_icon.pixel_data));
-
-  String line1 = "Measuring";
-  char buff1[line1.length() + 1]; // trailing NULL
-  line1.toCharArray(buff1, sizeof(buff1));
-
-  w = tft.measureTextWidth(buff1); // TODO: hard-code, should be a fixed number
-  h = tft.measureTextHeight(buff1);
-  x = (TFT_WIDTH - w) / 2;
-  y = (3 * TFT_HEIGHT / 4) - h; // middle-bottom
-
-  tft.setCursor(x, y);
-  tft.print(line1);
-
-  //  pad = 10;
-  //  x = (TFT_WIDTH - measure_icon.width) / 2; // center
-  //  y = TFT_HEIGHT - (y + h) - pad; // 'y' and 'h' refer to the text placement, not the image
-
-  x = ICON_X;
-  y = ICON_Y;
-  tft.writeRect(x, y, measure_icon.width, measure_icon.height, (uint16_t *)(measure_icon.pixel_data));
-}
-
-#else // NOT USE_ILI9341
-
-// create dummy public function stubs
-void tft_wakeup() {}
-void tft_screensaver() {}
-void tft_splash(bool dp) {}
-void tft_identify(bool identifying) {}
-void tft_idle() {}
-// void tft_testmode() { }
-// void tft_tempbusy() { }
-void tft_cooldown_start() {}
-void tft_cooldown() {}
-void tft_tempcontrol() {}
-void tft_initialize() {}
-void tft_measure() {}
-
-#endif
-
-/************************** TEESNY36 ***************************/
-
-#if HW_MATCH(TEENSY36)
-
-unsigned long getSystemTime()
-{
-  return millis();
-}
-
-#endif
-
-/************************** TEENSY41 ***************************/
-
-#if HW_MATCH(TEENSY41)
-
-bool search_for_dhcp()
-{
-  unsigned long startMillis = millis();
-  unsigned long timeout = 1000;
-  IPAddress ip = Ethernet.localIP(); // restored if no offer
-  last_dhcp_search = startMillis;
-
-  fnet_netif_desc_t netif = fnet_netif_get_default();
-
-  if (dhcp_enabled)
-  {
-    fnet_dhcp_cln_release(fnet_dhcp_cln_get_by_netif(netif));
-  }
-
-  if (!fnet_dhcp_cln_is_enabled(fnet_dhcp_cln_get_by_netif(netif)))
-  {
-    static fnet_dhcp_cln_params_t dhcp_params; // DHCP intialization parameters
-    dhcp_params.netif = netif;
-    // Enable DHCP client.
-    if (fnet_dhcp_cln_init(&dhcp_params))
-    {
-      fnet_dhcp_cln_set_response_timeout(fnet_dhcp_cln_get_by_netif(netif), 2500);
-      // Register DHCP event handler callbacks.
-      //          fnet_dhcp_cln_set_callback_updated(fnet_dhcp_cln_get_by_netif(netif), dhcp_cln_callback_updated, NULL);
-      //          fnet_dhcp_cln_set_callback_discover(fnet_dhcp_cln_get_by_netif(netif), dhcp_cln_callback_updated, NULL);
-      // Serial.println("DHCP initialization done!");
-    }
-    else
-    {
-      // Serial.println("ERROR: DHCP initialization failed!");
-    }
-  }
-
-  while (!fnet_dhcp_cln_is_enabled(fnet_dhcp_cln_get_by_netif(netif)))
-  {
-    // Wait for dhcp initialization
-    if (millis() >= startMillis + timeout)
-      break;
-  }
-  while (Ethernet.localIP() == IPAddress(0, 0, 0, 0))
-  {
-    // Wait for IP address
-    if (millis() >= startMillis + timeout)
-      break;
-  }
-  if (millis() >= startMillis + timeout) // timeout, no offer made
-  {
-    if (ip == IPAddress(0, 0, 0, 0))
-      ip = IPAddress(169, 254, 73, mac[5]);
-    Ethernet.begin(mac, ip); // also releases dhcp cln
-    Ethernet.setSubnetMask(SUBNET_MASK);
-    // Serial.print("Ethernet configured with static IP ");
-    // Serial.println(Ethernet.localIP());
-    return false;
-  }
-
-  // Serial.print("Ethernet configured with assigned IP ");
-  // Serial.println(Ethernet.localIP());
-  return true;
-}
-
-bool connect_to_ethernet()
-{
-  // initial assumptions
-  net_error = false;
-  dhcp_enabled = false;
-
-  // RST_N for PHY chip is on B0_14 (GPIO2.IO[14]) per Teensy 4.1 schematics
-  // Per DP83825I datasheet: The RST_N pin is an input with internal pull-up
-  // NOTE: On Teensy 4.0-4.1, GPIO7 is used for non-DMA access to GPIO2 pins
-  bool phy_chip_exists = GPIO7_PSR & (1 << 14); // true if PHY chip present
-  if (!phy_chip_exists) 
-  {
-    client->println("HW Variant: TEENSY41_NE (Without Ethernet Chip)");
-    delay(3000); // pause to show boot screen
-    net_error = true;
-    return false;
-  }
-  else
-  {
-    client->println("HW Variant: TEENSY41 (With Ethernet Chip)");
-    // continue;
-  }
-
-  // Check 'Ethernet_EN' feature bit in NVMEM
-  if (NVMEM.Ethernet_EN == 0) // not enabled (aka: disabled)
-  {
-    client->println("Ethernet_EN is not set in NVMEM. Not initializing Ethernet chip.");
-    delay(3000); // pause to show boot screen
-    net_error = true;
-    return false;
-  }
-
-  // start the Ethernet connection and the server:
-  Ethernet.setStackHeap(1024 * 128);     // Set stack size to 128k
-  Ethernet.setSocketSize(1024 * 4);      // Set buffer size to 4k
-  Ethernet.setSocketNum(MAX_IP_CLIENTS); // Set number of allowed sockets
-
-  // static int begin(uint8_t *mac, unsigned long timeout = 60000, unsigned long responseTimeout = 4000);
-  int e_result = Ethernet.begin(mac, 6000, 2500);
-
-  // This allows forwarded NTP packets to be heard
-  Ethernet.setSubnetMask(SUBNET_MASK);
-
-  // Check for Ethernet hardware present
-  if (Ethernet.hardwareStatus() == EthernetNoHardware)
-  {
-    // Serial.println("Ethernet hardware was not found.");
-    net_error = true;
-  }
-  // Check for Ethernet cable present
-  if (Ethernet.linkStatus() == LinkOFF)
-  {
-    // Serial.println("Ethernet cable is not connected.");
-    net_error = true;
-  }
-  // Configure for static IP address
-  if (net_error)
-  {
-    // do nothing
-  }
-  else if (e_result == 0)
-  {
-    IPAddress ip = IPAddress(169, 254, 73, mac[5]);
-    Ethernet.begin(mac, ip);
-    Ethernet.setSubnetMask(SUBNET_MASK);
-    // Serial.print("Ethernet configured with static IP ");
-    // Serial.println(Ethernet.localIP());
-  }
-  else // DHCP connect succeeded
-  {
-    dhcp_enabled = search_for_dhcp(); // set dhcp server param
-    // Serial.print("Ethernet configured with assigned IP ");
-    // Serial.println(Ethernet.localIP());
-  }
-
-  // start the servers
-  Udp.begin(NTP_PORT);
-  server.begin();
-
-  return (Ethernet.linkStatus() == LinkON); // is_connected
-}
-
-unsigned long getSystemTime()
-{
-  return getSystemTime(false);
-}
-
-unsigned long getSystemTime(bool print_status)
-{
-  // Return corrected milliseconds using NTP time sync
-  // TODO use elapsedMillis to handle rollover?
-  // https://github.com/pfeerick/elapsedMillis/wiki
-
-  // this will overflow, but the relative deltas work out
-  unsigned long elapsed = millis() - last_TOI_TS;
-  long drift_correction = 0;
-
-  long period = TS_SYNC_PERIOD / drift_TS;
-  // avoid doing negative division here
-  drift_correction = elapsed / abs(period);
-  if (period < 0)
-    drift_correction *= -1;
-
-  if (print_status)
-  {
-    client->printf("NOW DRIFT:  %i\n", drift_correction);
-  }
-
-  return 1000 * last_EPOCH_sec + last_EPOCH_ms + elapsed + drift_correction;
-}
-
-bool isTimeForSync()
-{
-  // Is it time for a new sync from the time server?
-  // Condition #1: just booted, never been sync'd
-  // Condition #2: millis() counter wrapped to zero
-  // Condition #3: normal time sync expiration renew
-  if (last_RX_TS == 0)
-    return true;
-  if (millis() < last_RX_TS)
-    return true;
-  if (millis() > last_RX_TS + TS_SYNC_PERIOD)
-  {
-    if (NTP_local_master)
-      return true;
-    else
-    {
-      // slaves wait for master to timeout before trying (with dither)
-      return (millis() > last_RX_TS + TS_SYNC_PERIOD +
-                             (TS_RETRY_COUNT * TS_RETRY_PERIOD) +
-                             Ethernet.localIP()[3]);
-    }
-  }
-
-  return false;
-}
-
-int checkForTimeSyncUpdates()
-{
-  int result = 0; // nothing changed, tx only, rx only, both tx/rx
-
-  if (isTimeForSync())
-  {
-    if (!NTP_pending) // No packet in-flight
-    {
-      if (NTP_retries < TS_RETRY_COUNT) // No timeout
-      {
-        // send an NTP packet to a time server
-        sendNTPpacket(dhcp_enabled ? timeServer : apipaServer);
-        last_TX_TS = millis();
-        NTP_pending = true;
-        result = 1;
-      }
-      else // NTP retries exceeded (wait until next sync period)
-      {
-        last_RX_TS = millis(); // set to prevent more retries
-        NTP_retries = 0;
-        result = 4;
-
-        // did the network change without us knowing?
-        dhcp_enabled = search_for_dhcp();
-      }
-    }
-    else // Packet already in-flight
-    {
-      // Check for roundtrip timeout
-      if (millis() - last_TX_TS > TS_RETRY_PERIOD)
-      {
-        NTP_pending = false;
-        NTP_retries++;
-        result = 3;
-      }
-    }
-  }
-
-  if (Udp.parsePacket())
-  {
-    // We've received a packet, read the data from it
-    Udp.read(packetBuffer, NTP_PACKET_SIZE); // read the packet into the buffer
-
-    bool this_is_an_ntp_cmd = ((packetBuffer[0] == 0xE3) && (packetBuffer[1] == 0x00) &&
-                               (packetBuffer[2] == 0x06) && (packetBuffer[3] == 0xEC));
-    bool this_is_a_ping_cmd = ((packetBuffer[0] == 'P') && (packetBuffer[1] == 'I') &&
-                               (packetBuffer[2] == 'N') && (packetBuffer[3] == 'G'));
-
-    IPAddress remote_ip = Udp.remoteIP();
-    IPAddress local_ip = Ethernet.localIP();
-    IPAddress subnet = Ethernet.subnetMask();
-    IPAddress broadcast_ip = IPAddress((local_ip[0] | ~subnet[0]),
-                                       (local_ip[1] | ~subnet[1]),
-                                       (local_ip[2] | ~subnet[2]),
-                                       (local_ip[3] | ~subnet[3]));
-
-    // Check for incoming UDP commands that indicate we are on APIPA network configuration
-    if (dhcp_enabled && remote_ip[0] == 169 && remote_ip[1] == 254)
-    { // remote device is APIPA; but we are not APIPA
-      // we think we have DHCP, but somehow the network lost it;
-      // other devices know, so we should fallback to APIPA config
-      bool dhcp_was = dhcp_enabled;
-      dhcp_enabled = search_for_dhcp();
-
-      // network changed: update local network params before processing packet
-      if (dhcp_was != dhcp_enabled)
-      {
-        local_ip = Ethernet.localIP();
-        subnet = Ethernet.subnetMask();
-        broadcast_ip = IPAddress((local_ip[0] | ~subnet[0]),
-                                 (local_ip[1] | ~subnet[1]),
-                                 (local_ip[2] | ~subnet[2]),
-                                 (local_ip[3] | ~subnet[3]));
-      }
-    }
-
-    // Throw away this packet if it is a local outgoing NTP request
-    if (this_is_an_ntp_cmd)
-      return result; // toss packet
-
-    // Check for NTP packets from remote server (not local forwarding)
-    if (((remote_ip[0] & subnet[0]) != (local_ip[0] & subnet[0])) ||
-        ((remote_ip[1] & subnet[1]) != (local_ip[1] & subnet[1])) ||
-        ((remote_ip[2] & subnet[2]) != (local_ip[2] & subnet[2])) ||
-        ((remote_ip[3] & subnet[3]) != (local_ip[3] & subnet[3])))
-    {
-      unsigned long fwd_start = millis();
-      int count = 0;
-      while (millis() < fwd_start + 5 && count < 10)
-      {
-        delayMicroseconds(250);
-
-        // this UDP packet came directly from the time server (and not a local source)
-        // so forward it on to the other local devices too
-        Udp.beginPacket(broadcast_ip, NTP_PORT);
-        Udp.write(packetBuffer, NTP_PACKET_SIZE);
-        Udp.endPacket();
-        count++;
-      }
-      // Serial.print("Sent forward packet count: ");
-      // Serial.println(count);
-
-      // Increment stats
-      NTP_remote_pkts++;
-      NTP_local_master = true;
-    }
-    else
-    {
-      // this UDP packet came from the local network (possibly this same device)
-      // so do not process or propogate your own forwarded packets!
-      if (remote_ip[3] == local_ip[3])
-        return result; // toss packet
-
-      // also only process one incoming NTP packet for every 100 ms
-      if (millis() - last_RX_TS < 100)
-        return result; // toss packet
-
-      // also special case to handle PING requests from other devices
-      if (this_is_a_ping_cmd)
-      {
-        // Serial.print("PING request from: ");
-        // Serial.println(remote_ip);
-        delayMicroseconds(250 + (2550 * local_ip[2]) + (10 * local_ip[3]));
-        Udp.beginPacket(remote_ip, NTP_PORT);
-        Udp.write(packetBuffer, NTP_PACKET_SIZE);
-        Udp.endPacket();
-        return result;
-      }
-
-      // Increment stats
-      NTP_local_pkts++;
-      NTP_local_master = false;
-    }
-
-    // clear NTP counters
-    NTP_pending = false;
-    NTP_retries = 0;
-    result = 2;
-
-    // the timestamp starts at byte 40 of the received packet and is eight bytes,
-    // or four words, long. First, extract the four words:
-    unsigned long tsHighWord = word(packetBuffer[40], packetBuffer[41]);
-    unsigned long tsLowWord = word(packetBuffer[42], packetBuffer[43]);
-    unsigned long msHighWord = word(packetBuffer[44], packetBuffer[45]);
-    unsigned long msLowWord = word(packetBuffer[46], packetBuffer[47]);
-
-    // combine the first four bytes (two words) into a long integer
-    // this is NTP time (seconds since Jan 1 1900):
-    unsigned long secsSince1900 = tsHighWord << 16 | tsLowWord;
-    // now convert NTP time into everyday time:
-    // Unix time starts on Jan 1 1970. In seconds, that's 2208988800:
-    const unsigned long seventyYears = 2208988800UL;
-    // subtract seventy years:
-    unsigned long epoch = secsSince1900 - seventyYears;
-
-    // combine the last four bytes (two words) into a long integer
-    // this is NTP time sub-second resolution (fractional seconds):
-    unsigned long fracsecs = msHighWord << 16 | msLowWord;
-    // convert fractional seconds to standardized milliseconds:
-    unsigned short mssecs = ((fracsecs >> 7) * 125 + (1UL << 24)) >> 22;
-
-    if (getSyncState() == 1) // only if sync is needed
-    {
-      // this will overflow, but the relative deltas work out
-      drift_TS = (((1000 * epoch) + mssecs) - millis()) -
-                 (((1000 * last_EPOCH_sec) + last_EPOCH_ms) - last_TOI_TS);
-    }
-
-    // Store results
-    last_RX_TS = last_TOI_TS = millis();
-    last_EPOCH_sec = epoch;
-    last_EPOCH_ms = mssecs;
-
-    // DEBUG PRINT STATEMENTS (COMMENT OUT)
-    // Serial.print("Seconds since Jan 1 1900 = ");
-    // Serial.println(secsSince1900);
-    // Serial.print("Unix time = ");
-    // Serial.println(epoch);
-    // Serial.print("Frac secs = " );
-    // Serial.println(mssecs);
-    // Serial.print("Millis = " );
-    // Serial.println(millis());
-    // Serial.print("drift (ms) = ");
-    // Serial.println(drift_TS);
-    // Serial.print("Offset millis = ");
-    // Serial.println(t_offset);
-    // Serial.print("Corrected millis = ");
-    // Serial.println(millis() - t_offset);
-    // Serial.print("Sync millis = ");
-    // Serial.println(getSystemTime());
-    // getSystemTime(true);
-  }
-
-  return result;
-}
-
-// send an NTP request to the time server at the given address
-void sendNTPpacket(const char *address)
-{
-  // set all bytes in the buffer to 0
-  memset(packetBuffer, 0, NTP_PACKET_SIZE);
-  // Initialize values needed to form NTP request
-  // (see URL above for details on the packets)
-  packetBuffer[0] = 0b11100011; // LI, Version, Mode
-  packetBuffer[1] = 0;          // Stratum, or type of clock
-  packetBuffer[2] = 6;          // Polling Interval
-  packetBuffer[3] = 0xEC;       // Peer Clock Precision
-  // 8 bytes of zero for Root Delay & Root Dispersion
-  packetBuffer[12] = 49;
-  packetBuffer[13] = 0x4E;
-  packetBuffer[14] = 49;
-  packetBuffer[15] = 52;
-
-  // all NTP fields have been given values, now
-  // you can send a packet requesting a timestamp:
-  Udp.beginPacket(address, 123); // NTP requests are to port 123
-  Udp.write(packetBuffer, NTP_PACKET_SIZE);
-  Udp.endPacket();
-}
-
-unsigned long getNowEpoch()
-{
-  unsigned long elapsed_sec = (millis() - last_TOI_TS) / 1000;
-  return (last_EPOCH_sec + elapsed_sec);
-}
-
-short getSyncState()
-{
-  /* getSyncState() return code:
-     -1   no-sync
-      0   in-sync
-      1   out-of-sync (once)
-      2   out-of-sync (two+)
-  */
-  if (last_EPOCH_sec == 0)
-    return -1;
-  long secsSinceLastSync = getNowEpoch() - last_EPOCH_sec;
-  if ((TS_SYNC_PERIOD / 1000) > secsSinceLastSync)
-    return 0;
-  if ((TS_SYNC_PERIOD / 1000) * 2 > secsSinceLastSync)
-    return 1;
-  return 2;
-}
-
-#endif
+/***********************************************************************************************
+   LICENSE
+   Copyright (C) 2020 QATCH Technologies LLC
+   This program is free software: you can redistribute it and/or modify
+   it under the terms of the GNU General Public License as published by
+   the Free Software Foundation, either version 3 of the License, or
+   (at your option) any later version.
+   This program is distributed in the hope that it will be useful,
+   but WITHOUT ANY WARRANTY; without even the implied warranty of
+   MERCHANTABILITY or FITNESS FOR A PARTICULAR PURPOSE.  See the
+   GNU General Public License for more details.
+   You should have received a copy of the GNU General Public License
+   along with this program.  If not, see http://www.gnu.org/licenses/gpl-3.0.txt
+  ----------------------------------------------------------------------------------------------
+   OPENQCM Q-1 - Quartz Crystal Microbalance with dissipation monitoring
+   openQCM is the unique opensource quartz crystal microbalance http://openqcm.com/
+   ELECTRONICS
+     - board and firmware designed for teensy 3.6 development board
+     - DDS/DAC synthesizer AD9851
+     - phase comparator AD8302
+     - I2C digital potentiometer AD5251+
+     - MCP9808 on-board temperature sensor
+     - MAX31855 or MAX6675 temperature sensor
+     - L298NHB TEC temperature setpoint
+   See "Build Info" below for build device/version/date...
+   author  Alexander J. Ross
+   owner   QATCH Technologies, LLC
+   ----------------------------------------------------------------------------------------------
+   CHANGES:
+   - See changelog PDF file located in ZIP folder of release
+   ----------------------------------------------------------------------------------------------
+   LIBRARIES:
+   - ADC v9.0
+   https://github.com/pedvide/ADC
+   - TeensyID v1.3.1
+   https://github.com/sstaub/TeensyID
+   - SevenSegmentDisplay v1.0.0
+   https://github.com/alikabeel/Letters-and-Numbers-Seven-Segment-Display-Library
+   - FlasherX v2.1
+   https://github.com/joepasquariello/FlasherX
+   NOTE: These libraries are REQUIRED to build the project locally!
+   ----------------------------------------------------------------------------------------------
+   CREDIT:
+   - based on the work made by Brett Killion on Hackaday
+   https://hackaday.io/project/10021-arduino-network-analyzer
+   - Teensy boards are developed by Paul Stoffregen at PJRC.com
+   https://www.pjrc.com/store/teensy36.html
+   - MCP9808 I2c temperature sensor driver is developed by Adafruit
+   - MAX31855 I2c temperature sensor driver adapted from Adafruit example code
+   Written by Kevin Townsend/Limor Fried for Adafruit Industries.
+ ***********************************************************************************************/
+
+/************************* BUILD INFO **************************/
+
+// Build Info can be queried serially using command: "VERSION"
+#define DEVICE_BUILD "QATCH Q-1"
+#define CODE_VERSION "v2.6b60"
+#define RELEASE_DATE "2025-05-16"
+
+/************************** LIBRARIES **************************/
+
+#include <Arduino.h>
+// #include <EEPROM.h>
+#include <TeensyID.h>
+// #include <Wire.h>
+
+#include "main.h"
+#include "FlasherX.h"
+
+#include "AD8302.h"
+#include "AD9851.h"
+#include "L298NHB.h"
+#include "MAX31855.h"
+#include "MCP9808.h"
+#include "NvMem.h"
+
+#include "ILI9341_t3.h" // includes <SPI.h>
+#include "font_Poppins-Bold.h"
+#include "icons.h"
+
+/*********************** DEFINE I/O PINS ***********************/
+
+// #define NET_TCP_DEBUG
+
+// DDS synthesizer AD9851 pin function
+#define WCLK 22
+#define DATA 23
+#define FQ_UD 15
+
+// phase comparator AD8302 pinout
+#define AD8302_PHASE A6
+#define AD8302_MAG36 37  // AJR different on T4.1 (use A14, from pin 37 to 38)
+#define AD8302_MAG41 A14 // AJR different on T4.1 (use A14, from pin 37 to 38)
+// #define AD8302_REF      A3
+#define AD8302_REF A15 // AJR different on T4.1 but this is not used in this sketch
+
+// LED pin
+#define LED_RED_PIN 24             // Red LED on openQCM PCB (see note below)
+#define LED_BLUE_PIN 25            // Blue LED on openQCM PCB (see note below)
+#define LED_ORANGE_PIN LED_BUILTIN // Orange LED on Teensy
+#define LED_WHITE_PIN_0 11
+#define LED_WHITE_PIN_1 255 // micro_led moved to pin 5, but this might conflict, so disable
+#define LED_SEGMENT_DP 33   // currently only used by HW Rev0, but could be used on Rev1 too
+// NOTE: Both LED_RED_PIN and LED_BLUE_PIN must be high for Blue LED to illuminate on openQCM boards
+
+// L298NHB pins
+#define L298NHB_M1 1                     // motor signal pin 1 (0=forward,1=back)
+#define L298NHB_E1 2                     // motor enable pin 1 (PWM)
+#define L298NHB_M2 3                     // motor signal pin 2 (0=forward,1=back)
+#define L298NHB_E2 4                     // motor enable pin 2 (PWM)
+#define L298NHB_HEAT 0                   // heat when signal is forward
+#define L298NHB_COOL 1                   // cool when signal is reverse
+#define L298NHB_INIT 1                   // initial PWM enable power
+#define L298NHB_AUTOOFF (1000 * 60 * 10) // time to auto off (in millis): 1 min buffer between end of cooldown and start of screensaver
+#define L298NHB_COOLDOWN (1000 * 60 * 4) // time to cooldown (in millis)
+
+// MAX31855 pins
+#define MAX31855_SO_0 12  // serial out
+#define MAX31855_SO_1 16  // serial out
+#define MAX31855_CS 10    // chip select
+#define MAX31855_CLK_0 13 // serial clock
+#define MAX31855_CLK_1 17 // serial clock
+#define MAX31855_WAIT 0   // signal settle delay (in us)
+
+// TEMP_CIRCUIT pin
+#define TEMP_CIRCUIT 5 // relay pin for reject fan (on/off)
+#define TEC_SENSE 41      // now: follow pin 5; future use: TEC_SENSE
+// #define FAN_HIGH_LOW 6 // relay pin for reject fan (speed) (unused)
+
+// Pins for ILI9341 TFT Touchscreen connections:
+#define TFT_DC 21
+#define TFT_CS 9
+#define TFT_RST 255 // 255 = unused, connect to 3.3V
+#define TFT_MOSI 11
+#define TFT_SCLK 13
+#define TFT_MISO 12
+
+// Pin for reading external 5V voltage ADC
+#define PIN_EXT_5V_VOLTAGE A16
+
+// Pins for POGO lid servo, button and LED
+#define POGO_SERVO_1_PIN 7
+#define POGO_SERVO_2_PIN 8
+#define POGO_BTN_LED_PIN 35
+#define POGO_BUTTON_PIN_N 36  // active low
+
+/*********************** DEFINE CONSTANTS **********************/
+
+// potentiometer AD5252 I2C address is 0x2C(44)
+#define POT_ADDRESS 0x2C
+// potentiometer AD5252 I2C channel
+#define POT_CHANNEL 0x01
+// potentiometer AD5252 default value for compatibility with openQCM Q-1 shield @5VDC
+#define POT_VALUE 240 // was 254
+// number of ADC samples to average
+#define AVERAGE_SAMPLE 1
+// in int number of averaging
+#define MAG_AVG 4
+#define PHASE_AVG 8
+#define TEMP_AVG 4
+// teensy ADC averaging init
+#define ADC_RESOLUTION 13
+// Serial baud rate
+#define BAUD 2000000
+
+// TFT screen resolution
+#define TFT_ROTATION 1
+#define TFT_WIDTH tft.width()
+#define TFT_HEIGHT tft.height()
+#define ICON_X 110
+#define ICON_Y 32
+#define TEXT_X 32
+#define TEXT_Y 140
+
+// TFT branding colors
+#define QATCH_GREY_BG CL(0xF6, 0xF6, 0xF6)
+#define QATCH_BLUE_FG CL(0x00, 0xA3, 0xDA)
+
+// Define access to NVMEM options
+#define NVMEM nv.mem
+#define HW_REV_MATCH(t) (NVMEM.HW_Revision == t)
+#define PID_IN_RANGE(pid, lo, hi) (pid >= lo && pid <= hi)
+#define PID_IS_SECONDARY(pid) (PID_IN_RANGE(pid, 0x2, 0x4) || PID_IN_RANGE(pid, 0xB, 0xD))
+// NOTE: Primary devices are PID = 0x00, 0x01, 0x0A, and/or 0xFF (default, when other)
+// NOTE: Secondary devices are PID = 0x02, 0x03, 0x04, 0x0B, 0x0C and/or 0x0D
+
+// Determine external voltage condition
+#define L298NHB_VOLTAGE_EXPECTED 5.0                    // volts
+#define L298NHB_VOLTAGE_DEVIATION 1.0                   // volts
+#define L298NHB_VOLTAGE_CONVERT(adc) (9.9 * adc) / 1024 // adc -> volts
+#define L298NHB_VOLTAGE_VALID(v) (abs(L298NHB_VOLTAGE_EXPECTED - v) < L298NHB_VOLTAGE_DEVIATION)
+
+// Accessor macros for NVMEM values
+#define POS_OPENED_1   (NVMEM.POGO_PosOpened1)
+#define POS_CLOSED_1   (NVMEM.POGO_PosClosed1)
+#define POS_INIT_1     ((POS_OPENED_1 + POS_CLOSED_1) / 2)
+#define POS_OPENED_2   (NVMEM.POGO_PosOpened2)
+#define POS_CLOSED_2   (NVMEM.POGO_PosClosed2)
+#define POS_INIT_2     ((POS_OPENED_2 + POS_CLOSED_2) / 2)
+#define MOVE_DELAY   (NVMEM.POGO_MoveDelay)
+
+double freq_factor = 1.0;
+
+/************************ DEFINE OPTIONS ***********************/
+
+// ADC averaging
+#define AVERAGING true
+// analog to digital conversion method
+#define ARDUINO_ADC false
+// use continuous read functions vs. one-shot (Teensy only)
+#define CONTINUOUS_ADC false
+// use to encode serial bytes instead of sending plaintext (faster, but harder to debug)
+#define ENCODE_SERIAL true
+// use to set default state of whether to report phase data or not
+#define REPORT_PHASE false
+// use to send reading deltas instead of absolute values
+#define USE_DELTAS true
+// use to turn on continuous streaming of data once started
+#define DO_STREAM true
+// use only for serial monitor debugging (will confuse application)
+#define DEBUG false
+// use L298N H-Bridge for controlling TEC
+#define USE_L298NHB true
+// use MCP9808 or MAX31855 sensor for temperature readings
+#define USE_MCP9808 false // do not include in build! debug only!
+#define USE_MAX31855 true
+// use ILI9341 TFT touchscreen driver
+#define USE_ILI9341 true
+
+// // Modify MAX31855 pins if ILI9341 missing
+// #if !USE_ILI9341
+// #undef MAX31855_SO
+// // #undef MAX31855_CS
+// #undef MAX31855_CLK
+// #define MAX31855_SO 12 // serial out (old HW)
+// // #define MAX31855_CS   10  // chip select (no change)
+// #define MAX31855_CLK 13 // serial clock (old HW)
+// #undef LED_WHITE_PIN
+// #define LED_WHITE_PIN 11 // micro led (old HW)
+// #endif
+
+// Validate temperature hardware selection
+#if !(USE_MCP9808 || USE_MAX31855)
+#error No temperature sensor selected.
+#endif
+#if (USE_MCP9808 && USE_MAX31855)
+#warning Both temperature sensors selected.
+#endif
+
+// Force turn off averaging if disabled
+#if AVERAGING == false
+#undef AVERAGE_SAMPLE
+#define AVERAGE_SAMPLE 1
+#undef MAG_AVG
+#define MAG_AVG 1
+#undef PHASE_AVG
+#define PHASE_AVG 1
+#endif
+
+// Auto-Detect Teensy HW Board Type
+#define TEENSY36 36
+#define TEENSY41 41
+#define HW_OTHER '?'
+#define HW_MATCH(t) (BOARD_TYPE == t)
+
+#if defined ARDUINO_TEENSY36
+#define BOARD_TYPE TEENSY36
+#define AD8302_MAG AD8302_MAG36
+#elif defined ARDUINO_TEENSY41
+#define BOARD_TYPE TEENSY41
+#define AD8302_MAG AD8302_MAG41
+#else // all other HW is unknown
+#define BOARD_TYPE HW_OTHER
+#define AD8302_MAG AD8302_MAG36 // ?
+#endif
+
+/************************ TEENSY41 INIT ************************/
+
+#if HW_MATCH(TEENSY41)
+
+#include <NativeEthernet.h>
+#include <NativeEthernetUdp.h>
+#include <fnet.h> // low-level servicing
+
+// Time Sync
+#define TS_SYNC_PERIOD 1000 * 60 * 60 * 1 // How often to resync time (ms)
+#define TS_RETRY_COUNT 10                 // If sync fails, try this many times
+#define TS_RETRY_PERIOD 1000 * 3          // If sync fails, try again after this
+#define NTP_PORT 123                      // Used for Network Time Protocol
+
+// Network
+#define DHCP_SNIFF_INT 1000 * 30 // Search for DHCP every 30 secs
+#define MAX_IP_CLIENTS 3         // Max simultaneous connections
+#define NET_PORT 8080            // Used by software to connect
+
+uint8_t mac[6];
+bool dhcp_enabled = false;
+unsigned long last_dhcp_search = 0;
+
+// Initialize the EthernetUdp server library
+// which is used to synchronize time across devices
+const char timeServer[] = "time.nist.gov";    // Specify a reliable NTP server
+const char apipaServer[] = "169.254.255.255"; // Specify a local APIPA server
+const int NTP_PACKET_SIZE = 48;               // NTP time stamp is in the first 48 bytes of the message
+byte packetBuffer[NTP_PACKET_SIZE];           // buffer to hold incoming and outgoing packets
+EthernetUDP Udp;                              // A UDP instance to let us send and receive packets over UDP
+IPAddress SUBNET_MASK = IPAddress(255, 255, 0, 0);
+
+// Time sync variables
+unsigned long last_TX_TS = 0;     // cached millis() from last NTP time sync TX
+unsigned long last_RX_TS = 0;     // cached millis() from last NTP time sync RX
+unsigned long last_TOI_TS = 0;    // Time when last RX'd NTP packet was generated
+unsigned long last_EPOCH_sec = 0; // NTP seconds (since 1970) at last_TOI_TS localtime
+unsigned long last_EPOCH_ms = 0;  // NTP milliseconds (0-1000) at last_TOI_TS localtime
+short drift_TS = 0;               // crystal offset for getSystemTime() over TS_SYNC_PERIOD
+byte NTP_retries = 0;             // Counter for tracking NTP packet retries
+bool NTP_pending = false;         // Flag for tracking NTP packet retries
+int NTP_local_pkts = 0;           // Stat counter of local NTP packets heard
+int NTP_remote_pkts = 0;          // Stat counter of remote NTP packets heard
+bool NTP_local_master = true;     // This device is acting as the local NTP server
+
+// Initialize the Ethernet server library
+// with the local device port (DHCP assigned IP)
+EthernetServer server(NET_PORT);
+EthernetClient IP_clients[MAX_IP_CLIENTS];
+int maxClients = 0;
+
+#endif
+
+/********************* VARIABLE DECLARATION ********************/
+
+NvMem nv = NvMem();
+
+byte LED_WHITE_PIN = LED_WHITE_PIN_1; // micro_led moved to pin 5, but this might conflict, so disable
+
+// Create the AD9851 DDS/DAC and ADC interface objects
+AD9851 ad9851 = AD9851();
+AD8302 ad8302 = AD8302();
+
+#if USE_L298NHB
+// Create the L298NHB PWM temperature setpoint object
+L298NHB l298nhb = L298NHB(L298NHB_M1, L298NHB_E1, L298NHB_M2, L298NHB_E2, L298NHB_COOL, L298NHB_INIT);
+unsigned long l298nhb_task_timer = 0;  // time of most recent update
+unsigned long l298nhb_auto_off_at = 0; // time to auto-off (if no input)
+int8_t l298nhb_status = 0;
+bool user_warned = false;
+#endif
+
+// Create the MCP9808 and/or MAX31855 temperature sensor object
+#if USE_MAX31855
+MAX31855 max31855 = MAX31855(MAX31855_CLK_1, MAX31855_CS, MAX31855_SO_1, MAX31855_WAIT);
+#endif
+MCP9808 mcp9808 = MCP9808(); // always define (shutdown if unused)
+float temperature = NAN;
+float ambient = NAN;
+
+// Create servo object for POGO lid
+#include <Servo.h>
+Servo pogoServo1;
+Servo pogoServo2;
+
+// Debounce variables for POGO button
+volatile bool pogo_isr_hit_flag = false;
+volatile bool pogo_pressed_flag = false; // true if POGO button is pressed
+unsigned long lastInterruptTime = 0;
+const unsigned long debounceDelay = 50; // debounce delay in ms
+
+// Create variables for POGO lid servo, button and LED
+bool pogo_lid_opened = false; // true if POGO lid is opened
+
+// HW-agnostic interface pointer:
+// For TEENSY36: always the Serial port
+// For TEENSY41: also EthernetClient(s)
+Stream *client = &Serial;
+
+#if USE_ILI9341
+ILI9341_t3 tft = ILI9341_t3(TFT_CS, TFT_DC, TFT_RST, TFT_MOSI, TFT_SCLK, TFT_MISO);
+#endif
+
+IntervalTimer sleepTimer;
+const unsigned long sleepTimerDelay_us = 1000 * 1000 * 60 * 15;
+const unsigned long sleepTimerInt_us = 1000 * 1000 * 5;
+unsigned long sleep_timer_delay = sleepTimerDelay_us; // overridden when "SLEEP" cmd used
+unsigned long time_of_last_msg = 0;                   // idle time tracker for screensaver
+bool sleep_running = false;
+byte last_temp_label = 255; // none
+char last_line_label[16];   // trailing NULL
+float last_pv, last_sp, last_op;
+short last_pct;
+
+// double slf_val;
+float max_mag_flt = 0;
+
+// stream state variables
+bool is_running = false;
+bool check_dtr = false;
+bool streaming = false;
+bool identifying = false;
+unsigned long stop_identify_at = 0;
+unsigned long swSpeed_us = 0;
+
+// averaging parameters (settable)
+byte avg_in = 5;
+byte avg_out = 5;
+byte step_size = 6;
+int max_drift_hz_l = 10000;
+int max_drift_hz_r = 10000;
+float power_point = 0.933;
+
+// averaging parameters (calculated)
+byte avg_in_hop = 1;
+byte avg_out_hop = 1;
+float smooth_factor_out_hop = -1; // flag to calculate at first-run
+float smooth_factor_in_hop = -1;  // flag to calculate at first-run
+float smooth_factor_out = 1;
+float smooth_factor_in = 1;
+
+// init sweep params
+long freq_start;
+long freq_stop;
+long freq_base;
+long freq_start_up;
+long freq_stop_up;
+long freq_base_up;
+long freq_start_down;
+long freq_stop_down;
+long freq_base_down;
+long base_overtones_per_cycle;
+long base_overtone_counter;
+byte overtone = 0;
+bool base_increment = true;
+
+// Flags for triggering and tracking serial I/O
+bool message = false;
+unsigned long pre_time = 0;
+unsigned long last_time = 0;
+unsigned long last_temp = 0;
+unsigned long stream_start = 0;
+
+// Retained for calibration sweeps
+int targetDelta_mag = 0;
+int lastLastVal_mag = 0;
+
+// Timeout timer to prevent it from streaming on forever
+long quack_counter = 0;
+long quack_interval = 1000000; // 1m samples is ~20 minutes @ 1.2ms/s
+
+// sweep loop
+long n = 0; // sequence counter
+long app_freq = 0;
+float avg_mag = 0;
+int dir = -1;
+long peak_freq_avg = 0;
+long peak_freq_l = 0;
+long peak_freq_h = 0;
+long peak_freq_left = 0;
+long peak_freq_right = 0;
+int peak_mag_avg = 0;
+int peak_mag_l = 0;
+int peak_mag_h = 0;
+unsigned long peak_time_avg = 0;
+unsigned long peak_time_l = 0;
+unsigned long peak_time_h = 0;
+unsigned long peak_time = 0;
+
+int dir_up = 1;
+long peak_freq_l_up = 0;
+long peak_freq_h_up = 0;
+long peak_freq_left_up = 0;
+long peak_freq_right_up = 0;
+int peak_mag_l_up = 0;
+int peak_mag_h_up = 0;
+unsigned long peak_time_l_up = 0;
+unsigned long peak_time_h_up = 0;
+
+int dir_down = 1;
+long peak_freq_l_down = 0;
+long peak_freq_h_down = 0;
+long peak_freq_left_down = 0;
+long peak_freq_right_down = 0;
+int peak_mag_l_down = 0;
+int peak_mag_h_down = 0;
+unsigned long peak_time_l_down = 0;
+unsigned long peak_time_h_down = 0;
+
+unsigned long db_desired = 0;
+unsigned long db_actual = 0;
+
+long freq_overshoot = -1, left, right;
+bool new_sample = false;
+
+// error detection flags
+bool net_error = false;
+bool hw_error = false;
+bool tft_error = false;
+
+bool tft_msgbox = false;
+byte msgbox_icon = 0; // error, fail, pass
+char msgbox_title[32] = "QATCH nanovisQ";
+char msgbox_text[32] = "No message provided.";
+
+byte EEPROM_pid = 0;
+
+IntervalTimer busyTimer;
+volatile byte busyTimerState;
+const unsigned long busyTimerInt_us = 15000;
+
+void busyTimerTask(bool dp)
+{
+  if (busyTimerState >= 10 * 6)
+    busyTimerState = 0;
+  byte seg = busyTimerState / 10;
+  byte seq = busyTimerState % 10;
+
+#if USE_ILI9341
+  if (seq == 0)
+  {
+    String msg = dp ? "Booting." : "Programming.";
+    digitalToggle(LED_SEGMENT_DP);
+
+    if (!HW_REV_MATCH(HW_REVISION_0))
+    {
+      tft_wakeup();
+
+      if (seg == 0)
+      {
+        tft.fillRect(0, 0, TFT_WIDTH, 20, ILI9341_WHITE);
+        tft.drawFastHLine(0, 21, TFT_WIDTH, ILI9341_BLACK);
+        tft.setCursor(3, 3);
+        tft.print(msg);
+      }
+      else
+      {
+        uint16_t h, w;
+
+        tft.measureChar('.', &w, &h);
+        int startPos = msg.length() - 1;
+        tft.setCursor(3 + (w * (startPos + seg)), 3); // measureChar() assumes fixed-width font
+        tft.print(".");
+      }
+    }
+  }
+#endif
+
+  busyTimerState++;
+}
+
+// // **********************************************************
+// // Function to do a byte swap in a byte array
+// void RevBytes(byte *arr, size_t len)
+// {
+//   for (uint i1 = 0; i1 < len / 2; i1++)
+//   {
+//     uint i2 = len - 1 - i1;
+//     if (i1 == i2)
+//       break; // if odd number of values, last one is the same index, skip it
+//     byte t = arr[i1];
+//     arr[i1] = arr[i2];
+//     arr[i2] = t;
+//   }
+// }
+
+// // Auxuliary function to print the array
+// void printArray(byte arr[], int n)
+// {
+//   // Serial.print("n: ");
+//   // Serial.println(n);
+//   Serial.print("Array: ");
+//   for (int i = 0; i < n; i++)
+//   {
+//     // Serial.print("i: ");
+//     // Serial.println(i);
+//     Serial.print(arr[i]);
+//     Serial.print(" ");
+//   }
+//   Serial.println();
+// }
+
+void nv_init()
+{
+  // Initialize NVMEM object with persistent storage in EEPROM
+  if (!nv.load())
+  {
+    Serial.println("Warning: NVMEM failed to load. Attempting to restore to defaults...");
+    NVMEM = nv.defaults();
+    // save and reload stats with defaults,
+    // sets nv.isValid() true if successful
+    nv.save(); // isValid() must be true for save to work, set by defaults() call
+    if (!nv.load())
+      Serial.println("FAILURE: NVMEM cannot be restored to defaults! EEPROM is failing.");
+    else
+      Serial.println("SUCCESS: NVMEM restored to defaults.");
+  }
+
+  if (nv.isValid())
+  {
+    // detect hw revision (if unknown)
+    if (HW_REV_MATCH(HW_REVISION_X))
+    {
+      Serial.println("Detecting HW Revision...");
+      if (detect_hw_revision()) // hw revision found
+        nv.save();
+    }
+    config_hw_revision(NVMEM.HW_Revision);
+
+    EEPROM_pid = NVMEM.pid;
+    max31855.setOffsetA(byte_to_float(NVMEM.OffsetA));
+    max31855.setOffsetM(byte_to_float(NVMEM.OffsetM));
+
+    if (millis() > 3000)
+      Serial.printf("NVMEM re-initialized @ %u ms!\n", millis());
+  }
+}
+
+bool detect_hw_revision(void)
+{
+  byte HW_REVs[2] = {HW_REVISION_0, HW_REVISION_1};
+  byte MAX_CLKs[2] = {MAX31855_CLK_0, MAX31855_CLK_1};
+  byte MAX_SOs[2] = {MAX31855_SO_0, MAX31855_SO_1};
+  for (unsigned int i = 0; i < (sizeof(MAX_CLKs) / sizeof(byte)); i++)
+  {
+    max31855 = MAX31855(MAX_CLKs[i], MAX31855_CS, MAX_SOs[i], MAX31855_WAIT);
+    max31855.begin();
+    /// @note detection requires valid internal and external probe readings
+    if ((max31855.status() & ~MAX_FAULT_OPEN) != MAX_STATUS_OK) // not 'ok' (ignore 'open' external sensor fault)
+    {
+      continue; // try next HW rev
+    }
+    else
+    {
+      if (HW_REVs[i] == HW_REVISION_1)
+      {
+        // Initially Rev. 2 looks like Rev. 1 HW...
+        // Check to see if this is really Rev. 2 HW
+        // Test: Look for solder short on PIN 37/38
+        bool pins_shorted = false;
+        pinMode(AD8302_MAG36, INPUT_PULLDOWN);
+        pinMode(AD8302_MAG41, OUTPUT);
+        digitalWrite(AD8302_MAG41, HIGH);
+        if (digitalRead(AD8302_MAG36)) // 37 pulldown, 38 set high (if high, likely short)
+        {
+          pinMode(AD8302_MAG36, INPUT_PULLUP);
+          digitalToggle(AD8302_MAG41);
+          if (!digitalRead(AD8302_MAG36)) // 37 pullup, 38 set low (if low now, definitely shorted)
+            pins_shorted = true;
+        }
+        pinMode(AD8302_MAG36, INPUT);
+        pinMode(AD8302_MAG41, INPUT);
+        if (!pins_shorted)
+          HW_REVs[i] = HW_REVISION_2; // upgrade Rev. 1 to Rev. 2 when solder short is not present
+      }
+
+      NVMEM.HW_Revision = HW_REVs[i];
+      Serial.printf("Detected HW: Rev %u\n", HW_REVs[i]);
+      return true; // works, we found our HW rev
+    }
+  }
+  return false; // no HW rev detected
+}
+
+void config_hw_revision(byte hw_rev)
+{
+  Serial.printf("Configuring HW Rev: %u\n", hw_rev);
+  switch (hw_rev)
+  {
+  case HW_REVISION_0:
+    /// @note LED SEGMENT DISPLAY is not supported for Rev0 devices running new FW!
+    /// For Rev0, only the DP segment will blink, no other segments are written to.
+    max31855 = MAX31855(MAX31855_CLK_0, MAX31855_CS, MAX31855_SO_0, MAX31855_WAIT);
+    LED_WHITE_PIN = LED_WHITE_PIN_0;
+    break;
+
+  case HW_REVISION_1:
+  case HW_REVISION_2:
+  case HW_REVISION_X: // if unknown, use most recent (assume new HW in HW error)
+    max31855 = MAX31855(MAX31855_CLK_1, MAX31855_CS, MAX31855_SO_1, MAX31855_WAIT);
+    LED_WHITE_PIN = LED_WHITE_PIN_1;
+    break;
+  }
+  max31855.begin();   // re-initialize 'hw_detect' after re-instanciating object
+  config_hw_ad9851(); // re-configure AD9851 'REFCLK' based on new 'HW_Revision'
+}
+
+void config_hw_ad9851(void)
+{
+  // Determine REFCLK frequency and multiplier (based on HW revision)
+  unsigned long REFCLK_freq = ad9851.REFCLK_125MHz;
+  bool REFCLK_6x_enable = false;
+
+  if (HW_REV_MATCH(HW_REVISION_2)) // 30MHz multiplied up to 180MHz
+  {
+    REFCLK_freq = ad9851.REFCLK_30MHz; // AD9851 will 6x this internally
+    REFCLK_6x_enable = true;
+  }
+
+  Serial.print("REFCLK: ");
+  Serial.println(REFCLK_freq);
+  Serial.print("6X REFCLK enable: ");
+  Serial.println(REFCLK_6x_enable);
+
+  // Initialize AD9851 and put to sleep
+  ad9851.begin(DATA, WCLK, FQ_UD, REFCLK_freq, REFCLK_6x_enable);
+  ad9851.shutdown();
+  is_running = false;
+}
+
+float byte_to_float(byte b)
+{
+  if (b == 0xFF)
+    b = 0; // handle special value (unset)
+  float f;
+  signed char c = b;
+  if (c & 0x80)
+    c = -(~c); // convert unsigned to signed (don't add 1)
+  // convert raw offset byte to degrees C
+  f = (c / CAL_FACTOR); // 0.05x resolution
+  return f;
+}
+
+byte float_to_byte(float f)
+{
+  byte b;
+  if (f < 0)
+  {
+    if (f < -6.35)
+      f = -6.35;
+    b = ~(byte)(-f * CAL_FACTOR); // don't add 1
+  }
+  else
+  {
+    if (f > 6.35)
+      f = 6.35;
+    b = (f * CAL_FACTOR);
+  }
+  return b;
+}
+
+/**
+ * @brief Initialize hardware, peripherals, and runtime state for the device.
+ *
+ * Performs all board startup tasks required before entering the main loop.
+ * This includes: serial console and RNG seeding; loading and applying NVM
+ * configuration; initializing the display (TFT splash and idle UI); configuring
+ * and starting timers; initializing I2C and setting the external potentiometer;
+ * initializing measurement hardware (AD8302, optional MAX31855 / MCP9808);
+ * configuring LEDs, fan/TEC controls, and the POGO button/LED (with interrupt);
+ * initializing network/Ethernet on supported hardware; and computing smoothing
+ * factors used by measurement code.
+ *
+ * Side effects:
+ * - May set global status flags (e.g., hw_error, net_error, tft_error) based on
+ *   peripheral health checks.
+ * - Attaches an interrupt handler for the pogo button.
+ * - Powers and configures GPIOs (LEDs, TEMP_CIRCUIT, TEC_SENSE).
+ * - Calls initialization routines that configure AD9851/AD8302, temperature
+ *   sensors, and the TFT; may print diagnostics to Serial.
+ * - Invokes pogo_button_pressed(true) to initialize lid/servo state.
+ *
+ * Exceptional behavior:
+ * - On unrecognized hardware revision the function enters a permanent loop
+ *   (halts execution).
+ *
+ * @note This function is intended to be called once during system startup.
+ */
+
+void QATCH_setup()
+{
+  // Initialize serial communication
+  Serial.begin(BAUD);
+
+  // Give a sign of life, then load NVMEM
+  ledWrite(LED_SEGMENT_DP, HIGH);
+  nv_init();
+
+  // Show splash screen and perform TFT pixel read test
+  tft_splash(true);
+
+  busyTimerState = 0;
+  busyTimer.begin([]
+                  { busyTimerTask(true); },
+                  busyTimerInt_us);
+
+  // Seed random number generator with randomness
+  int seed = micros();
+  for (uint8_t pin = 0; pin < 42; pin++)
+    seed += analogRead(pin);
+  randomSeed(seed);
+
+  // // Input array
+  // // byte arr[] = {1, 2, 3, 4, 5};
+  // // Size of the input array
+  // // int n = sizeof(arr) / sizeof(arr[0]);
+
+  // NvMem memory;
+  // // memory.structure.field1 = 0;
+  // // memory.structure.field2 = 6;
+  // // String name = "DEAD,BEEF!";
+  // memory.structure.field1 = 1.2345;
+  // memory.structure.field2 = 9;
+  // String name = "TEST,TEST!";
+  // name.toCharArray(memory.structure.name, sizeof(memory.structure.name));
+
+  // byte *arr = (byte *)&memory;
+  // int n = sizeof(NvMem_RAM) / sizeof(byte);
+
+  // // Print the array
+  // printArray(arr, n);
+
+  // // call the function for the reverse
+  // RevBytes(arr, n);
+
+  // Serial.println("Values written to EEPROM:");
+  // // Print the array
+  // printArray(arr, n);
+
+  // // NvMem_RAM revmem;
+  // // memcpy(&arr[0], &revmem, n);
+
+  // // EEPROM.put(NVMEM_LENGTH - NVMEM_OFFSET - n - 1, revmem);
+  // for (int i = 0; i < n; i++)
+  // {
+  //   int address = NVMEM_LENGTH - NVMEM_OFFSET - n - 1 + i;
+  //   EEPROM.update(address, arr[i]);
+  //   // Serial.print("Writing EEPROM address ");
+  //   // Serial.print(address);
+  //   // Serial.print(" with value ");
+  //   // Serial.println(arr[i]);
+  // }
+  // for (int i = NVMEM_LENGTH - NVMEM_OFFSET - n - 1 - 1; i >= 0; i--)
+  // {
+  //   if (EEPROM.read(i) != 0xFF)
+  //     EEPROM.write(i, 0xFF);
+  //   else
+  //   {
+  //     Serial.print("Stopped scanning for empty EEPROM at address ");
+  //     Serial.println(i);
+  //     break;
+  //   }
+  // }
+
+  // // NvMem_RAM reversed_memory;
+  // // EEPROM.get(NVMEM_LENGTH - NVMEM_OFFSET - n - 1, reversed_memory);
+  // // byte *readback = (byte *)&reversed_memory;
+  // byte readback[n];
+  // for (int i = 0; i < n; i++)
+  // {
+  //   int address = NVMEM_LENGTH - NVMEM_OFFSET - n - 1 + i;
+  //   readback[i] = EEPROM.read(address);
+  //   // Serial.print("Reading EEPROM address ");
+  //   // Serial.print(address);
+  //   // Serial.print(" with value ");
+  //   // Serial.println(readback[i]);
+  // }
+  // printArray(readback, n);
+  // RevBytes(readback, n);
+  // printArray(readback, n);
+
+  // memcpy(&memory, readback, n);
+
+  // Serial.println(memory.structure.field1);
+  // Serial.println(memory.structure.field2);
+  // Serial.println(memory.structure.name);
+  // Serial.println(memory.structure.field3[0]);
+  // Serial.println(memory.structure.field3[1]);
+  // Serial.println(memory.structure.field3[2]);
+  // Serial.println(memory.structure.field3[3]);
+  // Serial.println(memory.structure.field3[4]);
+
+  if (tft_error)
+    Serial.println("TFT ERROR: LCD may flash excessively on some UI redraws.");
+
+  // Initialize I2C communication as Master
+  Wire.begin();
+
+  // set potentiometer value
+  // Send I2C transmission to AD5252
+  Wire.beginTransmission(POT_ADDRESS);
+  // Send instruction for POT channel-0
+  Wire.write(POT_CHANNEL);
+  // Input resistance value, 0x80(128)
+  Wire.write(POT_VALUE);
+  // Stop I2C transmission
+  Wire.endTransmission();
+
+  // AD9851 is now initialized in 'config_hw_revision()'
+  // See: 'config_hw_ad9851()' and do nothing here
+
+  // Initialize AD8302 and configure ADC library
+  ad8302.begin(AD8302_PHASE, AD8302_MAG36, AD8302_MAG41, AD8302_REF);
+  ad8302.config(ADC_RESOLUTION, MAG_AVG, AD8302_MAG);
+
+#if USE_L298NHB
+  // Initialize L298NHB PWM for TEC
+  // Nothing to do
+#endif
+
+#if !USE_ILI9341
+  Serial.println("Using legacy hardware GPIOs for temperature sensor (USE_ILI9341 == false).");
+#endif
+
+#if USE_MAX31855
+  if (PID_IS_SECONDARY(NVMEM.pid))
+    Serial.printf("Skipping temperature hardware checks. PID=%u\n", EEPROM_pid);
+  else
+  {
+    if (max31855.begin()) // detect HW type (MAX6675 vs MAX31855)
+      Serial.println("Using MAX6675 sensor for temperature.");
+    else
+      Serial.println("Using MAX31855 sensor for temperature.");
+
+    if (max31855.status() != 0) // not 'OK'
+    {
+      Serial.println("HW Issue: Temperature processor not responding!");
+      hw_error = true;
+    }
+
+    temperature = max31855.readCelsius(false);
+    if (temperature == 0 || isnan(temperature)) // not 'OK'
+    {
+      Serial.println("HW Issue: External temperature sensor not responding!");
+      hw_error = true;
+    }
+
+    ambient = max31855.readInternal(false);
+    if (ambient == 0 || isnan(ambient)) // not 'OK'
+    {
+      Serial.println("HW Issue: Internal temperature sensor not responding!");
+      hw_error = true;
+    }
+  }
+#endif
+
+#if USE_MCP9808
+  // begin MCP9808 temperature sensor
+  bool mcp_ready = mcp9808.begin(); // start I2C interface
+  mcp9808.shutdown();               // shutdown MSP9808 - power consumption ~0.1 mikro Ampere, stops temperature sampling
+
+  hw_error |= !mcp_ready; // only add-in error if used
+  Serial.println("Using MCP9808 sensor for temperature.");
+
+  if (hw_error)
+    Serial.println("HW Issue: Temp sensor not responding!");
+#endif
+
+  // Turn on LEDs at boot
+  byte _led_pwr = 32;
+  ledWrite(LED_RED_PIN, _led_pwr);
+  ledWrite(LED_BLUE_PIN, _led_pwr);
+  ledWrite(LED_ORANGE_PIN, _led_pwr);
+  ledWrite(LED_WHITE_PIN, _led_pwr);
+
+  // Initialize POGO button and LED status
+  pinMode(POGO_BUTTON_PIN_N, INPUT_PULLUP);
+  pinMode(POGO_BTN_LED_PIN, OUTPUT);
+  digitalWrite(POGO_BTN_LED_PIN, HIGH);
+
+  // Attach POGO button interrupt - triggers on FALLING edge (button press)
+  attachInterrupt(digitalPinToInterrupt(POGO_BUTTON_PIN_N), pogo_button_ISR, FALLING);
+  // NOTE: Wait to initialize POGO state to open until ready to turn off other LEDs
+  // pogo_button_pressed(true); // initialize to open state
+
+  // Set FAN on at boot
+  pinMode(TEMP_CIRCUIT, OUTPUT);
+  pinMode(TEC_SENSE, OUTPUT);
+  digitalWrite(TEMP_CIRCUIT, HIGH);
+  digitalWrite(TEC_SENSE, HIGH);
+
+  /// @note Set by NVMEM in nv_init() now
+  // Pull PID from EEPROM to RAM
+  // EEPROM_read_pid();
+
+#if HW_MATCH(TEENSY36)
+  {
+    delay(100); // no Ethernet init for 3.6 HW (just blink LED)
+  }
+#elif HW_MATCH(TEENSY41)
+  {
+    // Read HW-IDs from chip
+    teensyMAC(mac);
+
+    // attempt Ethernet configure
+    connect_to_ethernet();
+  }
+#else // if HW_MATCH (HW_OTHER)
+  {
+    Serial.println("FATAL: UNRECOGNIZED HW");
+    while (1)
+      ; // stop here, unrecognized hardware
+  }
+#endif
+
+  pogo_button_pressed(true); // initialize to open state
+
+  // Turn off LEDs and FAN after boot check
+  if (hw_error)
+    ledWrite(LED_ORANGE_PIN, HIGH);
+  else
+    ledWrite(LED_ORANGE_PIN, LOW);
+  //  if (net_error) ledWrite(LED_ORANGE_PIN, HIGH);
+  //  else ledWrite(LED_ORANGE_PIN, LOW);
+  ledWrite(LED_RED_PIN, LOW);
+  ledWrite(LED_BLUE_PIN, LOW);
+  ledWrite(LED_WHITE_PIN, LOW);
+  digitalWrite(TEMP_CIRCUIT, LOW);
+  digitalWrite(TEC_SENSE, LOW);
+
+  // Initialize smoothing factors
+  smooth_factor_out = toSmoothFactor(avg_out);
+  smooth_factor_in = toSmoothFactor(avg_in);
+
+  busyTimer.end();
+  digitalWrite(LED_SEGMENT_DP, LOW);
+
+  //  tft_testmode();
+  //  tft_tempcontrol();
+  // tft_progress_test();
+  tft_idle();
+
+  // Serial.print("EEPROM length: ");
+  // Serial.println(EEPROM.length());
+}
+
+// helper function since PJRC library doesn't handle mode switching
+void ledWrite(int pin, int value)
+{
+  if (pin < 255) // valid pin
+  {
+    // NOTE: Analog value 1 will be interpreted as digital HIGH (DO NOT USE)
+    pinMode(pin, OUTPUT); // required to switch modes: digital <-> analog
+    if (value == HIGH || value == LOW)
+      digitalWrite(pin, value);
+    else
+      analogWrite(pin, value);
+  }
+}
+
+/**
+ * @brief Main application loop: handles I/O, command parsing, and periodic hardware tasks.
+ *
+ * This routine implements the device's primary event loop. It polls Serial (and Ethernet on TEENSY41)
+ * for incoming commands, parses and executes a wide set of control commands (VERSION, INFO, MULTI,
+ * MSGBOX, SYNC, TEMP, LID, EEPROM, PROGRAM, SPEED, AVG, STREAM, STOP, SLEEP, IDENTIFY and sweep
+ * specifications), and initiates/controls frequency sweep operations using the AD9851 DDS and AD8302
+ * detector. While a sweep is active the function performs peak finding, averaging/smoothing,
+ * telemetry output (streaming or one-shot), and temperature sampling. When not sweeping it
+ * manages idle behavior (LEDs, screensaver), network maintenance (DHCP/NTP on TEENSY41),
+ * temperature/TEC control updates (L298NHB), TFT UI state transitions, and power-up/shutdown of
+ * peripherals. It also services the POGO lid hardware: debounced button/interrupt processing and
+ * queued servo movements via pogo_button_pressed().
+ *
+ * Side effects:
+ * - Reads/writes Serial and (optionally) Ethernet clients.
+ * - Starts/stops streaming and sweeps, updates global sweep/stream state and timing variables.
+ * - Drives AD9851, AD8302, temperature sensors, L298NHB TEC controller, LEDs, and TFT UI.
+ * - May save/load NVMEM via EEPROM/NvMem when EEPROM commands are handled.
+ * - Calls functions that block briefly (delays) for hardware settling.
+ *
+ * Note: This function does not return values; errors and status are reported to the active client.
+ */
+
+void QATCH_loop()
+{
+  int bytesAtPort = Serial.available();
+  int bytesAtClient = 0; // NONE (0)
+
+#if HW_MATCH(TEENSY41)
+  {
+    EthernetClient newClient = server.accept();
+
+    if (newClient) // new client
+    {
+#if defined NET_TCP_DEBUG
+      Serial.println("[NET_TCP] found new client!");
+#endif
+      for (byte i = 0; i < MAX_IP_CLIENTS; i++)
+      {
+        if (!IP_clients[i])
+        {
+          // Once we "accept", the client is no longer tracked by EthernetServer
+          // so we must store it into our list of IP_clients
+          IP_clients[i] = newClient;
+
+          IP_clients[i].println("HTTP/1.1 200 OK");
+          IP_clients[i].println("Content-Type: text/plain");
+          IP_clients[i].println("Connection: close"); // the connection will be closed after completion of the response
+          IP_clients[i].println();
+
+          int waitForReq_ms = 3000;
+          while (!IP_clients[i].available() && --waitForReq_ms)
+            delay(1); // wait for request before checking for available() bytes
+
+#if defined NET_TCP_DEBUG
+          if (!waitForReq_ms)
+            Serial.println("[NET_TCP] Connection timeout! Client took too long to issue a GET request.");
+          Serial.print("[NET_TCP] GET request took ");
+          Serial.print(3000 - waitForReq_ms);
+          Serial.println("ms");
+#endif
+          if (maxClients < i + 1)
+            maxClients = i + 1;
+          if (maxClients >= MAX_IP_CLIENTS)
+            Serial.println("WARN: Too many clients. IP stack bug!");
+
+#if defined NET_TCP_DEBUG
+          Serial.printf("[NET_TCP] MAX CLIENTS: %u\n", maxClients);
+          Serial.printf("[NET_TCP] ACT CLIENTS: %u\n", i + 1);
+#endif
+          break;
+        }
+      }
+    }
+
+    for (byte i = 0; i < MAX_IP_CLIENTS; i++)
+    {
+      if (IP_clients[i])
+      {
+        if (!IP_clients[i].connected())
+        {
+#if defined NET_TCP_DEBUG
+          Serial.print("[NET_TCP] disconnected client");
+          Serial.println(i);
+#endif
+          // Stop any clients which disconnect
+          IP_clients[i].stop();
+          client = &Serial; // talk back over Serial
+
+          // Stop stream, if active
+          if (streaming)
+          {
+            stopStreaming();
+          }
+        }
+        else if (IP_clients[i].available())
+        {
+          // Flag first active client with incoming data
+          // service oldest clients first (FIFO)
+          if (!bytesAtClient)
+          {
+#if defined NET_TCP_DEBUG
+            Serial.print("[NET_TCP] bytes at client");
+            Serial.println(i);
+#endif
+            bytesAtClient = i + 1; // idx offset 1
+          }
+        }
+        else if (!(message || streaming))
+        {
+#if defined NET_TCP_DEBUG
+          Serial.print("[NET_TCP] stopping client");
+          Serial.println(i);
+#endif
+          // Client has nothing to left to say and device is not streaming
+          // so stop the client to end the session
+          delay(1); // wait for client write to flush!
+          IP_clients[i].stop();
+          client = &Serial; // talk back over Serial
+        }
+      }
+    }
+
+    // Check for Ethernet cable present
+    if (Ethernet.linkStatus() == LinkON)
+    {
+      // Clear error LED
+      //      if (!hw_error) ledWrite(LED_RED_PIN, LOW);
+      //      ledWrite(LED_ORANGE_PIN, LOW);
+
+      // skip these tasks if streaming, to focus on speed:
+      if (!streaming)
+      {
+        // Reconnect to Ethernet on network link change
+        if (net_error || (!dhcp_enabled && millis() - last_dhcp_search > DHCP_SNIFF_INT))
+        {
+          dhcp_enabled = search_for_dhcp();
+          net_error = false;
+          // resync time on phy change if DHCP enabled and no prior sync
+          if (dhcp_enabled && last_TOI_TS == 0)
+          {
+            last_RX_TS = 0; // do sync now
+          }
+        }
+
+        // Handle refreshing stale a time sync
+        // by sending, receiving and processing NTP packets
+        switch (checkForTimeSyncUpdates())
+        {
+        case 0:
+          // nothing happened
+          break;
+        case 1:
+          Serial.println("NTP packet sent");
+          break;
+        case 2:
+          Serial.println("NTP packet received");
+          break;
+        case 3:
+          Serial.println("NTP packet retry");
+          break;
+        case 4:
+          Serial.println("NTP packet timeout");
+          break;
+        default:
+          Serial.println("NTP timesync error");
+          break;
+        }
+
+        // Maintain DHCP lease (if needed)
+        switch (Ethernet.maintain())
+        {
+        case 0:
+          // nothing happened
+          break;
+        case 1:
+          Serial.println("IP renew failed");
+          break;
+        case 2:
+          Serial.println("IP renew success");
+          break;
+        case 3:
+          Serial.println("IP rebind fail");
+          break;
+        case 4:
+          Serial.println("IP rebind success");
+          break;
+        default:
+          Serial.println("IP maintain error");
+          break;
+        }
+      }
+    }
+    else // LinkOFF
+    {
+      if (!net_error)
+      {
+        Ethernet.setLocalIP(IPAddress(0, 0, 0, 0));
+        net_error = true;
+        dhcp_enabled = false;
+      }
+
+      //      // Blink error LED
+      //      unsigned short mod_mode = getSystemTime() % 3000;
+      //      if (mod_mode > 800 && mod_mode < 2300)
+      //      {
+      //        //        if (!check_dtr) ledWrite(LED_RED_PIN, HIGH);
+      //        ledWrite(LED_ORANGE_PIN, HIGH);
+      //      }
+      //      else
+      //      {
+      //        //        if (!hw_error) ledWrite(LED_RED_PIN, LOW);
+      //        ledWrite(LED_ORANGE_PIN, LOW);
+      //      }
+
+      // Indicate offline and out-of-sync
+      if (last_TX_TS != 0 && isTimeForSync())
+      {
+        last_TX_TS = 0; // only do this once
+        Serial.println("NTP timesync pending");
+      }
+    }
+  }
+#endif
+
+  if (bytesAtPort || bytesAtClient)
+  {
+    //    Serial.println("Message received!"); // debug
+    time_of_last_msg = micros();
+    if (time_of_last_msg < sleepTimerInt_us && !sleep_running)
+    {
+      // this will prevent our world view from becoming misaligned with reality
+      // (i.e. we could end sleep prematurely due to rollover, not a message rx)
+      time_of_last_msg = sleepTimerInt_us;
+    }
+    if ((l298nhb_auto_off_at - millis()) < L298NHB_AUTOOFF && l298nhb.active()) // not yet time to auto off
+    {
+      l298nhb_auto_off_at = millis() + L298NHB_AUTOOFF; // calculate time to auto off
+      // special case in event of rollover in prior line math
+      if (l298nhb_auto_off_at == 0) 
+      {
+        l298nhb_auto_off_at = 1;
+      }
+    }
+
+    String message_str;
+    if (bytesAtPort)
+    {
+
+#if HW_MATCH(TEENSY41)
+      // if switching from an IP client to serial port, and
+      // streaming on IP client, stop and disconnect first
+      if (client != &Serial)
+      {
+        // Stop stream, if active
+        if (streaming)
+        {
+          stopStreaming();
+          client->println("STOP");
+          delay(1); // wait for client write to flush!
+          ((EthernetClient *)client)->stop();
+        }
+      }
+#endif
+
+      // read message at serial port
+      client = &Serial; // talk back over Serial
+      message_str = Serial.readStringUntil('\n');
+      // if (!message_str.endsWith('\n'))
+      // {
+      //   Serial.println("Buffering!");
+      //   message_str += Serial.readStringUntil('\n');
+      // }
+    }
+
+#if HW_MATCH(TEENSY41)
+    else if (bytesAtClient)
+    {
+      // Stop stream, if active (on either interface)
+      if (streaming)
+      {
+        stopStreaming();
+
+        // if switching from one IP client to another (but not from Serial)
+        // send "STOP" and disconnect from other IP client first
+        if (client != &Serial)
+        {
+          client->println("STOP");
+          delay(1); // wait for client write to flush!
+          ((EthernetClient *)client)->stop();
+        }
+      }
+
+      // read message at ethernet port
+      client = &IP_clients[bytesAtClient - 1]; // talk back over IP
+      message_str = client->readStringUntil('\n');
+
+      int len;
+      if ((len = message_str.indexOf('\n')))
+      {
+        message_str = message_str.substring(0, len);
+        while (client->available())
+        {
+          if (client->peek() == ':')
+            break;                       // stop if 'intel hex'
+          client->readStringUntil('\n'); // toss header line
+        }
+      }
+      // Serial.println(message_str);
+      message_str = message_str.substring(message_str.indexOf(' ') + 1);
+      message_str = message_str.substring(0, message_str.indexOf(' '));
+      message_str = message_str
+                        .replace('/', "")   // ignore root path specifier
+                        .replace('&', '\n') // take first parameter only
+                        .replace('=', ' ')  // convert equals to space
+                        .replace("_", '?'); // convert underscore to question mark
+      message_str = message_str.substring(message_str.indexOf('?') + 1);
+      message_str = message_str.substring(0, message_str.indexOf('\n'));
+
+      if (message_str.toLowerCase() != "favicon.ico")
+      {
+        Serial.print("[IP CMD] Received: \"");
+        Serial.print(message_str);
+        Serial.println("\"");
+      }
+      else // favicon request
+      {
+        // ignore it, we'll close it immediately (on next loop)
+      }
+    }
+#endif
+
+    char buf[message_str.length() + 1]; // trailing NULL
+    message_str.toCharArray(buf, sizeof(buf));
+    char *p = buf;
+    char *str;
+    int nn = 0;
+
+    quack_counter = 0; // reset stream timeout counter
+
+    if (message_str.toUpperCase() == "VERSION")
+    {
+      client->println(DEVICE_BUILD);
+      client->println(CODE_VERSION);
+      client->println(RELEASE_DATE);
+      return;
+    }
+
+    if (message_str.toUpperCase() == "INFO")
+    {
+      // Added for v2.3x in v2.2s
+      switch (BOARD_TYPE)
+      {
+      case TEENSY36:
+        client->println("HW: TEENSY36");
+        break;
+      case TEENSY41:
+        client->println("HW: TEENSY41");
+        break;
+      case HW_OTHER:
+        client->println("HW: ???");
+        break;
+      }
+#if HW_MATCH(TEENSY41)
+      client->print("IP: ");
+      client->println(Ethernet.localIP());
+      client->print("MASK: ");
+      client->println(Ethernet.subnetMask());
+      client->print("GATEWAY: ");
+      client->println(Ethernet.gatewayIP());
+      client->print("DHCP: ");
+      client->print(Ethernet.dhcpServerIP());
+      client->printf(" (%s)\n", dhcp_enabled ? "ON" : "OFF");
+      client->print("DNS: ");
+      client->println(Ethernet.dnsServerIP());
+      client->printf("UID: %s\n", teensyUID64());
+#endif
+      client->printf("MAC: %s\n", teensyMAC());
+      client->printf("USB: %u\n", teensyUsbSN());
+      client->printf("PID: %X\n", EEPROM_pid); // Position ID
+      // PID is programmed using serial CMD: "EEPROM {addr} {val}" where addr=0
+      client->printf("REV: %u\n", NVMEM.HW_Revision);
+
+      client->print("ERR: ");
+      bool ignore_temp_errors = PID_IS_SECONDARY(NVMEM.pid);
+      if (ignore_temp_errors)
+        hw_error = false; // prevent temp sensor errors on secondary multiplex devices
+      else
+        hw_error = (max31855.status() != 0);
+      if (hw_error)
+      {
+        client->println("TEMP SENSOR " + max31855.status(true) + " (" + max31855.status(false) + ")");
+      }
+      else if (tft_error)
+      {
+        client->println("TFT TEST FAILED [SCREEN MAY FLASH]");
+      }
+      else if (max31855.error() != "OK[NONE]" && !ignore_temp_errors)
+      {
+        client->println("TEMP SENSOR [TRANSIENT] " + max31855.error());
+      }
+      else
+      {
+        client->println("NONE");
+      }
+      return;
+    }
+
+    if (message_str.startsWith("MULTI"))
+    {
+      if (message_str.substring(6, 10) == "INIT")
+      { // support: start, begin, 1, stop, end, 0
+        if (message_str.endsWith("START") ||
+            message_str.endsWith("BEGIN") ||
+            message_str.endsWith("1"))
+        {
+          tft_initialize();
+          client->println("1"); // started
+        }
+        else if (message_str.endsWith("STOP") ||
+                 message_str.endsWith("END") ||
+                 message_str.endsWith("0"))
+        {
+          tft_idle();
+          client->println("0"); // stopped
+        }
+        else
+        {
+          client->println("?"); // unknown
+        }
+      }
+      else
+      {
+        client->println("?"); // unknown
+      }
+      return;
+    }
+
+    if (message_str.startsWith("MSGBOX"))
+    {
+      // ex) "MSGBOX PASS:INITIALIZE SUCCESS;READY TO MEASURE"
+      if (message_str.endsWith("MSGBOX"))
+      {
+        tft_msgbox = false;
+        client->println("0"); // cleared
+      }
+      else
+      {
+        if (message_str.indexOf(";") > 0)
+        {
+          String msg_cmd = message_str.substring(7);
+          if (msg_cmd.indexOf(":"))
+          {
+            if (msg_cmd.startsWith("ERROR"))
+              msgbox_icon = 0; // error
+            else if (msg_cmd.startsWith("FAIL"))
+              msgbox_icon = 1; // fail
+            else if (msg_cmd.startsWith("PASS"))
+              msgbox_icon = 2; // pass
+            else
+              msgbox_icon = 0; // error
+            msg_cmd = msg_cmd.substring(msg_cmd.indexOf(":") + 1);
+          }
+          byte sep_idx = msg_cmd.indexOf(";");
+          msg_cmd.substring(0, sep_idx).toCharArray(msgbox_title, sizeof(msgbox_title));
+          msg_cmd.substring(sep_idx + 1).toCharArray(msgbox_text, sizeof(msgbox_text));
+          tft_msgbox = true;
+          client->println("1"); // updated
+        }
+        else
+        {
+          client->println("?"); // unknown
+        }
+      }
+      tft_idle(); // redraw msgbox
+      return;
+    }
+
+#if HW_MATCH(TEENSY41)
+    if (message_str.startsWith("SYNC"))
+    {
+      // no SYNC parameter given
+      // or SYNC NOW
+      if (message_str.endsWith("SYNC") ||
+          message_str.endsWith("NOW"))
+      {
+        // do sync now
+        last_RX_TS = 0;
+      }
+
+      // SYNC STATUS
+      if (message_str.endsWith("STATUS"))
+      {
+        unsigned long nowEpoch = getNowEpoch();
+        long secsSinceLastSync = nowEpoch - last_EPOCH_sec;
+        short syncState = getSyncState();
+
+        client->printf("NTP STATE:  %s (%i)\n", syncState < 0 ? "NO-SYNC" : syncState > 0 ? "OUT-OF-SYNC"
+                                                                                          : "IN-SYNC",
+                       syncState);
+        client->printf("NTP ROLE:   %s\n", NTP_local_master ? "MASTER" : "SLAVE");
+        client->printf("NTP HITS:   %u / %u\n", NTP_local_pkts, NTP_remote_pkts);
+        client->printf("LAST TX:    %u\n", last_TX_TS);
+        client->printf("LAST RX:    %u\n", last_TOI_TS); // report TOI as RX so timeouts don't show
+        client->printf("TIME ALIVE: %u\n", millis());
+        client->printf("LAST SYNC:  %u (%i seconds)\n", last_EPOCH_sec, -secsSinceLastSync);
+        client->printf("NOW EPOCH:  %u\n", nowEpoch);
+        client->printf("NEXT SYNC:  %u (%i seconds)\n", (TS_SYNC_PERIOD / 1000) + last_EPOCH_sec, (TS_SYNC_PERIOD / 1000) - secsSinceLastSync);
+        client->printf("SYS. TIME:  %u\n", getSystemTime());
+        client->printf("LAST DRIFT: %i\n", drift_TS); // this must be printed as a signed value
+        getSystemTime(true);                          // reports NOW DRIFT
+      }
+      return;
+    }
+#endif
+
+    if (message_str.startsWith("TEMP"))
+    {
+      //      if (message_str.substring(5) == "FAIL")
+      //      {
+      //        max31855.simulate_err = !max31855.simulate_err;
+      //        client->print("simulate_err: ");
+      //        client->println(max31855.simulate_err);
+      //        return;
+      //      }
+      if ((l298nhb_auto_off_at - millis()) < L298NHB_AUTOOFF && l298nhb.active()) // not yet time to auto off
+      {
+        l298nhb_auto_off_at = millis() + L298NHB_AUTOOFF; // calculate time to auto off
+        // special case in event of rollover in prior line math
+        if (l298nhb_auto_off_at == 0) 
+        {
+          l298nhb_auto_off_at = 1;
+        }
+      }
+      bool updateAmbient = false;
+      if (message_str.substring(5) == "ON")
+      {
+#if USE_L298NHB
+        if (!l298nhb.active())
+          updateAmbient = true;
+        l298nhb.wakeup();
+#endif
+        digitalWrite(TEMP_CIRCUIT, HIGH);  // turn on fan
+        digitalWrite(TEC_SENSE, LOW);  // low speed
+      }
+      else if (message_str.substring(5) == "OFF")
+      {
+#if USE_L298NHB
+        if (l298nhb.active())
+        {
+          l298nhb.shutdown();
+          // digitalWrite(TEMP_CIRCUIT, LOW); // turn off fan at end of cooldown, not now
+          // digitalWrite(FAN_HIGH_LOW, LOW);
+          //        tft_tempcontrol(); // draw "OFF" state
+          tft_cooldown_start(); // change status to "cooldown" and start countdown
+        }
+#else
+        digitalWrite(TEMP_CIRCUIT, LOW); // turn off fan
+        digitalWrite(TEC_SENSE, LOW);
+#endif
+      }
+#if USE_MAX31855
+      else if (message_str.substring(6, 12) == "OFFSET")
+      {
+        // cmd format: "TEMP _OFFSET 3.0" for offsetA
+        //             "TEMP =OFFSET 3.0" for offsetB
+        //             "TEMP -OFFSET 3.0" for offsetC
+        //             "TEMP +OFFSET 3.0" for offsetH
+        float t = strtof(&buf[13], NULL);
+        if (message_str.substring(5, 6) == "_")
+        {
+          max31855.setOffsetA(t);
+          // also update NVMEM and save it to EEPROM
+          NVMEM.OffsetA = float_to_byte(t);
+          if (nv.isValid())
+            nv.save();
+          else
+            client->println("ERROR: Failed to save OffsetA in EEPROM. NVMEM struct is invalid.");
+        }
+        if (message_str.substring(5, 6) == "=")
+        {
+          max31855.setOffsetB(t);
+        }
+        if (message_str.substring(5, 6) == "-")
+        {
+          max31855.setOffsetC(t);
+        }
+        if (message_str.substring(5, 6) == "+")
+        {
+          max31855.setOffsetH(t);
+        }
+        if (message_str.substring(5, 6) == "~")
+        {
+          max31855.setOffsetM(t);
+          // also update NVMEM and save it to EEPROM
+          NVMEM.OffsetM = float_to_byte(t);
+          if (nv.isValid())
+            nv.save();
+          else
+            client->println("ERROR: Failed to save OffsetM in EEPROM. NVMEM struct is invalid.");
+        }
+      }
+#endif
+#if USE_L298NHB
+      else if (message_str.substring(5, 9) == "TUNE")
+      {
+        const char *pid[6]; // an array of pointers to the pieces of the above array after strtok()
+        char *ptr = NULL;
+        byte idx = 0;
+        byte num_items = 0;
+        ptr = strtok(&buf[10], ","); // delimiter
+        while (ptr != NULL)
+        {
+          pid[idx] = ptr;
+          idx++;
+          ptr = strtok(NULL, ",");
+          if (idx >= 6)
+            break;
+        }
+        num_items = idx;
+        while (idx <= 5) // fill any unprovided values with provided values
+        {
+          pid[idx] = pid[idx % num_items];
+          idx++;
+        }
+        if (DEBUG)
+        {
+          client->println("The Pieces separated by strtok():");
+          for (int n = 0; n < idx; n++)
+          {
+            client->print(n);
+            client->print("->");
+            client->println(pid[n]);
+          }
+        }
+        l298nhb.setTuning(
+            atof(pid[0]), atof(pid[1]), atof(pid[2]),  // cool PIDs
+            atof(pid[3]), atof(pid[4]), atof(pid[5])); // heat PIDs
+      }
+#endif
+#if USE_L298NHB
+      else if (message_str.substring(5) == "HEAT")
+      {
+        l298nhb.setSignal(L298NHB_HEAT);
+      }
+#endif
+#if USE_L298NHB
+      else if (message_str.substring(5) == "COOL")
+      {
+        l298nhb.setSignal(L298NHB_COOL);
+      }
+#endif
+#if USE_MAX31855
+      else if (message_str.substring(5, 10) == "CHECK")
+      {
+        int max_mag;
+        long max_freq, dist = 1000000, f = 15000000;
+        float t_start = max31855.readCelsius(), t_check = 0;
+        bool check_pass = false, do_fast = false;
+        if (message_str.substring(10).trim().length())
+        {
+          f = strtoul(&buf[11], NULL, 0);
+          do_fast = true;
+        }
+        ad9851.wakeup();
+        max_freq = f;
+        for (int i = 1; i <= 1000; i *= 10)
+        {
+          freq_start = max_freq + (dist / i);
+          freq_stop = freq_start - 2 * (dist / i);
+          freq_base = dist / (100 * i);
+          client->printf("CHECK PASS#%1.0f: %u,%u,%u,%u\n", log10(i) + 1, max_freq, freq_start, freq_stop, freq_base);
+          if (do_fast && i < 100)
+            continue;
+          max_mag = max_freq = 0;
+          app_freq = freq_start;
+          ad9851.setFreq(app_freq);
+          waitForAdcToSettle();
+          while (app_freq > freq_stop)
+          {
+            app_freq -= freq_base;
+            ad9851.setFreq(app_freq);
+            waitForAdcToSettle();
+            int app_mag = ad8302.read();
+            if (app_mag > max_mag)
+            {
+              max_mag = app_mag;
+              max_freq = app_freq;
+            }
+          }
+        }
+        ad9851.setFreq(max_freq);
+        delay(200); // delay for temp to update
+        max_mag = ad8302.read();
+        t_check = max31855.readCelsius();
+        check_pass = abs(t_start - t_check) < 1.0;
+        if (PID_IS_SECONDARY(NVMEM.pid))
+          check_pass = true;
+        ad9851.shutdown();
+        // report temp check results (detect sensor fault)
+        client->printf("CHECK FREQ/MAG: %u,%u\n", max_freq, max_mag);
+        client->printf("CHECK TEMPS: %2.2f,%2.2f\n", t_start, t_check);
+        client->print("CHECK RESULT: ");
+        client->println(check_pass ? "PASS" : "FAIL");
+        return;
+      }
+#endif
+      else if (message_str.substring(4).trim().length())
+      {
+        l298nhb_auto_off_at = millis() + L298NHB_AUTOOFF; // calculate time to auto off
+        // special case in event of rollover in prior line math
+        if (l298nhb_auto_off_at == 0) 
+        {
+          l298nhb_auto_off_at = 1;
+        }
+        if (!l298nhb.active())
+          updateAmbient = true;
+
+        // set DAC/PWM intensity
+        float t;
+        if (message_str.indexOf(".") < 0)
+        {
+          t = strtoul(&buf[5], NULL, 0);
+        }
+        else
+        {
+          t = strtof(&buf[5], NULL);
+        }
+#if USE_L298NHB
+        if (l298nhb.getTarget() != t)
+        {
+          l298nhb.setTarget(t);
+        }
+#endif
+      }
+
+      if (updateAmbient)
+      {
+        l298nhb.wakeup();
+#if USE_MCP9808
+        mcp9808.wakeup();
+        l298nhb.setAmbient(mcp9808.readTempC());
+        mcp9808.shutdown();
+#endif
+#if USE_MAX31855
+        // AJR TODO 2023-09-12: Disabled for old PID controller code
+        // l298nhb.setAmbient(max31855.readCelsius());
+        l298nhb.setAmbient(21.0); // always 21C, was: setAmbient(max31855.readInternal());
+#endif
+      }
+
+      // write output to console
+#if USE_L298NHB
+      client->printf("L298NHB STATUS: ");
+      int ext_5v_adc = analogRead(PIN_EXT_5V_VOLTAGE);
+      float ext_5v_volts = L298NHB_VOLTAGE_CONVERT(ext_5v_adc);
+      // warn user on first attempt to start
+      bool v_err = false;
+      if (!L298NHB_VOLTAGE_VALID(ext_5v_volts))
+      {
+        if (updateAmbient && l298nhb.getPower() == 1)
+        {
+          if (!user_warned)
+          {
+            l298nhb.setPower(0); // prevent temp circuit on, but retain setTarget()
+            v_err = true;
+            user_warned = true;
+
+            // time to auto-off (forced)
+            l298nhb_auto_off_at = 0;         // indicate not running, fan off if power issue
+            digitalWrite(TEMP_CIRCUIT, LOW); // turn off fan
+            digitalWrite(TEC_SENSE, LOW);
+            ledWrite(LED_RED_PIN, LOW);
+            ledWrite(LED_BLUE_PIN, LOW);
+            tft_idle(); // revert back to idle, even if in cooldown, bc power issues
+          }
+        }
+        else if (!l298nhb.active())
+        {
+          user_warned = false;
+        }
+      }
+      if (l298nhb.active())
+      {
+        switch (l298nhb.getLabelState())
+        {
+        case 0:
+          client->print("CYCLE,");
+          break;
+        case 1:
+          client->print("WAIT,");
+          break;
+        case 2:
+          client->print("CLOSE,");
+          break;
+        case 3:
+          client->print("STABLE,");
+          break;
+        default:
+          client->print("ERROR,");
+          break;
+        }
+        if (l298nhb_status < 0)
+          client->printf("COOL");
+        if (l298nhb_status == 0)
+          client->printf("IDLE");
+        if (l298nhb_status > 0)
+          client->printf("HEAT");
+      }
+      else if ((l298nhb_auto_off_at > 0) &&
+               ((l298nhb_auto_off_at - millis()) > L298NHB_AUTOOFF)) // auto off triggered
+      {
+        client->printf("AUTO,OFF");
+      }
+      else if (v_err)
+      {
+        client->printf("ERROR,VOLTAGE");
+      }
+      else
+      {
+        client->printf("IDLE,OFF");
+      }
+      client->printf("\n");
+      client->printf("L298NHB SETPOINT: %2.2f\n", l298nhb.getTarget());
+      client->printf("L298NHB POWER: %u\n", l298nhb.getPower());
+      client->printf("L298NHB VOLTAGE: %2.2fV (%u)\n", ext_5v_volts, ext_5v_adc);
+      client->printf("TIME STABLE/TOTAL: %1.0f,%1.0f\n", l298nhb.timeStable(), l298nhb.timeElapsed());
+      client->printf("TEMP MIN/MAX: %2.2f,%2.2f\n", l298nhb.getMinTemp(), l298nhb.getMaxTemp());
+      l298nhb.resetMinMax();
+#endif
+#if USE_MCP9808
+      mcp9808.wakeup();
+      client->printf("MCP9808 TEMP: %2.2f\n", mcp9808.readTempC());
+      mcp9808.shutdown();
+#endif
+#if USE_MAX31855
+      if (isnan(temperature) || (millis() - last_temp > 2000))
+        temperature = max31855.readCelsius();
+      if (max31855.getType())
+        client->print("MAX6675 STATUS: ");
+      else
+        client->print("MAX31855 STATUS: ");
+      client->print(max31855.status(true)); // verbose status string
+      client->print(" (");
+      client->print(max31855.status(false)); // debug raw value
+      client->println(")");
+
+      if (max31855.getType())
+      {
+        mcp9808.wakeup(); // wake with no delay
+        float t = mcp9808.readTempC();
+        l298nhb.setAmbient(t);
+        if (t == 0)
+        {
+          l298nhb.setAmbient(21.0);
+        }
+        client->printf("MCP9808 TEMP: %2.2f\n", t);
+        mcp9808.shutdown();
+      }
+      else
+      {
+        float t = max31855.readInternal(false);
+        // AJR TODO 2023-09-12: Disabled for old PID controller code
+        // l298nhb.setAmbient(t);
+        if (t == NAN)
+        {
+          l298nhb.setAmbient(21.0);
+        }
+        client->printf("INTERNAL TEMP: %2.2f\n", t);
+      }
+      client->printf("EXTERNAL TEMP: %2.2f\n", round(temperature / TEMP_RESOLUTION) * TEMP_RESOLUTION); // https://arduino.stackexchange.com/a/28469
+      client->printf("EXTERNAL OFFSETS: %2.2f,%2.2f,%2.2f,%2.2f,%2.2f\n",
+                     max31855.getOffsetA(),  // FW fixed offset (always)
+                     max31855.getOffsetB(),  // SW defined (both)
+                     max31855.getOffsetC(),  // SW defined (cool)
+                     max31855.getOffsetH(),  // SW defined (heat)
+                     max31855.getOffsetM()); // FW fixed offset (measure)
+#endif
+#if USE_L298NHB
+      client->printf("PID TUNING: %.3g,%.3g,%.3g,%.3g,%.3g,%.3g\n",
+                     l298nhb.getTuning(0),  // kpc
+                     l298nhb.getTuning(1),  // kic
+                     l298nhb.getTuning(2),  // kdc
+                     l298nhb.getTuning(3),  // kph
+                     l298nhb.getTuning(4),  // kih
+                     l298nhb.getTuning(5)); // kdh
+#endif
+
+      return;
+    }
+
+    if (message_str.startsWith("LID"))
+    {
+      if (message_str.endsWith("STATE"))
+      {
+        // Report current state of lid
+        client->printf("LID is %s\n", pogo_lid_opened ? "OPENED" : "CLOSED");
+      }
+      else if (message_str.endsWith("OPEN"))
+      {
+        // Open lid
+        if (pogo_lid_opened)
+        {
+          client->println("LID is already OPENED");
+        }
+        else
+        {
+          client->println("LID OPENED");
+          pogo_pressed_flag = true; // queue movement
+        }
+      }
+      else if (message_str.endsWith("CLOSE"))
+      {
+        // Close lid
+        if (!pogo_lid_opened)
+        {
+          client->println("LID is already CLOSED");
+        }
+        else
+        {
+          client->println("LID CLOSED");
+          pogo_pressed_flag = true; // queue movement
+        }
+      }
+      else if (message_str.substring(4, 7) == "CAL")
+      {
+        if (message_str.endsWith("CAL")) {
+          // Report stored calibration values to user
+          client->printf("LID CAL %i,%i,%i,%i,%i\n",
+                         POS_OPENED_1,
+                         POS_CLOSED_1,
+                         POS_OPENED_2,
+                         POS_CLOSED_2,
+                         MOVE_DELAY);
+        }
+        else if (message_str.endsWith("DEFAULT") || message_str.endsWith("RESET"))
+        {
+          // Reset lid calibration to default values
+          client->println("LID CAL DEFAULT");
+          setLidCalibration(
+            DEFAULT_POS_OPENED_1, DEFAULT_POS_CLOSED_1, 
+            DEFAULT_POS_OPENED_2, DEFAULT_POS_CLOSED_2, 
+            DEFAULT_MOVE_DELAY);
+        }
+        else
+        {
+          const char *pid[5]; // an array of pointers to the pieces of the above array after strtok()
+          char *ptr = NULL;
+          byte idx = 0;
+          byte num_items = 0;
+          ptr = strtok(&buf[8], ","); // delimiter
+          while (ptr != NULL)
+          {
+            pid[idx] = ptr;
+            idx++;
+            ptr = strtok(NULL, ",");
+            if (idx >= 5)
+              break;
+          }
+          num_items = idx;
+          if (num_items == 3) // fill Servo 2 with Servo 1 positions
+          {
+            // Remap array so that if goes from this:
+            // [0: opened_1, 1: closed_1, 2: delay]
+            // to this:
+            // [0: opened_1, 1: closed_1, 2: opened_2, 3: closed_2, 4: delay]
+            pid[4] = pid[2]; // move delay first so you don't lose it
+            pid[2] = pid[0]; // copy opened_1 to opened_2
+            pid[3] = pid[1]; // copy closed_1 to closed_2
+            idx = 5;
+          }
+          if (DEBUG)
+          {
+            client->println("The Pieces separated by strtok():");
+            for (int n = 0; n < idx; n++)
+            {
+              client->print(n);
+              client->print("->");
+              client->println(pid[n]);
+            }
+          }
+          setLidCalibration(
+            atoi(pid[0]), atoi(pid[1]),
+            atoi(pid[2]), atoi(pid[3]),
+            atoi(pid[4]));
+        }
+      }
+      return;
+    }
+
+    if (message_str.startsWith("EEPROM"))
+    {
+      /// @note To restore NVMEM to defaults, use command 'EEPROM -1 0xFF' to erase NVMEM.version byte and force a reset
+      /// @note To set PID, use command 'EEPROM 0 [PID]' to set NVMEM.pid
+      /// @note To set OffsetA (in encoded byte form), use command 'EEPROM 1 [OFFSET_BYTE]' to set NVMEM.OffsetA
+
+      // read/write EEPROM data
+      int address = strtoul(&buf[7], NULL, 0);
+#if NVMEM_INVERT
+      int new_address = NVMEM_LENGTH - NVMEM_OFFSET - address - 2; // minus 2 due to EEPROM address 0 mapping to PID @ NVMEM address 1
+#else
+      int new_address = NVMEM_OFFSET + address;
+#endif
+      byte value;
+      int idx = message_str.substring(7).indexOf(" ") + 1;
+      if (idx > 0)
+      {
+        value = strtoul(&buf[idx + 7], NULL, 0);
+        EEPROM.update(new_address, value); // only write if different
+
+        // Call update handlers, if any, for this address:
+        // if (address == 0)
+        //   EEPROM_read_pid();
+        // if (address == 1)
+        //   max31855.EEPROM_read();
+
+        /// @note only call nv_init() if 'address' is in NVMEM struct region
+        if (address < nv.size - 1) // minus 1 due to EEPROM address 0 mapping to PID @ NVMEM address 1
+          nv_init();
+      }
+      else
+      {
+        value = EEPROM.read(new_address);
+      }
+      client->printf("EEPROM: %04x=%02x\n", address, value);
+      return;
+    }
+
+    if (message_str.toUpperCase() == "PROGRAM")
+    {
+      // make sure LCD invert is OFF before programming
+      if (identifying)
+      {
+        ledWrite(LED_WHITE_PIN, LOW);
+        identifying = false;
+        tft_identify(identifying);
+      }
+
+      // enter FlasherX bootloader
+      tft_splash(false);
+      busyTimerState = 0;
+      busyTimer.begin([]
+                      { busyTimerTask(false); },
+                      busyTimerInt_us);
+      flasher_update_task(client, LED_BLUE_PIN); // does not return
+      return;
+    }
+
+    if (message_str.startsWith("SPEED"))
+    {
+      swSpeed_us = message_str.substring(6).toInt();
+      // SW does not listen for a reply (should it?)
+      // client->print("SPEED:");
+      // client->println(swSpeed_us);
+      return;
+    }
+
+    if (message_str.startsWith("AVG"))
+    {
+      // set new averaging parameters
+      byte params = 0;
+      while ((str = strtok_r(p, " ,;", &p)) != NULL) // delimiter is the semicolon
+      {
+        if (params == 1)
+          avg_in = atol(str);
+        if (params == 2)
+          avg_out = atol(str);
+        if (params == 3)
+          step_size = atol(str);
+        if (params == 4)
+          max_drift_hz_l = atol(str);
+        if (params == 5)
+          max_drift_hz_r = atol(str);
+        if (params == 6)
+          power_point = atof(str); // float (not long)
+        params++;
+      }
+      // read out parameters if none were provided
+      if (params == 1)
+      {
+        client->printf("AVG_IN:         %u\n", avg_in);
+        client->printf("AVG_OUT:        %u\n", avg_out);
+        client->printf("STEP_SIZE:      %u\n", step_size);
+        client->printf("MAX_DRIFT_HZ_L: %u\n", max_drift_hz_l);
+        client->printf("MAX_DRIFT_HZ_R: %u\n", max_drift_hz_r);
+        client->printf("POWER_POINT:    %0.3f\n", power_point);
+      }
+      // calculate new averaging parameters
+      avg_in_hop = 1;             // set to default, calculate later (but only if hopping)
+      avg_out_hop = 1;            // set to default, calculate later (but only if hopping)
+      smooth_factor_out_hop = -1; // flag to calculate later, once base_overtones_per_cycle is known
+      smooth_factor_in_hop = -1;  // flag to calculate later, once base_overtones_per_cycle is known
+      smooth_factor_out = toSmoothFactor(avg_out);
+      smooth_factor_in = toSmoothFactor(avg_in);
+      return;
+    }
+
+    if (message_str.toUpperCase() == "STREAM")
+    {
+      tft_measure();
+      streaming = true; // set streaming bit
+      message = true;   // output messaging
+      stream_start = micros();
+      peak_time_avg = stream_start;
+      peak_time_l = peak_time_h = stream_start;
+      peak_time_l_up = peak_time_h_up = stream_start;
+      peak_time_l_down = peak_time_h_down = stream_start;
+      ledWrite(LED_WHITE_PIN, HIGH); // turn on light // TODO: make this adjustable brightness
+      ledWrite(LED_SEGMENT_DP, HIGH);
+      max31855.useOffsetM(true);
+      return;
+    }
+
+    if (message_str.toUpperCase() == "STOP")
+    {
+      stopStreaming();
+      client->println("STOP"); // SW listens for this reply
+      return;
+    }
+
+    if (message_str.toUpperCase() == "SLEEP")
+    {
+      //      Serial.println("Sleep timer manually started"); // debug
+      sleep_running = true;
+      time_of_last_msg = 0;
+      sleep_timer_delay = sleepTimerInt_us;
+      sleepTimer.begin([]
+                       { tft_screensaver(); },
+                       sleepTimerInt_us);
+      tft_screensaver(); // show immediately, don't wait for interval
+      return;
+    }
+
+    if (message_str.toUpperCase() == "IDENTIFY")
+    {
+      identifying = !identifying;
+      if (identifying)
+      {
+        stop_identify_at = millis() + 60000; // 1 min timeout
+      }
+      else
+      {
+        ledWrite(LED_WHITE_PIN, LOW);
+      }
+      tft_identify(identifying);
+      client->println(identifying); // SW listens for this reply
+      return;
+    }
+
+    // decode message
+    byte params = 0;
+    while ((str = strtok_r(p, " ,;", &p)) != NULL) // delimiter is the semicolon
+    {
+      params++;
+      // frequency start
+      if (nn == 0)
+      {
+        // only WAIT if freq_start is different than last time (hopping)
+        freq_start = atol(str);
+        // client->print("FREQ START = ");
+        // client->println(freq_start);
+        nn = 1;
+      }
+      // frequency stop
+      else if (nn == 1)
+      {
+        freq_stop = atol(str);
+        nn = 2;
+      }
+      // frequency step
+      else if (nn == 2)
+      {
+        freq_base = atol(str);
+        nn = 3;
+        message = true; // mark sweep to begin!
+
+        if (!streaming)
+        {
+          // reset global variables for new sweep
+          swSpeed_us = 0;
+          freq_start_up = freq_stop_up = freq_base_up = 0;
+          freq_start_down = freq_stop_down = freq_base_down = 0;
+          base_overtones_per_cycle = base_overtone_counter = 0;
+        }
+      }
+      // frequency start up
+      else if (nn == 3)
+      {
+        freq_start_up = atol(str);
+        nn = 4;
+      }
+      // frequency stop up
+      else if (nn == 4)
+      {
+        freq_stop_up = atol(str);
+        nn = 5;
+      }
+      // frequency step up
+      else if (nn == 5)
+      {
+        freq_base_up = atol(str);
+        nn = 6;
+      }
+      // frequency start down
+      else if (nn == 6)
+      {
+        freq_start_down = atol(str);
+        nn = 7;
+      }
+      // frequency stop down
+      else if (nn == 7)
+      {
+        freq_stop_down = atol(str);
+        nn = 8;
+      }
+      // frequency step down
+      else if (nn == 8)
+      {
+        freq_base_down = atol(str);
+        nn = 9;
+      }
+      // base overtones per cycle
+      else if (nn == 9)
+      {
+        base_overtones_per_cycle = atol(str);
+        nn = 10; // ignore any additional delimited data!
+      }
+      else
+      {
+        // client->print("Ignored input: ");
+        // client->println(nn);
+      }
+    }
+    // process any additional messages
+    // before going into action loop
+    return;
+  }
+
+  // delayMicroseconds(1000000);
+
+  if (message)
+  {
+    // start sweep
+    long this_freq_start = freq_start;
+    long this_freq_stop = freq_stop;
+    long this_freq_base = freq_base;
+
+    // int last_freq = 0;
+    float last_mag = 0;
+    float last_mag_1 = 0;
+    float last_mag_2 = 0;
+    int max_mag = 0;
+    bool peak = false;
+    long k = 0;
+    byte samples_since_max = 0;
+    byte num_max_samples = 0;
+    long max_freq = 0;
+
+    quack_counter++; // increment counter every sweep
+
+    // stop stream if one-shot or "quacking" too long
+    if (quack_counter > quack_interval ||
+        !(DO_STREAM && streaming) ||
+        (check_dtr && !Serial.dtr()))
+    {
+      stopStreaming();
+    }
+
+    if (!is_running)
+    {
+      // Update temperature now, if stale, prior to AD9851 wakeup (noisy)
+      bool updateTemp = true; // ((millis() - last_temp) > 2000);
+      if (updateTemp)
+      {
+        last_temp = millis();
+
+        // measure temperature
+#if USE_MCP9808
+        temperature = mcp9808.readTempC();
+#endif
+#if USE_MAX31855
+        if (isnan(temperature))
+          temperature = max31855.readCelsius();
+        else
+          temperature = (((TEMP_AVG - 1) * temperature) + max31855.readCelsius()) / TEMP_AVG; // accumulate, averaging ratio (for smoother readings)
+        ambient = max31855.readInternal(false);
+        // AJR TODO 2023-09-12: Disabled for old PID controller code
+        // if (l298nhb.active())
+        //  l298nhb.setAmbient(ambient);
+#endif
+      }
+    }
+
+    if (!is_running)
+    {
+      is_running = true;
+      check_dtr = Serial.dtr(); // if high, detect low to stop
+      ad9851.wakeup();
+#if USE_MCP9808
+      mcp9808.wakeup(); // wake with no delay
+#endif
+      ledWrite(LED_RED_PIN, HIGH);
+      ledWrite(LED_BLUE_PIN, HIGH);
+      ledWrite(LED_ORANGE_PIN, HIGH);
+    }
+
+    if (identifying)
+    {
+      ledWrite(LED_WHITE_PIN, LOW);
+      identifying = false;
+      tft_identify(identifying); // if 'stream' called alone, 'measure' will be overwritten
+      if (streaming)
+        tft_measure(); // just for good measure, not a valid use-case scenario in software!
+    }
+
+    pre_time = micros();
+
+    // check for calibration sweep (if sweep > 10 MHz)
+    if (this_freq_stop - this_freq_start > 10000000)
+    {
+      tft_initialize();
+
+      // divert thread to cal function and do not do dynamic scanning
+      calibrate(this_freq_start, this_freq_stop, this_freq_base); // "base" is really step_size here
+
+      tft_idle();
+      return;
+    }
+
+    // do frequency hopping (if configured)
+    if (base_overtones_per_cycle != 0)
+    {
+      if (base_increment)
+      {
+        base_overtone_counter++;
+        if (base_overtone_counter > base_overtones_per_cycle)
+        {
+          overtone++;
+          overtone++; // AJR 2022-08-25: disable 5th mode when hopping
+          if (overtone >= 3)
+          {
+            overtone = 0;
+            base_overtone_counter = 0; // repeat
+          }
+        }
+        else
+        {
+          overtone = 0;
+        }
+        base_increment = false;
+      }
+      if (overtone == 1)
+      {
+        this_freq_start = freq_start_up;
+        this_freq_stop = freq_stop_up;
+        this_freq_base = freq_base_up;
+      }
+      if (overtone == 2)
+      {
+        this_freq_start = freq_start_down;
+        this_freq_stop = freq_stop_down;
+        this_freq_base = freq_base_down;
+      }
+    }
+    else
+    {
+      overtone = 0xFF;
+    }
+
+    // Calculate averaging parameters for hopping (if not yet known)
+    if (smooth_factor_in_hop == -1)
+    {
+      if (base_overtones_per_cycle != 0)
+        avg_in_hop = avg_in; // max(1, avg_in * 2);
+      smooth_factor_in_hop = toSmoothFactor(avg_in_hop);
+    }
+
+    /*** START: FIND PEAK ***/
+    if (n == 0 || ((overtone == 1 || overtone == 2) && n < base_overtones_per_cycle + 2))
+    {
+      if (n == 0)
+        stream_start = micros();
+
+      byte find_step_size = min(25, step_size); // max out at 25 Hz
+      long num_samples = (this_freq_stop - this_freq_start) / find_step_size;
+      if (num_samples > 250)
+        find_step_size = ceil(num_samples / 250);
+
+      while (max_freq == 0 || max_freq == this_freq_start || max_freq == this_freq_stop)
+      {
+        max_mag = 0;
+        avg_mag = 0;
+
+        unsigned long delta = abs(app_freq - this_freq_stop);
+        app_freq = this_freq_stop;
+        ad9851.setFreq(app_freq);
+        delayMicroseconds(delta / 10000); // waitForAdcToSettle();
+
+        while (true)
+        {
+          ad9851.setFreq(app_freq);
+          delayMicroseconds(5 * find_step_size); // waitForAdcToSettle();
+
+          int app_mag = ad8302.read();
+
+          if (avg_mag == 0)
+            avg_mag = app_mag;
+          if (overtone == 1 || overtone == 2)
+            avg_mag = (((smooth_factor_in_hop - 1) * avg_mag) + app_mag) / smooth_factor_in_hop;
+          else
+            avg_mag = (((smooth_factor_in - 1) * avg_mag) + app_mag) / smooth_factor_in;
+          app_mag = floor(avg_mag);
+
+          if (max_mag <= app_mag /*|| k < avg_in*/)
+          {
+            num_max_samples = (max_mag == app_mag ? num_max_samples + 1 : 0);
+            max_freq = (max_mag == app_mag ? max_freq : app_freq);
+            max_mag = app_mag;
+            peak_time = micros();
+            samples_since_max = 0;
+          }
+          else
+          {
+            if (app_mag <= floor(last_mag))
+            {
+              samples_since_max++;
+            }
+            else
+            {
+              samples_since_max = 0;
+            }
+          }
+
+          if (app_freq <= this_freq_start)
+            break;
+
+          app_freq -= find_step_size;
+          k++;
+          // last_freq = app_freq;
+          last_mag = avg_mag;
+
+          // if (Serial.available()) break;
+        }
+
+        // allow for break of infinite loop if/when no peaks are found
+        if (Serial.available())
+          break;
+      }
+
+      // DIR flipped when limit reached, so inverse logic first
+      dir = -1;
+
+      peak_freq_avg = max_freq + (dir * find_step_size * (num_max_samples / 2));
+      peak_mag_avg = max_mag;
+      peak_time_avg = peak_time;
+      this_freq_start = peak_freq_avg - max_drift_hz_l;
+      this_freq_stop = peak_freq_avg + max_drift_hz_r;
+
+      /*** END: FIND PEAK ***/
+
+      if (overtone == 0 || overtone == 0xFF)
+      {
+        dir = 1;
+        peak_freq_left = peak_freq_right = peak_freq_avg * 100;
+        peak_freq_l = peak_freq_h = peak_freq_avg;
+        peak_mag_l = peak_mag_h = peak_mag_avg;
+        peak_time_l = peak_time_h = peak_time_avg;
+        freq_start = this_freq_start;
+        freq_stop = this_freq_stop;
+      }
+
+      if (overtone == 1)
+      {
+        dir_up = 1;
+        peak_freq_left_up = peak_freq_right_up = peak_freq_avg * 100;
+        peak_freq_l_up = peak_freq_h_up = peak_freq_avg;
+        peak_mag_l_up = peak_mag_h_up = peak_mag_avg;
+        peak_time_l_up = peak_time_h_up = peak_time_avg;
+        freq_start_up = this_freq_start;
+        freq_stop_up = this_freq_stop;
+      }
+
+      if (overtone == 2)
+      {
+        dir_down = 1;
+        peak_freq_left_down = peak_freq_right_down = peak_freq_avg * 100;
+        peak_freq_l_down = peak_freq_h_down = peak_freq_avg;
+        peak_mag_l_down = peak_mag_h_down = peak_mag_avg;
+        peak_time_l_down = peak_time_h_down = peak_time_avg;
+        freq_start_down = this_freq_start;
+        freq_stop_down = this_freq_stop;
+      }
+
+      peak_freq_avg *= 100; // peak_freq_[left/right][_[up/down]] and peak_freq_avg are all x100 (think 'Konami Code')
+    }
+
+    /*** START: PEAK TO STOP ***/
+    last_mag = 0;
+    max_mag = 0;
+    max_mag_flt = 0;
+    avg_mag = 0;
+    peak = false;
+    k = 0;
+    samples_since_max = 0;
+    num_max_samples = 0;
+    max_freq = 0;
+    bool waitNeeded = false;
+
+    if ((overtone == 0 && base_overtone_counter == 0) || n == 0)
+    {
+      dir = 1;
+      app_freq = (peak_freq_left / 100) - 50;
+      waitNeeded = true;
+    }
+    if (overtone == 1)
+    {
+      dir = 1; // always
+      app_freq = (dir == 1) ? (peak_freq_left_up / 100) - 500 : (peak_freq_right_up / 100) + 500;
+      waitNeeded = true;
+    }
+    if (overtone == 2)
+    {
+      dir = -1; // always
+      app_freq = (dir == 1) ? (peak_freq_left_down / 100) - 500 : (peak_freq_right_down / 100) + 500;
+      waitNeeded = true;
+    }
+
+    if (waitNeeded)
+    {
+      ad9851.setFreq(app_freq);
+      delayMicroseconds(500);
+      // waitForAdcToSettle();
+    }
+
+    // long freq_test_start = app_freq;
+
+    while (true)
+    {
+      ad9851.setFreq(app_freq);
+      delayMicroseconds(5);
+      int app_mag = ad8302.read();
+
+      if (last_mag_2 == 0)
+        last_mag_2 = app_mag;
+      if (last_mag_1 == 0)
+        last_mag_1 = app_mag;
+      if (last_mag == 0)
+        last_mag = app_mag;
+      if (avg_mag == 0)
+        avg_mag = app_mag;
+      if (overtone == 1 || overtone == 2)
+        avg_mag = (((smooth_factor_in_hop - 1) * avg_mag) + app_mag) / smooth_factor_in_hop;
+      else
+        avg_mag = (((smooth_factor_in - 1) * avg_mag) + app_mag) / smooth_factor_in;
+      app_mag = floor(avg_mag);
+
+      if (max_mag_flt <= avg_mag)
+      {
+        max_mag_flt = avg_mag;
+        max_freq = app_freq;
+        peak_time = micros();
+      }
+
+      if (max_mag <= app_mag /*|| k < avg_in*/)
+      {
+        num_max_samples = (max_mag == app_mag ? num_max_samples + 1 : 0);
+        // max_freq = (max_mag == app_mag && max_freq ? max_freq : app_freq);
+        max_mag = app_mag;
+        // peak_time = micros();
+        samples_since_max = 0;
+      }
+      else
+      {
+        if (app_mag <= floor(last_mag))
+        {
+          samples_since_max++;
+        }
+        else
+        {
+          samples_since_max = 0;
+        }
+      }
+
+      // if (samples_since_max > 3) break;
+      if (dir == 1)
+      {
+        if (max_freq != max_mag)
+        {
+          if (overtone == 1 && app_freq > peak_freq_h_up)
+            peak = true;
+          else if (overtone == 2 && app_freq > peak_freq_h_down)
+            peak = true;
+          else if (app_freq > peak_freq_h)
+            peak = true;
+        }
+      }
+      else
+      {
+        if (max_freq != max_mag)
+        {
+          if (overtone == 1 && app_freq < peak_freq_l_up)
+            peak = true;
+          else if (overtone == 2 && app_freq < peak_freq_l_down)
+            peak = true;
+          else if (app_freq < peak_freq_l)
+            peak = true;
+        }
+      }
+      // float avg_mag_dB = ((avg_mag - this_freq_base) * (3.3 / 8191) - 0.9) / 0.029 + 31;
+      // float max_mag_dB = ((max_mag - this_freq_base) * (3.3 / 8191) - 0.9) / 0.029 + 31;
+      // if (peak && avg_mag_dB <= max_mag_dB - 1.0)
+      if (peak && floor(last_mag - this_freq_base) <= floor(power_point * (max_mag - this_freq_base)))
+      {
+        // client->print("avg mag = ");
+        // client->println(avg_mag_dB);
+        // client->print("max mag = ");
+        // client->println(max_mag_dB);
+
+        db_actual = floor(100 * (avg_mag - this_freq_base));
+        db_desired = floor(100 * power_point * (max_mag - this_freq_base)) - db_actual;
+        db_actual = floor(100 * (last_mag_2 - this_freq_base)) - db_actual;
+        /*client->print(db_desired);
+          client->print(" / ");
+          client->println(db_actual);
+          client->print(app_freq * 100);
+          client->print(" / ");
+          client->print(dir * step_size * (100 * db_desired / db_actual));
+          client->print(" / ");*/
+        unsigned long temp = app_freq;
+        temp *= 100;
+        temp -= (3 * dir * step_size * (100 * db_desired / db_actual));
+        db_actual = temp;
+        // client->println(db_actual);
+        break;
+      }
+      if (k > 0 && app_freq <= this_freq_start)
+      {
+        max_freq = this_freq_start;
+        break;
+      }
+      if (k > 0 && app_freq >= this_freq_stop)
+      {
+        max_freq = this_freq_stop;
+        break;
+      }
+
+      app_freq += dir * step_size;
+      k++;
+      // last_freq = app_freq;
+
+      // shift last 3x magnitude buffer
+      last_mag_2 = last_mag_1;
+      last_mag_1 = last_mag;
+      last_mag = avg_mag;
+
+      bool updateData = ((micros() - last_time) > swSpeed_us && new_sample);
+      if (updateData)
+      {
+        last_time = micros();
+        base_increment = true;
+        new_sample = false;
+
+        client->printf("%s;%u;%u;%u;%u;%i;%.2f;%.2f%s",
+                       "QI",                                                   // format version
+                       n++,                                                    // sequence
+                       (peak_time_avg - stream_start) / 100,                   // timestamp
+                       peak_mag_avg,                                           // peak mag
+                       peak_freq_avg / 100,                                    // peak freq
+                       l298nhb_status * l298nhb.getPower(),                    // status/power (temp branch only)
+                       ambient,                                                // ambient temp (temp branch only)
+                       round(temperature / TEMP_RESOLUTION) * TEMP_RESOLUTION, // temperature (https://arduino.stackexchange.com/a/28469)
+                       "\n");                                                  // end of sample
+      }
+
+      // if (Serial.available()) break;
+    }
+
+    // long freq_test_stop = app_freq;
+    // client->printf("start = %u, stop = %u, avg = %u\n", freq_test_start, freq_test_stop, (freq_test_start + freq_test_stop) / 2);
+
+    long new_freq = max_freq + (dir * step_size * (num_max_samples / 2));
+
+    // Calculate averaging parameters for hopping (if not yet known)
+    if (smooth_factor_out_hop == -1)
+    {
+      if (base_overtones_per_cycle != 0)
+        avg_out_hop = max(1, avg_out + 1); // max(1, ceil(avg_out / base_overtones_per_cycle));
+      smooth_factor_out_hop = toSmoothFactor(avg_out_hop);
+    }
+
+    check_and_correct_micros_rollover(); // adjusts time variables on rollover event
+    if (dir == 1)
+    {
+      if (overtone == 1)
+      {
+        peak_freq_right_up = ((((2 * smooth_factor_out_hop) - 1) * peak_freq_right_up) + db_actual) / (2 * smooth_factor_out_hop);
+        peak_freq_h_up = (((smooth_factor_out_hop - 1) * peak_freq_h_up) + new_freq) / smooth_factor_out_hop;
+        peak_mag_l_up = (((smooth_factor_out_hop - 1) * peak_mag_l_up) + max_mag) / smooth_factor_out_hop;
+        peak_time_l_up = (((smooth_factor_out_hop - 1) * peak_time_l_up) + peak_time) / smooth_factor_out_hop;
+        dir_up = -1; // switch dir
+      }
+      else if (overtone == 2)
+      {
+        peak_freq_right_down = ((((2 * smooth_factor_out_hop) - 1) * peak_freq_right_down) + db_actual) / (2 * smooth_factor_out_hop);
+        peak_freq_h_down = (((smooth_factor_out_hop - 1) * peak_freq_h_down) + new_freq) / smooth_factor_out_hop;
+        peak_mag_l_down = (((smooth_factor_out_hop - 1) * peak_mag_l_down) + max_mag) / smooth_factor_out_hop;
+        peak_time_l_down = (((smooth_factor_out_hop - 1) * peak_time_l_down) + peak_time) / smooth_factor_out_hop;
+        dir_down = -1; // switch dir
+      }
+      else // 0x00 or 0xFF
+      {
+        peak_freq_right = ((((freq_factor * smooth_factor_out) - 1) * peak_freq_right) + db_actual) / (freq_factor * smooth_factor_out);
+        peak_freq_h = (((smooth_factor_out - 1) * peak_freq_h) + new_freq) / smooth_factor_out;
+        peak_mag_l = (((smooth_factor_out - 1) * peak_mag_l) + max_mag) / smooth_factor_out;
+        peak_time_l = (((smooth_factor_out - 1) * peak_time_l) + peak_time) / smooth_factor_out;
+        dir = -1; // switch dir
+      }
+      // client->printf("low = %u\n", new_freq);
+    }
+    else
+    {
+      if (overtone == 1)
+      {
+        peak_freq_left_up = ((((2 * smooth_factor_out_hop) - 1) * peak_freq_left_up) + db_actual) / (2 * smooth_factor_out_hop);
+        peak_freq_l_up = (((smooth_factor_out_hop - 1) * peak_freq_l_up) + new_freq) / smooth_factor_out_hop;
+        peak_mag_h_up = (((smooth_factor_out_hop - 1) * peak_mag_h_up) + max_mag) / smooth_factor_out_hop;
+        peak_time_h_up = (((smooth_factor_out_hop - 1) * peak_time_h_up) + peak_time) / smooth_factor_out_hop;
+        dir_up = 1; // switch dir
+      }
+      else if (overtone == 2)
+      {
+        peak_freq_left_down = ((((2 * smooth_factor_out_hop) - 1) * peak_freq_left_down) + db_actual) / (2 * smooth_factor_out_hop);
+        peak_freq_l_down = (((smooth_factor_out_hop - 1) * peak_freq_l_down) + new_freq) / smooth_factor_out_hop;
+        peak_mag_h_down = (((smooth_factor_out_hop - 1) * peak_mag_h_down) + max_mag) / smooth_factor_out_hop;
+        peak_time_h_down = (((smooth_factor_out_hop - 1) * peak_time_h_down) + peak_time) / smooth_factor_out_hop;
+        dir_down = 1; // switch dir
+      }
+      else // 0x00 or 0xFF
+      {
+        peak_freq_left = ((((freq_factor * smooth_factor_out) - 1) * peak_freq_left) + db_actual) / (freq_factor * smooth_factor_out);
+        peak_freq_l = (((smooth_factor_out - 1) * peak_freq_l) + new_freq) / smooth_factor_out;
+        peak_mag_h = (((smooth_factor_out - 1) * peak_mag_h) + max_mag) / smooth_factor_out;
+        peak_time_h = (((smooth_factor_out - 1) * peak_time_h) + peak_time) / smooth_factor_out;
+        dir = 1; // switch dir
+      }
+      // client->printf("high = %u\n", new_freq);
+    }
+    /*** END: PEAK TO STOP ***/
+
+    if (overtone == 1) // always DIR = 1
+    {
+      peak_time_avg = peak_time_l_up;     //(peak_time_h_up / 2) + (peak_time_l_up / 2);
+      peak_freq_avg = peak_freq_right_up; //(peak_freq_left_up / 2) + (peak_freq_right_up / 2);
+      peak_mag_avg = peak_mag_l_up;       //(peak_mag_h_up / 2) + (peak_mag_l_up / 2);
+      freq_overshoot = peak_freq_h_up;    //(peak_freq_h_up / 2) - (peak_freq_l_up / 2);
+      left = peak_freq_left_up;
+      right = peak_freq_right_up;
+    }
+    else if (overtone == 2) // always DIR = -1
+    {
+      peak_time_avg = peak_time_h_down;    //(peak_time_h_down / 2) + (peak_time_l_down / 2);
+      peak_freq_avg = peak_freq_left_down; //(peak_freq_left_down / 2) + (peak_freq_right_down / 2);
+      peak_mag_avg = peak_mag_h_down;      //(peak_mag_h_down / 2) + (peak_mag_l_down / 2);
+      freq_overshoot = peak_freq_l_down;   //(peak_freq_h_down / 2) - (peak_freq_l_down / 2);
+      left = peak_freq_left_down;
+      right = peak_freq_right_down;
+    }
+    else // 0x00 or 0xFF
+    {
+      // NOTE: this can cause time jump if one variable has rolled but the other has not
+      // To resolve, 'check_and_correct_micros_rollover()' will detect this condition
+      peak_time_avg = (peak_time_h / 2) + (peak_time_l / 2);
+      peak_freq_avg = (peak_freq_left / 2) + (peak_freq_right / 2);
+      peak_mag_avg = (peak_mag_h / 2) + (peak_mag_l / 2);
+      freq_overshoot = (peak_freq_h / 2) - (peak_freq_l / 2);
+      left = peak_freq_left;
+      right = peak_freq_right;
+    }
+
+    freq_overshoot = 0;
+    new_sample = true;
+
+    bool updateTemp = ((millis() - last_temp) > 2000);
+    if (updateTemp)
+    {
+      last_temp = millis();
+
+      // measure temperature
+#if USE_MCP9808
+      temperature = mcp9808.readTempC();
+#endif
+#if USE_MAX31855
+      if (isnan(temperature))
+        temperature = max31855.readCelsius();
+      else
+        temperature = (((TEMP_AVG - 1) * temperature) + max31855.readCelsius()) / TEMP_AVG; // accumulate, averaging ratio (for smoother readings)
+      ambient = max31855.readInternal(false);
+      // AJR TODO 2023-09-12: Disabled for old PID controller code
+      // if (l298nhb.active())
+      //  l298nhb.setAmbient(ambient);
+#endif
+    }
+
+    bool updateData = ((micros() - last_time) > swSpeed_us && !streaming);
+    if (updateData)
+    {
+      last_time = micros();
+      base_increment = true;
+
+      client->printf("%s;%u;%u;%u;%u;%i;%.2f;%.2f%s",
+                     "QI",                                                   // format version
+                     n++,                                                    // sequence
+                     (peak_time_avg - stream_start) / 100,                   // timestamp
+                     peak_mag_avg,                                           // peak mag
+                     peak_freq_avg / 100,                                    // peak freq
+                     l298nhb_status * l298nhb.getPower(),                    // status/power (temp branch only)
+                     ambient,                                                // ambient temp (temp branch only)
+                     round(temperature / TEMP_RESOLUTION) * TEMP_RESOLUTION, // temperature (https://arduino.stackexchange.com/a/28469)
+                     "\n");                                                  // end of sample
+    }
+
+    if (DEBUG)
+    {
+      Serial.flush();
+      Serial.println();
+      Serial.print("Total samples:   ");
+      Serial.println(((this_freq_stop - this_freq_start) / step_size) + 1);
+      Serial.print("Sweep time (ms): ");
+      Serial.print((last_time - pre_time) / 1000);
+      Serial.print(".");
+      Serial.println((last_time - pre_time) % 1000);
+    }
+
+    // report stream timeout event
+    if (quack_counter > quack_interval || (peak_time_avg - stream_start) / 100 > 36000000) // 1 million samples or 1 hour runtime, whichever comes first
+    {
+      client->println("QUACK!");
+      quack_counter = quack_interval + 1; // force timeout
+    }
+
+    if ((l298nhb_auto_off_at - millis()) < L298NHB_AUTOOFF && l298nhb.active()) // not yet time to auto off
+    {
+      l298nhb_auto_off_at = millis() + L298NHB_AUTOOFF; // calculate time to auto off
+      // special case in event of rollover in prior line math
+      if (l298nhb_auto_off_at == 0) 
+      {
+        l298nhb_auto_off_at = 1;
+      }
+    }
+
+    // end sweep
+  }
+  else if (is_running)
+  {
+    // power things down
+    is_running = false;
+    ad9851.shutdown();
+#if USE_MCP9808
+    mcp9808.shutdown();
+#endif
+    if (hw_error)
+      ledWrite(LED_ORANGE_PIN, HIGH);
+    else
+      ledWrite(LED_ORANGE_PIN, LOW);
+    ledWrite(LED_RED_PIN, LOW);
+    ledWrite(LED_BLUE_PIN, LOW);
+    ledWrite(LED_WHITE_PIN, LOW);
+    ledWrite(LED_SEGMENT_DP, LOW);
+  }
+  else
+  {
+    // idle mode - blink LED (speed dependent on port status)
+    // Assume USB port closed - slower, quicker blink rate
+    unsigned short blink_rate = 3000;
+    unsigned short blink_on = 100;
+
+    if (Serial.dtr() || identifying)
+    {
+      if (identifying && (stop_identify_at - millis()) > 60000)
+      {
+        ledWrite(LED_WHITE_PIN, LOW);
+        identifying = false;
+        tft_identify(identifying);
+      }
+
+      // USB port open - faster, longer blink rate
+      blink_rate = 500;
+      blink_on = 250;
+    }
+
+    bool led_state = (getSystemTime() % blink_rate <= blink_on) ? HIGH : LOW;
+    //    ledWrite(LED_RED_PIN, led_state);
+    //    ledWrite(LED_BLUE_PIN, led_state);
+    if (!l298nhb.active())
+      ledWrite(LED_SEGMENT_DP, led_state);
+    if (l298nhb_auto_off_at == 0)
+    {
+      ledWrite(LED_BLUE_PIN, led_state);
+      ledWrite(LED_ORANGE_PIN, LOW);
+    }
+    else
+      ledWrite(LED_ORANGE_PIN, led_state);
+    if (Serial.dtr() || identifying)
+    {
+      ledWrite(LED_WHITE_PIN, led_state);
+      //      if (identifying) // disable due to photosensitive effects
+      //      {
+      //        tft_wakeup();
+      //        tft.invertDisplay(led_state);
+      //      }
+    }
+    else
+      ledWrite(LED_WHITE_PIN, LOW);
+
+    bool show_errors = true;
+    unsigned long now_us = micros();
+    bool show_screensaver = ((now_us - time_of_last_msg) > sleep_timer_delay); // screensaver after 15 mins of idle time
+#if USE_L298NHB
+    show_errors = !l298nhb.active();
+#endif
+
+    if (show_errors && show_screensaver && !sleep_running)
+    {
+      //      Serial.println("Sleep timer auto started"); // debug
+      sleepTimer.begin([]
+                       { tft_screensaver(); },
+                       sleepTimerInt_us);
+      tft_screensaver(); // show immediately, don't wait for interval
+      sleep_running = true;
+    }
+    else if (now_us < sleep_timer_delay &&             // When a rollover has occurred - AND
+             (time_of_last_msg == 0 ||                 // (a message was never received - OR -
+              time_of_last_msg >= sleepTimerInt_us) && // it was not received recently) - AND
+             sleep_running)                            // the screensaver is running:
+    {
+      // Then handle the micros() rollover event (every ~45 mins) to prevent sleep ending
+      // NOTE: If the message WAS received recently (during the first 'sleepTimerInt_us'
+      // after a rollover event, then condition #3 above will allow sleep to end now
+      //      Serial.println("We've had a micros() rollover event!"); // debug
+      time_of_last_msg = 0; // it's a new world, act like a message was never received
+      sleep_timer_delay = sleepTimerInt_us;
+      delay(1000);
+    }
+    else if (!show_screensaver && sleep_running)
+    {
+      //      Serial.println("Screensaver ended!"); // debug
+      sleepTimer.end();
+      sleep_running = false;
+      sleep_timer_delay = sleepTimerDelay_us;
+
+      if (time_of_last_msg < sleepTimerInt_us && !sleep_running)
+      {
+        // this will prevent our world view from becoming misaligned with reality
+        // (i.e. we could end sleep prematurely due to rollover, not a message rx)
+        time_of_last_msg = sleepTimerInt_us;
+      }
+
+      if (!identifying)
+        tft_idle();
+    }
+
+    //    if (show_errors)
+    //    {
+    //      if (hw_error) segmentDisplay.displayCharacter('E');
+    //      if (false && net_error) digitalWrite(LED_SEGS_END, LED_SEGS_ANODE);
+    //      else digitalWrite(LED_SEGS_END, led_state);
+    //    }
+  }
+
+#if USE_L298NHB
+  uint16_t tec_rate = 500;
+  /* L298NHB Task Update */
+  if (l298nhb.active())
+  {
+    digitalWrite(TEMP_CIRCUIT, HIGH); // turn on temp circuit
+    digitalWrite(TEC_SENSE, HIGH);
+
+    bool updateTemp = ((millis() - last_temp) > tec_rate);
+    if (updateTemp)
+    {
+#ifdef SHUTDOWN_TEC_FOR_TEMP_READS
+      byte restore = l298nhb.getPower();
+      l298nhb.setPower(0); // off
+                           // digitalWrite(TEMP_CIRCUIT, LOW); // turn off fan
+                           // digitalWrite(FAN_HIGH_LOW, LOW);
+                           // delay(100); // wait for noise to settle
+#endif
+      last_temp = millis();
+      // measure temperature
+#if USE_MCP9808
+      mcp9808.wakeup();
+      temperature = mcp9808.readTempC();
+      mcp9808.shutdown();
+#endif
+#if USE_MAX31855
+      if (isnan(temperature))
+        temperature = max31855.readCelsius();
+      else
+        temperature = (((TEMP_AVG - 1) * temperature) + max31855.readCelsius()) / TEMP_AVG; // accumulate, averaging ratio (for smoother readings)
+      ambient = max31855.readInternal(false);
+      // AJR TODO 2023-09-12: Disabled for old PID controller code
+      // l298nhb.setAmbient(ambient);
+#endif
+#ifdef SHUTDOWN_TEC_FOR_TEMP_READS
+      // digitalWrite(TEMP_CIRCUIT, HIGH); // turn on fan
+      // digitalWrite(FAN_HIGH_LOW, HIGH);
+      l298nhb.setPower(restore); // resume
+#endif
+    }
+    bool updateTEC = ((millis() - l298nhb_task_timer) > tec_rate);
+    if (isnan(temperature))
+    { // read failed, MAX31855 chip error
+      hw_error = true;
+      updateTEC = false;
+      l298nhb.shutdown();
+      // digitalWrite(FAN_HIGH_LOW, LOW);
+      //      tft_tempcontrol(); // draw "OFF" state
+      tft_cooldown_start(); // change status to "cooldown" and start countdown
+    }
+    // SKIP THIS: TFT_TEMPCONTROL() NOW USES HW_ERROR TO FLAG LCD ERROR MESSAGE WRITE/CLEAR
+    //    else if (hw_error)
+    //    { // clear error on successful TEMP read
+    //      hw_error = false;
+    //    }
+    if (updateTEC)
+    {
+      l298nhb_status = l298nhb.update(temperature);
+      l298nhb_task_timer = millis();
+#if USE_MAX31855
+      max31855.setMode(l298nhb_status);
+#endif
+
+      if (!streaming)
+      {
+        //        char H_or_C = (l298nhb_status == -1) ? 'C' : 'X'; // 'X' looks like 'H' on display
+        ledWrite((l298nhb_status == -1) ? LED_BLUE_PIN : LED_RED_PIN, l298nhb.getPower());
+        ledWrite((l298nhb_status == -1) ? LED_RED_PIN : LED_BLUE_PIN, LOW); // other mode off
+        // blink DP while temp cycling, steady on when stable
+        //        bool next_state = digitalRead(LED_SEGS_END);
+        //        if (!LED_SEGS_ANODE) next_state = !next_state;
+        if (l298nhb.targetReached())
+        {
+          // requires pinMode be digital (TODO to ensure this mode first using ledWrite())
+          digitalToggle(LED_WHITE_PIN); // blink it
+          //          digitalWrite(LED_WHITE_PIN, !digitalRead(LED_WHITE_PIN)); // blink it
+          //          next_state = true;
+        }
+
+        //        segmentDisplay.displayCharacter(H_or_C); // indicate TEC mode on display
+        //        segmentDisplay.displayDecimalPoint(next_state);
+        digitalToggle(LED_SEGMENT_DP);
+        tft_tempcontrol();
+      }
+      // else
+      // {
+      //   tft_tempbusy();
+      // }
+
+      // // if running at full-power cold or still cycling to target
+      // if (l298nhb.getPower() == 255 || !l298nhb.targetReached())
+      // {
+      //   // digitalWrite(FAN_HIGH_LOW, HIGH); // high speed fan
+      // }
+      // else // if (!l298nhb.getSignal()) // if running in heat mode
+      // {
+      //   // digitalWrite(FAN_HIGH_LOW, LOW); // low speed fan
+      // }
+    }
+    if ((l298nhb_auto_off_at - millis()) > L298NHB_AUTOOFF && l298nhb.active()) // time to auto off
+    {
+      l298nhb.shutdown();
+      // digitalWrite(FAN_HIGH_LOW, LOW); // low speed fan
+      //      tft_tempcontrol(); // draw "OFF" state
+      tft_cooldown_start(); // change status to "cooldown" and start countdown
+    }
+  }
+  else if (l298nhb_auto_off_at != 0) // in cool-down mode
+  {
+    //    segmentDisplay.displayCharacter(' '); // indicate "off" while in this mode
+    bool updateTEC = ((millis() - l298nhb_task_timer) > tec_rate * 2);
+    if (updateTEC)
+    {
+      l298nhb_task_timer = millis();
+      // blink DP while temp cycling, steady on when stable
+      //      bool next_state = digitalRead(LED_SEGS_END);
+      //      if (!LED_SEGS_ANODE) next_state = !next_state;
+      //      segmentDisplay.displayDecimalPoint(next_state); // toggle on/off
+      //      Serial.println(digitalRead(LED_BLUE_PIN) ? "Red LED" : "Blue LED"); // test only
+      ledWrite(LED_RED_PIN, digitalRead(LED_BLUE_PIN) ? HIGH : LOW);
+      ledWrite(LED_BLUE_PIN, digitalRead(LED_BLUE_PIN) ? LOW : HIGH);
+      ledWrite(LED_WHITE_PIN, LOW);
+
+      if (!streaming)
+        tft_cooldown(); // update countdown, already started
+
+      if ((l298nhb_auto_off_at - millis()) > L298NHB_COOLDOWN) // time to end cooldown
+      {
+        l298nhb_auto_off_at = 0;
+        //        segmentDisplay.displayDecimalPoint(false);
+        digitalWrite(TEMP_CIRCUIT, LOW); // turn off fan
+        digitalWrite(TEC_SENSE, LOW);
+        ledWrite(LED_RED_PIN, LOW);
+        ledWrite(LED_BLUE_PIN, LOW);
+        tft_idle();
+      }
+    }
+  }
+#endif
+
+  /* HANDLE POGO BUTTON PRESS */
+  // Debounce logic handled here, not in ISR
+  if (pogo_isr_hit_flag) {
+    unsigned long now = millis();
+    if ((now - lastInterruptTime) > debounceDelay) {
+      pogo_pressed_flag = true;
+      lastInterruptTime = now;
+    }
+    pogo_isr_hit_flag = false;
+  }
+  if (pogo_pressed_flag) {
+    // Ignore button press if running an active sweep:
+    if (!is_running) pogo_button_pressed(false);
+    pogo_pressed_flag = false; // Clear flag
+  }
+}
+
+/************************** FUNCTION ***************************/
+
+void calibrate(long start, long stop, long step)
+{
+  // delta enoding helpers
+  int lastVal_mag = 0;
+  bool everyOther = true;
+  bool firstHit = true;
+#if defined(USB_RAWHID)
+  char buffer[3];
+#endif
+
+  // start sweep cycle measurement
+  for (int count = start; count <= stop + step; count += step)
+  {
+    // do the magic ! waiting for the ADC measure
+    // also doing serial TX here allows signal to settle
+    //      some after SetFreq() and before ADC measure!
+    if (count == start)
+    {
+
+      // test code
+      //      if (false) {
+      //        int freq = 25000000;
+      //        ad9851.setFreq(freq); // set test frequency
+      //        while (1) {} // wait forever
+      //      }
+
+      // set AD9851 DDS current frequency
+      ad9851.setFreq(count); // updates: set_freq, wait_delay, last_jump
+      delayMicroseconds(500);
+
+      if (ENCODE_SERIAL)
+      {
+        bool reportTemp = true; //((millis() - last_temp) > 2000);
+
+        // "Q" denotes system: QATCH
+        // "A" denotes format: mag, phase, temp
+        // "B" denotes format: mag, phase
+        // "C" denotes format: mag, temp
+        // "D" denotes format: mag
+        // "E" and "F" are not supported
+        // "G" denotes format: mag deltas, raw temp
+        // "H" denotes format: mag deltas only
+        client->print("Q");
+        if (!USE_DELTAS)
+        {
+          client->print(reportTemp ? "C" : "D");
+        }
+        else // deltas
+        {
+          client->print(reportTemp ? "G" : "H");
+#if defined(USB_RAWHID)
+          // sprintf(buffer, "%02x", overtone);
+          // client->print(overtone);
+          client->print(" "); // byte as ASCII format specifier: ' ' (space)
+#else
+          client->write(overtone); // freq-hop
+#endif
+        }
+      }
+    }
+
+    // measure gain phase
+    int app_mag = 0;
+
+    // ADC measure and averaging
+    for (int i = 0; i < AVERAGE_SAMPLE; i++)
+    {
+      app_mag += ad8302.read();
+    }
+
+    // set AD9851 DDS current frequency
+    ad9851.setFreq(count + step); // updates: set_freq, wait_delay, last_jump
+
+    // averaging (cast to double)
+    double measure_mag = 1.0 * app_mag / AVERAGE_SAMPLE;
+
+    if (count >= start + step) // not the first freq in the sweep
+    {
+      // serial write data (all values)
+      if (USE_DELTAS)
+      {
+        if (firstHit)
+        {
+          short mag_int = (short)(measure_mag);
+          byte mag_int0 = (mag_int & 0x00FF) >> 0;
+          byte mag_int1 = (mag_int & 0xFF00) >> 8;
+#if defined(USB_RAWHID)
+          sprintf(buffer, "%02x", mag_int1);
+          client->print(buffer); // byte as ASCII
+          sprintf(buffer, "%02x", mag_int0);
+          client->print(buffer); // byte as ASCII
+#else
+          client->write(mag_int1);
+          client->write(mag_int0);
+#endif
+          targetDelta_mag = 0;
+          lastLastVal_mag = (int)mag_int;
+          firstHit = false;
+        }
+        else if (everyOther)
+        {
+          lastVal_mag = (int)measure_mag;
+          everyOther = false;
+        }
+        else
+        {
+          byte delta_mag = deltaMag(lastVal_mag, (int)measure_mag);
+#if defined(USB_RAWHID)
+          sprintf(buffer, "%02x", delta_mag);
+          client->print(buffer); // byte as ASCII
+#else
+          client->write(delta_mag);
+#endif
+          everyOther = true;
+        }
+      }
+      else if (ENCODE_SERIAL)
+      {
+        short mag_int = (short)(measure_mag);
+        byte mag_int0 = (mag_int & 0x00FF) >> 0;
+        byte mag_int1 = (mag_int & 0xFF00) >> 8;
+#if defined(USB_RAWHID)
+        sprintf(buffer, "%02x", mag_int1);
+        client->print(buffer); // byte as ASCII
+        sprintf(buffer, "%02x", mag_int0);
+        client->print(buffer); // byte as ASCII
+#else
+        client->write(mag_int1);
+        client->write(mag_int0);
+#endif
+      }
+      else
+      {
+        client->print(measure_mag);
+        client->print(";");
+      }
+      delayMicroseconds(50);
+    }
+  }
+
+  // measure temperature
+#if USE_MCP9808
+  temperature = mcp9808.readTempC();
+#endif
+#if USE_MAX31855
+  if (isnan(temperature))
+    temperature = max31855.readCelsius();
+  if (isnan(temperature)) // if still NAN, use internal (ambient)
+    temperature = max31855.readInternal(false);
+  else
+    temperature = max31855.readCelsius(); // (((TEMP_AVG - 1)*temperature) + max31855.readCelsius()) / TEMP_AVG;
+#endif
+
+  // serial write temperature data at the end of the sweep
+  if (ENCODE_SERIAL)
+  {
+    short temp_int = (short)(temperature * 100);
+    byte temp_int0 = (temp_int & 0x00FF) >> 0;
+    byte temp_int1 = (temp_int & 0xFF00) >> 8;
+#if defined(USB_RAWHID)
+    sprintf(buffer, "%02x", temp_int1);
+    client->print(buffer); // byte as ASCII
+    sprintf(buffer, "%02x", temp_int0);
+    client->print(buffer); // byte as ASCII
+#else
+    client->write(temp_int1); // freq-hop
+    client->write(temp_int0); // freq-hop
+#endif
+  }
+  else
+  {
+    client->print(temperature);
+    client->print(";");
+  }
+
+  // print termination char EOM
+  if (!ENCODE_SERIAL)
+  {
+    client->println("s");
+  }
+
+  client->flush(); // Wait for the transmission of outgoing serial data to complete.
+}
+
+/* Send deltas for magnitude */
+byte deltaMag(int val1, int val2)
+{
+  int compress = 4; // compression ratio (MUST MATCH SW)
+  byte out = 0;
+  int sign = 0;
+
+  // calculate val1
+  targetDelta_mag += (val1 - lastLastVal_mag);
+  if (targetDelta_mag > 7 * compress)
+  {
+    // too big to encode now, indicate max and send rest later
+    out |= 0x70; // 0111 0000 (7)
+    targetDelta_mag -= (7 * compress);
+  }
+  else if (targetDelta_mag < -8 * compress)
+  {
+    // too small to encode now, indicate min and send rest later
+    out |= 0x80; // 1000 0000 (-8)
+    targetDelta_mag -= (-8 * compress);
+  }
+  else
+  {
+    // entire delta can be encoded now, so do that
+    out |= ((targetDelta_mag / compress) << 4);
+    sign = (targetDelta_mag >= 0 ? 1 : -1);
+    targetDelta_mag = (targetDelta_mag % (sign * compress));
+  }
+
+  // calculate val2
+  targetDelta_mag += (val2 - val1);
+  if (targetDelta_mag > 7 * compress)
+  {
+    // too big to encode now, indicate max and send rest later
+    out |= 0x07; // 0000 0111 (7)
+    targetDelta_mag -= (7 * compress);
+  }
+  else if (targetDelta_mag < -8 * compress)
+  {
+    // too small to encode now, indicate min and send rest later
+    out |= 0x08; // 0000 1000 (-8)
+    targetDelta_mag -= (-8 * compress);
+  }
+  else
+  {
+    // entire delta can be encoded now, so do that
+    out |= ((targetDelta_mag / compress) & 0x0F);
+    sign = (targetDelta_mag >= 0 ? 1 : -1);
+    targetDelta_mag = (targetDelta_mag % (sign * compress));
+  }
+
+  // store last val for next time
+  lastLastVal_mag = val2;
+
+  // return encoded byte
+  return out;
+}
+
+float toSmoothFactor(byte avg_samples)
+{
+  // This equation converts the desired sample averaging count
+  // to a cooresponding smoothing factor for additive smoothing
+  // where the resulting average settles out to within 0.001 of
+  // the actual value at 'x' sample specified by 'avg_samples'.
+  //
+  // i.e. For 10 sample averaging, the smoothing factor is 1.5.
+  //
+  // NOTE: IT MUST BE THAT 'smoothing factor >= 1.0' so if/when
+  // 'avg_samples < 6' the resulting smoothing factor will be 1.
+
+  return max(1, (0.1 * avg_samples) + 0.5);
+}
+
+void waitForAdcToSettle(void) // used only by "TEMP CHECK" cmd
+{
+  float avg_mag_settle = 0;
+  int app_mag;
+  int compare_to = 0;
+  int j = 0;
+  unsigned long start_us = micros();
+
+  // timeout after 10 ms
+  while (micros() - start_us < 10000)
+  {
+    app_mag = ad8302.read();
+
+    if (avg_mag_settle == 0)
+      avg_mag_settle = app_mag;
+    avg_mag_settle = (((smooth_factor_in - 1) * avg_mag_settle) + app_mag) / smooth_factor_in;
+    app_mag = floor(avg_mag_settle);
+
+    if (abs(app_mag - compare_to) >= 10)
+    {
+      compare_to = app_mag;
+      j = 0;
+    }
+    else if (j++ >= avg_in)
+      break;
+  }
+}
+
+bool check_and_correct_micros_rollover(void)
+{
+  // adjusts time variables on rollover event
+  if (peak_time < peak_time_avg)
+  {
+    //Serial.println("A rollover event has occurred!"); // DEBUG ONLY
+    peak_time_l_up = peak_time_l_down = peak_time_l = 0;
+    peak_time_h_up = peak_time_h_down = peak_time_h = 0;
+    return true;
+  }
+  return false;
+}
+
+void stopStreaming(void)
+{
+  if (streaming)
+    tft_idle();      // only redraw UI if active
+  streaming = false; // require "STREAM" cmd again
+  message = false;   // one-shot only (not repeatedly)
+  new_sample = false;
+  last_temp = 0; // require temp on next sweep data
+  n = 0;
+  max31855.useOffsetM(false);
+}
+
+/// @note removed instances of this being called, it's deprecated
+// byte EEPROM_read_pid(void)
+// {
+//   int old_address = 0; // PID
+//   int new_address = (EEPROM.length() - 1) - old_address;
+//   EEPROM_pid = EEPROM.read(new_address);
+
+//   if (millis() > 1000)
+//   {
+//     Serial.printf("Set PID = %X\n", EEPROM_pid);
+//   }
+
+//   return EEPROM_pid;
+/**
+ * @brief Interrupt Service Routine for the POGO button.
+ *
+ * Sets the ISR flag indicating the POGO button was pressed. Meant to be executed in interrupt context
+ * and performs only the minimal action of updating the volatile flag for main-loop debounce/handling.
+ */
+
+// Flag ISR as hit only if not handling a prior press
+FASTRUN void pogo_button_ISR(void)
+{
+  if (!pogo_pressed_flag)
+    pogo_isr_hit_flag = true;
+}
+
+// Handles a pogo button event and lid/LED/servo1/servo2 behavior.
+// init=true: perform one-time initialization toggling to open (e.g., on setup).
+/**
+ * @brief Toggle or initialize the POGO lid position by moving the lid servo.
+ *
+ * Moves the POGO lid to the opened, closed, or initial position and updates
+ * the global `pogo_lid_opened` state. This is a blocking operation that
+ * attaches the servo, steps it through positions with delays, then detaches it.
+ * It also drives the POGO button LED and prints an error to the serial client
+ * if the stored calibration positions are out of range.
+ *
+ * @param init When true, perform startup initialization (move from POS_INIT to POS_OPENED).
+ *             When false, handle a normal button-triggered toggle between opened and closed.
+ *
+ * @note This function must not be called from an ISR — call it from loop() after
+ *       debouncing. It performs delays and blocks while sweeping the servo.
+ */
+void pogo_button_pressed(bool init)
+{
+  // Validate servo positions are within safe range
+  if (POS_OPENED_1 < 0 || POS_OPENED_1 > 180 || 
+      POS_CLOSED_1 < 0 || POS_CLOSED_1 > 180 ||
+      POS_OPENED_2 < 0 || POS_OPENED_2 > 180 || 
+      POS_CLOSED_2 < 0 || POS_CLOSED_2 > 180 ||
+      MOVE_DELAY < 0 || MOVE_DELAY > 254) {
+    client->println("ERROR: Invalid servo calibration values");
+    return;
+  }
+
+  // switch state: open <-> closed 
+  pogo_lid_opened = !pogo_lid_opened;
+
+  // Attach pogo servos (prep for movement)
+  pogoServo1.attach(POGO_SERVO_1_PIN);
+  pogoServo2.attach(POGO_SERVO_2_PIN);
+
+  // Declare an in-line helper function to control servo motors by specifying
+  // their start and end positions and a delay (in milliseconds).
+  auto move_servos = [](byte start1, byte end1, byte start2, byte end2, byte delayMs) {
+    int dir1 = (end1 > start1) ? 1 : (end1 < start1) ? -1 : 0;
+    int dir2 = (end2 > start2) ? 1 : (end2 < start2) ? -1 : 0;
+    int pos1 = start1;
+    int pos2 = start2;
+    bool done1 = false, done2 = false;
+    while (!done1 || !done2) {
+      if (DEBUG) client->printf("Servo1 to %i, Servo2 to %i\n", pos1, pos2);
+      if (!done1) pogoServo1.write(pos1);
+      if (!done2) pogoServo2.write(pos2);
+      delay(delayMs);
+      if (!done1) {
+        if (pos1 == end1) done1 = true;
+        else pos1 += dir1;
+      }
+      if (!done2) {
+        if (pos2 == end2) done2 = true;
+        else pos2 += dir2;
+      }
+    }
+  };
+
+  // Move pogo servos to target(s)
+  if (init) { // init -> opened
+    digitalWrite(POGO_BTN_LED_PIN, LOW);
+    move_servos(POS_INIT_1, POS_OPENED_1, POS_INIT_2, POS_OPENED_2, MOVE_DELAY);
+  } else if (pogo_lid_opened) {  // closed -> opened
+    digitalWrite(POGO_BTN_LED_PIN, LOW);
+    move_servos(POS_CLOSED_1, POS_OPENED_1, POS_CLOSED_2, POS_OPENED_2, MOVE_DELAY);
+  } else {  // opened -> closed
+    digitalWrite(POGO_BTN_LED_PIN, HIGH);
+    move_servos(POS_OPENED_1, POS_CLOSED_1, POS_OPENED_2, POS_CLOSED_2, MOVE_DELAY);
+  }
+
+  // Detach pogo servos (idle)
+  pogoServo1.detach();
+  pogoServo2.detach();
+}
+
+/**
+ * @brief Update and persist POGO lid servo(s) calibration.
+ *
+ * Validates and stores the calibrated servo positions for the lid open/closed
+ * angles and the inter-step move delay, writing them into the device NVMEM.
+ * On success the values are copied into NVMEM and saved via nv.save() when
+ * the NV region is valid. Status and error messages are written to the
+ * global `client` stream.
+ *
+ * Validation rules:
+ * - `opened_1` and `closed_1` are servo angles in degrees for Servo 1 (0–180).
+ * - `opened_2` and `closed_2` are servo angles in degrees for Servo 2 (0–180).
+ * - `delay_ms` is the per-step move delay in milliseconds (0–254).
+ * If validation fails, no values are written or saved.
+ *
+ * @param opened_1 Servo 1 angle (degrees) for the fully opened lid. Range: 0–180.
+ * @param closed_1 Servo 1 angle (degrees) for the fully closed lid. Range: 0–180.
+ * @param opened_2 Servo 2 angle (degrees) for the fully opened lid. Range: 0–180.
+ * @param closed_2 Servo 2 angle (degrees) for the fully closed lid. Range: 0–180.
+ * @param delay_ms Per-step move delay in milliseconds. Range: 0–254.
+ */
+void setLidCalibration(byte opened_1, byte closed_1, 
+                       byte opened_2, byte closed_2, 
+                       byte delay_ms)
+{
+  if (opened_1 < 0  || opened_1 > 180 || 
+      closed_1 < 0 || closed_1 > 180 || 
+      opened_2 < 0  || opened_2 > 180 || 
+      closed_2 < 0 || closed_2 > 180 ||
+      delay_ms < 0 || delay_ms > 254)
+  {
+    client->println("Invalid lid calibration parameters. Not saving.");
+    return;
+  }
+  client->println("Saving lid calibration to EEPROM.");
+  NVMEM.POGO_PosOpened1 = opened_1;
+  NVMEM.POGO_PosClosed1 = closed_1;
+  NVMEM.POGO_PosOpened2 = opened_2;
+  NVMEM.POGO_PosClosed2 = closed_2;
+  NVMEM.POGO_MoveDelay = delay_ms;
+  if (nv.isValid())
+    nv.save();
+  else
+    client->println("ERROR: Failed to save lid calibration in EEPROM. NVMEM struct is invalid.");
+}
+
+/************************** ILI9341 ****************************/
+
+#if USE_ILI9341
+
+void tft_wakeup()
+{
+  if (HW_REV_MATCH(HW_REVISION_0)) // || PID_IS_SECONDARY(NVMEM.pid))
+    return;
+
+  // Serial.println("Writing LCD!"); // debug ONLY
+
+  tft.begin();
+  tft.setRotation(TFT_ROTATION);
+}
+
+void tft_screensaver()
+{
+  if (HW_REV_MATCH(HW_REVISION_0) || PID_IS_SECONDARY(NVMEM.pid))
+    return;
+
+  // This will auto-enable after 15 minutes of no activity
+  uint16_t x, y;
+
+  tft_wakeup();
+  tft.fillScreen(ILI9341_BLACK);
+  //  tft.setTextColor(0x1111);
+  //  tft.setTextSize(2);
+  //  tft.setCursor(3, 3);
+  //  tft.print(" FW: ");
+  //  tft.print(CODE_VERSION);
+  //  tft.print(" (");
+  //  tft.print(RELEASE_DATE);
+  //  tft.print(")");
+  //  tft.setTextSize(5);
+  //  tft.setCursor(10, 100);
+  //  tft.print("SLEEP MODE");
+  x = random(TFT_WIDTH - qatch_icon.width);
+  y = random(TFT_HEIGHT - qatch_icon.height);
+  tft.writeRect(x, y, qatch_icon.width, qatch_icon.height, (uint16_t *)(qatch_icon.pixel_data));
+}
+
+void tft_splash(bool dp)
+{
+  if (HW_REV_MATCH(HW_REVISION_0)) // || PID_IS_SECONDARY(NVMEM.pid))
+    return;
+
+  uint16_t x, y, h, w, pad;
+
+  tft_wakeup();
+  tft.fillScreen(ILI9341_BLACK);
+  //  tft.setTextColor(dp ? ILI9341_BLACK : ILI9341_RED);
+  //  tft.setFontAdafruit(); // default console font
+  //  tft.setTextSize(2);
+  //  tft.writeRect(0, 0, boot_splash.width, boot_splash.height, (uint16_t*)(boot_splash.pixel_data));
+  h = 20; // line height
+  pad = 5;
+
+  tft_wakeup();
+  tft.fillScreen(QATCH_GREY_BG);
+
+  if (dp && !PID_IS_SECONDARY(NVMEM.pid))
+  {
+    tft_error = (tft.readPixel(tft.width() / 2, tft.height() / 2) != QATCH_GREY_BG);
+  }
+
+  x = ICON_X;
+  y = ICON_Y; // image size is 100x100
+  tft.writeRect(x, y, splash_icon.width, splash_icon.height, (uint16_t *)(splash_icon.pixel_data));
+
+  x = TEXT_X;
+  y = TEXT_Y; // image size is 256x48
+  tft.writeRect(x, y, nanovisQ_grey.width, nanovisQ_grey.height, (uint16_t *)(nanovisQ_grey.pixel_data));
+
+  // NOTE: these text params are also used by busyTimerTask();
+  tft.setTextColor(dp ? ILI9341_BLACK : ILI9341_RED);
+  tft.setFontAdafruit(); // default console font
+  tft.setTextSize(2);
+
+  String line1 = dp ? CODE_VERSION : "--- UPDATING FIRMWARE ---";
+  char buff1[line1.length() + 1]; // trailing NULL
+  line1.toCharArray(buff1, sizeof(buff1));
+  w = tft.measureTextWidth(buff1);
+  tft.setCursor((TFT_WIDTH - w) / 2, TFT_HEIGHT - (2 * h) - pad);
+  tft.print(line1);
+
+  String line2 = dp ? RELEASE_DATE : "Do NOT power cycle device!";
+  char buff2[line2.length() + 1]; // trailing NULL
+  line2.toCharArray(buff2, sizeof(buff2));
+  w = tft.measureTextWidth(buff2);
+  tft.setCursor((TFT_WIDTH - w) / 2, TFT_HEIGHT - (1 * h) - pad);
+  tft.print(line2);
+
+  //  String code_version = CODE_VERSION; // now with null-terminator
+  //  w = tft.measureTextWidth(CODE_VERSION, code_version.length());
+  //  tft.setCursor((TFT_WIDTH - w) / 2, TFT_HEIGHT - (2 * h) - pad_bottom);
+  //  tft.print(CODE_VERSION);
+  //
+  //  String release_date = RELEASE_DATE; // now with null-terminator
+  //  w = tft.measureTextWidth(RELEASE_DATE, release_date.length());
+  //  tft.setCursor((TFT_WIDTH - w) / 2, TFT_HEIGHT - (1 * h) - pad_bottom);
+  //  tft.print(RELEASE_DATE);
+}
+
+void tft_identify(bool identifying)
+{
+  if (HW_REV_MATCH(HW_REVISION_0) || PID_IS_SECONDARY(NVMEM.pid))
+    return;
+
+  tft_wakeup();
+  tft_idle();
+  if (identifying)
+  {
+    tft.invertDisplay(true);
+    tft.fillRect(0, 0, TFT_WIDTH, 20, ILI9341_BLACK);   // inverted, shows as WHITE
+    tft.drawFastHLine(0, 21, TFT_WIDTH, ILI9341_WHITE); // inverted, shows as BLACK
+    tft.setTextColor(ILI9341_WHITE);                    // inverted, shows as BLACK
+    tft.setFontAdafruit();                              // default console font
+    tft.setTextSize(2);
+    tft.setCursor(3, 3);
+    tft.print("Identifying...");
+  }
+  else
+  {
+    tft.invertDisplay(false);
+  }
+}
+
+// void tft_write_big_and_blue(const char* text, int chars = 0)
+//{
+//   // TODO: fill screen with black and then write the word center-middle
+//   // aligned as big as you can without causing word wrap using
+//   // measureTextWidth and measureTextHeight.
+//   // Odds are almost guaranteed that width will be limiting factor.
+//
+// }
+
+void tft_idle()
+{
+  if (HW_REV_MATCH(HW_REVISION_0)) // || PID_IS_SECONDARY(NVMEM.pid))
+    return;
+
+  //  tft_idle_styleB();
+  //}
+
+  // void tft_idle_styleA()
+  //{
+  //   tft_wakeup();
+
+  //  tft_splash(true); // redraw entire screen (todo: only do this with StyleA?)
+  //  tft_tempcontrol(); // draw "OFF" state
+
+  //  tft.fillRect(0, 0, TFT_WIDTH, 20, ILI9341_WHITE);
+  //  tft.drawFastHLine(0, 21, TFT_WIDTH, ILI9341_BLACK);
+  //  tft.setCursor(3, 3);
+  //  tft.setTextSize(2);
+  //  if (hw_error)
+  //  {
+  //    tft.setTextColor(ILI9341_RED);
+  //    tft.print("HW: ");
+  //    tft.print(max31855.getType(true));
+  //    tft.print(" ");
+  //    tft.print(max31855.status(true));
+  //  }
+  //  else
+  //  {
+  //    tft.setTextColor(ILI9341_BLACK);
+  //    tft.print("Idle.");
+  //  }
+  //}
+
+  // void tft_idle_styleB()
+  //{
+  //   float pv = temperature;
+  //   float sp = l298nhb.getTarget();
+  float op = l298nhb_status * l298nhb.getPower();
+
+  if (op != 0)
+  {
+    // tft_tempcontrol();
+    return;
+  }
+
+  uint16_t x, y, w, h, pad;
+
+  tft_wakeup();
+  tft.fillScreen(ILI9341_BLACK);
+  //  tft.setTextColor(QATCH_BLUE_FG);
+  //  tft.setTextSize(4);
+  //  tft.setFont(Poppins_32_Bold);
+  //
+  //  String line1 = "nanovisQ";
+  //  char buff1[line1.length() + 1]; // trailing NULL
+  //  line1.toCharArray(buff1, sizeof(buff1));
+  //
+  //  w = tft.measureTextWidth(buff1);
+  //  h = tft.measureTextHeight(buff1);
+  //  x = (TFT_WIDTH - w) / 2;
+  //  y = (3 * TFT_HEIGHT / 4) - (h / 2); // middle-bottom
+  //
+  //  tft.setCursor(x, y);
+  //  tft.print(line1);
+  //
+  //  pad = 5;
+  //  x = (TFT_WIDTH - qatch_icon.width) / 2; // center
+  //  y = TFT_HEIGHT - (y + h) - pad; // 'y' and 'h' refer to the text placement, not the image // (TFT_HEIGHT / 4) - (logo_image.height / 2); // middle-top
+
+  // TEST: Enable error flags to test LCD error messages
+  // hw_error = true;
+  // tft_error = true;
+  bool transient_error = (max31855.error() != "OK[NONE]");
+  if (hw_error || tft_error || transient_error || tft_msgbox || PID_IS_SECONDARY(NVMEM.pid))
+  {
+    if (tft_msgbox && msgbox_icon == 2)
+      tft.setTextColor(ILI9341_GREEN);
+    else
+      tft.setTextColor(ILI9341_RED);
+
+    tft.setFont(Poppins_16_Bold);
+
+    String line1 = tft_msgbox ? String(msgbox_title) : "Hardware Error Detected"; // hw_error ? "Temp Sensor Error" : "TFT Display Error";
+    char buff1[line1.length() + 1];                                               // trailing NULL
+    line1.toCharArray(buff1, sizeof(buff1));
+
+    pad = 10;
+    w = tft.measureTextWidth(buff1);
+    //  h = tft.measureTextHeight(buff1);
+    x = (TFT_WIDTH - w) / 2;
+    y = pad; // (3 * TFT_HEIGHT / 4) + (h / 2) + pad; // middle-bottom
+    tft.setCursor(x, y);
+    tft.print(line1);
+
+    // Prep for drawing the icon:
+    x = ICON_X;
+    y = ICON_Y;
+
+    if (!tft_msgbox || (tft_msgbox && msgbox_icon == 0))
+    {
+      // Exclamation mark icon:
+      tft.fillTriangle(x + 50, y,      // peak
+                       x + 15, y + 70, // bottom-left
+                       x + 85, y + 70, // bottom-right
+                       ILI9341_RED);
+      tft.setTextColor(QATCH_GREY_BG);
+      tft.setFont(Poppins_32_Bold);
+      tft.measureChar('!', &w, &h);
+      tft.setCursor(x + 50 - (w / 2), y + 35 - (h / 3));
+      tft.print("!");
+    }
+
+    if (tft_msgbox && msgbox_icon == 1)
+    {
+      // Failure circle icon:
+      tft.fillCircle(x + 50, y + 35, 35, ILI9341_RED);
+      pad = 20;
+      for (uint16_t i = pad; i <= 70 - pad; i++)
+      {
+        w = x + i + 15 - 3;
+        h = y + i;
+        tft.drawFastHLine(w, h, 7, QATCH_GREY_BG);
+        h = y + 70 - i;
+        tft.drawFastHLine(w, h, 7, QATCH_GREY_BG);
+        if (i == pad || i == 70 - pad)
+        {
+          h = min(y + i, y + 70 - i); // top cap
+          tft.drawFastHLine(w + 1, h - 1, 5, QATCH_GREY_BG);
+          tft.drawFastHLine(w + 2, h - 2, 3, QATCH_GREY_BG);
+          tft.drawPixel(w + 3, h - 3, QATCH_GREY_BG);
+          h = max(y + i, y + 70 - i); // bottom cap
+          tft.drawFastHLine(w + 1, h + 1, 5, QATCH_GREY_BG);
+          tft.drawFastHLine(w + 2, h + 2, 3, QATCH_GREY_BG);
+          tft.drawPixel(w + 3, h + 3, QATCH_GREY_BG);
+        }
+      }
+      // // test pixels:
+      // tft.drawPixel(x + 15, y, ILI9341_WHITE);
+      // tft.drawPixel(x + 15 + 70, y, ILI9341_WHITE);
+      // tft.drawPixel(x + 15, y + 70, ILI9341_WHITE);
+      // tft.drawPixel(x + 15 + 70, y + 70, ILI9341_WHITE);
+      // tft.drawPixel(x + 50, y + 35, ILI9341_BLACK);
+    }
+
+    if (tft_msgbox && msgbox_icon == 2)
+      tft.setTextColor(ILI9341_GREEN);
+    else
+      tft.setTextColor(ILI9341_RED);
+
+    tft.setFont(Poppins_11_Bold);
+
+    //    String line2 = hw_error ? "TEMP SENSOR " + max31855.status(true) : "TFT ERROR: SCREEN MAY FLASH";
+    //    if (Serial.dtr()) // only print if port is open in SW (for engineering debug)
+    //    {
+    //      client->print(line1);
+    //      client->print(": ");
+    //      client->println(line2);
+    //    }
+
+    String line2 = tft_msgbox ? String(msgbox_text) : PID_IS_SECONDARY(NVMEM.pid) ? "PID IS INCORRECT"
+                                                                                  : "SERVICE REQUIRED";
+    if (l298nhb_auto_off_at != 0)
+      line2 = "";                   // in cooldown mode: wait to show msgbox text (title only)
+    char buff2[line2.length() + 1]; // trailing NULL
+    line2.toCharArray(buff2, sizeof(buff2));
+
+    pad = 80;
+    w = tft.measureTextWidth(buff2);
+    //  h = tft.measureTextHeight(buff2);
+    x = (TFT_WIDTH - w) / 2;
+    y = ICON_Y + pad; // (3 * TFT_HEIGHT / 4) + (h / 2) + pad; // middle-bottom
+    tft.setCursor(x, y);
+    tft.print(line2);
+
+    //    tft.print("HW: ");
+    //    tft.print(max31855.getType(true));
+    //    tft.print(" ");
+    //    tft.print(max31855.status(true));
+  }
+  else
+  {
+    x = ICON_X;
+    y = ICON_Y;
+    tft.writeRect(x, y, qatch_icon.width, qatch_icon.height, (uint16_t *)(qatch_icon.pixel_data));
+  }
+
+  x = TEXT_X;
+  y = TEXT_Y;
+  tft.writeRect(x, y, nanovisQ_black.width, nanovisQ_black.height, (uint16_t *)(nanovisQ_black.pixel_data));
+
+  tft.setTextColor(QATCH_BLUE_FG);
+  tft.setFont(Poppins_16_Bold);
+
+  String line2 = "ID: [????????]";
+  char buff2[line2.length() + 1]; // trailing NULL
+  //  line2.toCharArray(buff2, sizeof(buff2));
+  sprintf(buff2, "ID: %lu", teensyUsbSN());
+
+  pad = 10;
+  w = tft.measureTextWidth(buff2);
+  //  h = tft.measureTextHeight(buff2);
+  x = (TFT_WIDTH - w) / 2;
+  //  y = (3 * TFT_HEIGHT / 4) + (h / 2) + pad; // middle-bottom
+  y = TEXT_Y + nanovisQ_black.height + pad;
+
+  tft.setCursor(x, y);
+  tft.print(buff2);
+
+  if (tft_msgbox && msgbox_icon == 2)
+  {
+    x = ICON_X;
+    y = ICON_Y;
+
+    // Success circle icon:
+    tft.fillCircle(x + 50, y + 35, 35, ILI9341_GREEN);
+    pad = 10;
+    for (uint16_t i = pad; i <= 70 - 2 * pad; i++)
+    {
+      delay(25);
+      w = x + i + 15 + 2;
+      h = (i < 22 ? y + 35 + i : y + 79 - i) - pad + 2;
+      // Serial.printf("(%u, %u) (%u, %u)\n", x + 50, y + 35, w, h);
+      tft.drawFastHLine(w, h, 7, QATCH_GREY_BG);
+      if (i == pad || i == 70 - 2 * pad)
+      {
+        tft.drawFastHLine(w + 1, h - 1, 5, QATCH_GREY_BG);
+        tft.drawFastHLine(w + 2, h - 2, 3, QATCH_GREY_BG);
+        tft.drawPixel(w + 3, h - 3, QATCH_GREY_BG);
+      }
+      if (i == 22)
+      {
+        tft.drawFastHLine(w + 1, h + 1, 5, QATCH_GREY_BG);
+        tft.drawFastHLine(w + 2, h + 2, 3, QATCH_GREY_BG);
+        tft.drawPixel(w + 3, h + 3, QATCH_GREY_BG);
+      }
+    }
+  }
+}
+
+// void tft_testmode()
+//{
+//   uint16_t x, y, w, h, pad;
+//
+//   tft_wakeup();
+//   tft.fillRect(0, 0, TFT_WIDTH, 20, ILI9341_WHITE);
+//   tft.drawFastHLine(0, 21, TFT_WIDTH, ILI9341_BLACK);
+//   tft.setCursor(3, 3);
+//   tft.setTextSize(2);
+//   tft.setTextColor(ILI9341_RED);
+//   tft.print("Test Mode!");
+//
+//   while (true) {
+//     Serial.begin(BAUD);
+//
+//     tft_splash(true);
+//
+//     while (!Serial.available());
+//     if (Serial.available())
+//     {
+//       while (Serial.available() > 0) { // flush buffer
+//         char t = Serial.read();
+//       }
+//       //      break;
+//     }
+//
+//     tft_wakeup();
+//     tft.fillScreen(QATCH_GREY_BG);
+//     //    tft.setTextColor(QATCH_BLUE_FG);
+//     //    tft.setFont(Poppins_40_Bold);
+//
+//     tft.setTextColor(ILI9341_BLACK);
+//     tft.setFontAdafruit(); // default console font
+//     tft.setTextSize(1);
+//
+//     //    String line0 = "nanovisQ";
+//     //    char buff0[line0.length() + 1]; // trailing NULL
+//     //    line0.toCharArray(buff0, sizeof(buff0));
+//     //
+//     //    w = tft.measureTextWidth(buff0);
+//     //    h = tft.measureTextHeight(buff0);
+//     //    x = (TFT_WIDTH - w) / 2;
+//     //    y = (3 * TFT_HEIGHT / 4) - (h / 2) - 18; // middle-bottom
+//     //
+//     //    tft.setCursor(x, y);
+//     //    tft.print(line0);
+//
+//     pad = 35;
+//     x = (TFT_WIDTH - nanovisQ_grey.width) / 2; // center
+//     //    y = TFT_HEIGHT - (y + h) - pad; // 'y' and 'h' refer to the text placement, not the image // (TFT_HEIGHT / 4) - (logo_image.height / 2); // middle-top
+//     y = (3 * TFT_HEIGHT / 4) - (h / 2) - 25; // middle-bottom
+//
+//     tft.writeRect(x, y, nanovisQ_grey.width, nanovisQ_grey.height, (uint16_t*)(nanovisQ_grey.pixel_data));
+//     tft.setCursor(x, y);
+//     tft.printf("X=%03u,Y=%03u", x, y);
+//
+//
+//     pad = 43;
+//     x = (TFT_WIDTH - splash_icon.width) / 2; // center
+//     y = TFT_HEIGHT - (y + h) - pad; // 'y' and 'h' refer to the text placement, not the image // (TFT_HEIGHT / 4) - (logo_image.height / 2); // middle-top
+//
+//     tft.writeRect(x, y, splash_icon.width, splash_icon.height, (uint16_t*)(splash_icon.pixel_data));
+//     tft.setCursor(x, y);
+//     tft.printf("X=%03u,Y=%03u", x, y);
+//
+//     tft.setTextColor(ILI9341_BLACK);
+//     tft.setFontAdafruit(); // default console font
+//     tft.setTextSize(2);
+//     //    tft.writeRect(0, 0, boot_splash.width, boot_splash.height, (uint16_t*)(boot_splash.pixel_data));
+//     h = 20; // line height
+//     pad = 5;
+//
+//     String line1 = CODE_VERSION; // : "UPDATING";
+//     char buff1[line1.length() + 1]; // trailing NULL
+//     line1.toCharArray(buff1, sizeof(buff1));
+//     w = tft.measureTextWidth(buff1);
+//     tft.setCursor((TFT_WIDTH - w) / 2, TFT_HEIGHT - (2 * h) - pad);
+//     tft.print(line1);
+//
+//     String line2 = RELEASE_DATE; // : "FIRMWARE";
+//     char buff2[line2.length() + 1]; // trailing NULL
+//     line2.toCharArray(buff2, sizeof(buff2));
+//     w = tft.measureTextWidth(buff2);
+//     tft.setCursor((TFT_WIDTH - w) / 2, TFT_HEIGHT - (1 * h) - pad);
+//     tft.print(line2);
+//
+//     //    for (uint16_t ty = y; ty <= y + qatch_icon.height; ty++)
+//     //    {
+//     //      for (uint16_t tx = x; tx <= x + qatch_icon.width; tx++)
+//     //      {
+//     //        if (tft.readPixel(tx, ty) == ILI9341_BLACK)
+//     //          tft.drawPixel(tx, ty, QATCH_GREY_BG);
+//     //      }
+//     //    }
+//
+//     while (!Serial.available());
+//     if (Serial.available())
+//     {
+//       while (Serial.available() > 0) { // flush buffer
+//         char t = Serial.read();
+//       }
+//       //      break;
+//     }
+//   }
+// }
+
+// void tft_tempbusy()
+//{
+//   tft_tempbusy_styleB();
+// }
+
+// void tft_tempbusy_styleA()
+//{
+//   tft_wakeup();
+
+//  int rect_x = TFT_WIDTH / 2;
+//  int rect_y = 69;
+//  int rect_w = 203;
+//  int rect_h = 24;
+//  int rect_r = 15;
+//  int pad = 2;
+
+//  if (tft.readPixel(rect_x, rect_y + (rect_h / 2)) != ILI9341_BLACK)
+//  {
+//    Serial.println("Drawing TEC scale...");
+//    tft.fillRect(0, 22, TFT_WIDTH, 115, QATCH_GREY_BG); // only do once, not on every bar update
+//    tft.fillRoundRect(rect_x - 101 - 2 * pad, rect_y - 2 * pad, rect_w + 4 * pad, rect_h + 4 * pad, rect_r, ILI9341_BLACK);
+
+//    tft.fillRoundRect(rect_x - 101 - pad, rect_y - pad, rect_w + 2 * pad, rect_h + 2 * pad, rect_r, ILI9341_WHITE);
+//    tft.drawFastVLine(rect_x - 1, rect_y - pad, rect_h + 2 * pad, ILI9341_BLACK);
+//    tft.drawFastVLine(rect_x, rect_y - pad, rect_h + 2 * pad, ILI9341_BLACK);
+//    tft.drawFastVLine(rect_x + 1, rect_y - pad, rect_h + 2 * pad, ILI9341_BLACK);
+//  }
+
+//  tft.setTextColor(ILI9341_BLACK);
+//  tft.setTextSize(1);
+//  tft.fillRect(0, rect_y + rect_h + 5 * pad, TFT_WIDTH, rect_h, QATCH_GREY_BG);
+//  char buf[32]; // trailing NULL
+//  if (!l298nhb.active())
+//  {
+//    sprintf(buf, "Temp Control is idle.");
+//  }
+//  else
+//  {
+//    sprintf(buf, "Temp Control running in background.");
+//  }
+//  uint16_t w = tft.measureTextWidth(buf);
+//  tft.setCursor((TFT_WIDTH - w) / 2, rect_y + rect_h + 5 * pad);
+//  tft.print(buf);
+//}
+
+// void tft_tempbusy_styleB()
+//{
+//  do nothing
+// }
+
+void tft_cooldown_start()
+{
+  // Serial.println("TFT Cooldown started");
+  l298nhb_auto_off_at = millis() + L298NHB_COOLDOWN; // calculate time to idle
+  // special case in event of rollover in prior line math
+  if (l298nhb_auto_off_at == 0) 
+  {
+    l298nhb_auto_off_at = 1;
+  }
+  tft_cooldown();                                    // will also call _prepare() when drawing full cooldown UI
+}
+
+void tft_cooldown_prepare()
+{
+  // prepare cooldown variables init
+  // const short num_ring_steps = 4;                           // outer ring is broken into four segments
+  // short total_time = L298NHB_COOLDOWN / 1000;               // total countdown duration, in seconds
+  last_pct = (((l298nhb_auto_off_at - millis())                // total seconds for cooldown, decremented, aligned with task timer
+             - (l298nhb_auto_off_at % 1000)
+             + (l298nhb_task_timer % 1000)) / 1000) + 1;
+  // last_pct = max(0, min(total_time, last_pct));             // bound within range of 0 to 'total_time'
+  // last_op = floor(total_time / num_ring_steps);             // seconds between ring steps, constant
+  // last_sp = num_ring_steps - floor(last_pct / last_op) - 1; // ring step counter, incremented
+  // last_sp = max(0, min(num_ring_steps, last_sp));           // bound within range of 0 to 'num_ring_steps'
+  // Serial.printf("last_pct=%u, last_op=%1.0f, last_sp=%1.0f\n", last_pct, last_op, last_sp);
+}
+
+void tft_drawCircleHelper(int16_t x0, int16_t y0,
+                          int16_t r, uint8_t cornername, uint16_t color)
+{
+  int16_t f = 1 - r;
+  int16_t ddF_x = 1;
+  int16_t ddF_y = -2 * r;
+  int16_t x = 0;
+  int16_t y = r;
+  int px_drawn = 0;
+  int xold;
+
+  xold = x;
+  while (x < y)
+  {
+    if (f >= 0)
+    {
+      y--;
+      ddF_y += 2;
+      f += ddF_y;
+    }
+    x++;
+    ddF_x += 2;
+    f += ddF_x;
+    if (f >= 0 || x == y)
+    { // time to draw the new line segment
+      if (cornername & 0x4)
+      {
+        tft.drawFastHLine(x0 + xold + 1, y0 + y, x - xold, color);
+        tft.drawFastVLine(x0 + y, y0 + xold + 1, x - xold, color);
+        px_drawn += 2 * (x - xold);
+      }
+      if (cornername & 0x2)
+      {
+        tft.drawFastHLine(x0 + xold + 1, y0 - y, x - xold, color);
+        tft.drawFastVLine(x0 + y, y0 - x, x - xold, color);
+        px_drawn += 2 * (x - xold);
+      }
+      if (cornername & 0x8)
+      {
+        tft.drawFastVLine(x0 - y, y0 + xold + 1, x - xold, color);
+        tft.drawFastHLine(x0 - x, y0 + y, x - xold, color);
+        px_drawn += 2 * (x - xold);
+      }
+      if (cornername & 0x1)
+      {
+        tft.drawFastVLine(x0 - y, y0 - x, x - xold, color);
+        tft.drawFastHLine(x0 - x, y0 - y, x - xold, color);
+        px_drawn += 2 * (x - xold);
+      }
+      xold = x;
+    } // draw new line segment
+  }
+
+  Serial.printf("pixels drawn = %u\n", px_drawn);
+}
+
+void tft_progress_show(float target_pct)
+{
+  // tft_cooldown();
+
+  int mid_offset = 50; // offset to center from top-left corner
+  int mid_radius = 46; // center radius of progress circle
+  int band_width = 3;  // radial width of band (from 43 to 49)
+  int num_pts = 360;   // number of pixels in outer circumference
+
+  // tft_drawCircleHelper(ICON_X + mid_offset, ICON_Y + mid_offset, mid_radius, 0xF, ILI9341_MAGENTA);
+
+  // for (target_pct = 100; target_pct >= 0; target_pct--)
+  if (true)
+  {
+
+    for (int i = 0; i < num_pts; i++)
+    {
+      int x0 = ICON_X + mid_offset;
+      int y0 = ICON_Y + mid_offset;
+
+      int deg = (360 * i) / num_pts;
+      float rad = radians(deg);
+      float pct = deg / 3.6;
+
+      int x_offset;
+      int y_offset;
+      uint16_t color;
+
+      for (int r = mid_radius - band_width + 1; r <= mid_radius + band_width; r++)
+      {
+        x_offset = round(r * +sin(rad));
+        y_offset = round(r * -cos(rad));
+
+        int x = x0 + x_offset;
+        int y = y0 + y_offset;
+        color = (pct < target_pct || (x == x0 && y < y0)) ? ILI9341_BLACK : QATCH_GREY_BG;
+
+        tft.drawPixel(x, y, color);
+
+        if (r == mid_radius - band_width + 1 || abs(x - x0) <= 1 || abs(pct - target_pct) > 1 || tft_error)
+          continue; // skip advanced pixel corrections of static
+
+        // ADVANCED: detect and correct static pixels
+        if (tft.readPixel(x > x0 ? x - 1 : x + 1, y) != color)
+        {
+          // tft.drawPixel(x > x0 ? x - 1 : x + 1, y, color);
+          if (tft.readPixel(x > x0 ? x - 2 : x + 2, y) == color || tft.readPixel(x > x0 ? x - 1 : x + 1, y > y0 ? y - 1 : y + 1) == color)
+            // only draw if pixel left/right or below/above wrong pixel is the correct color
+            tft.drawPixel(x > x0 ? x - 1 : x + 1, y, color);
+        }
+      }
+
+      // Serial.printf("i=%u, deg=%u, rad=%f, pct=%f, xo=%i, yo=%i, c=%u\n", i, deg, rad, pct, x_offset, y_offset, color);
+    }
+
+    // delay(1000);
+  }
+
+  // delay(1000 * 30);
+}
+
+#if false
+void tft_cooldown_drawRing(int step, uint16_t color)
+{
+  return; // do not process this function
+
+  // fill the outer bands at quarter increments
+  // start with black fill, empty to grey fill
+  const short r1 = 50;
+  const short r2 = 42;
+
+  for (int i = 1; i < (r1 - r2); i++) // from outer white to inner black, retaining outer and inner circle colors
+  {
+    const short r = r1 - i;
+    const short w = 100 - 2 * i;
+    const short h = 100 - 2 * i;
+    const short x = ICON_X + i;
+    const short y = ICON_Y + i;
+
+    Serial.printf("r=%u, w=%u, h=%u, x=%u, y=%u\n", r, w, h, x, y);
+    switch (step)
+    {
+    case 1:
+      tft_drawCircleHelper(x + r, y + r, r, 1, color); // 1: 75-100%
+      break;
+    case 2:
+      tft_drawCircleHelper(x + r, y + h - r, r, 8, color); // 8: 50-75%
+      break;
+    case 3:
+      tft_drawCircleHelper(x + w - r, y + h - r, r, 4, color); // 4: 25-50%
+      break;
+    case 4:
+      tft_drawCircleHelper(x + w - r, y + r, r, 2, color); // 2: 0-25%
+      break;
+    default:
+      Serial.printf("Unknown step: %u\n", step);
+      return; // do not continue looping
+    }
+  }
+}
+#endif
+
+void tft_cooldown()
+{
+  if (HW_REV_MATCH(HW_REVISION_0) || PID_IS_SECONDARY(NVMEM.pid))
+    return;
+
+  tft_wakeup();
+
+  // // testing, force redraw
+  // tft.fillScreen(ILI9341_BLACK);
+
+  // do we need to redraw the full screen?
+  // target pixel 1: center of the 'i' dot in 'nanovisQ'
+  // target pixel 2: top center of icon, grey outer circle border
+  if (tft.readPixel(TEXT_X + 178, TEXT_Y + 5) != QATCH_BLUE_FG ||
+      tft.readPixel(ICON_X + 50, ICON_Y) != QATCH_GREY_BG)
+  {
+    // (re)calculate UI progress and init vars on "cooldown" start/resume
+    tft_cooldown_prepare();
+
+    tft_idle();
+
+    const short icon_wh = 100;
+    const short icon_xy = 50;
+    const short icon_r1 = 50;
+    const short icon_r2 = 42;
+
+    tft.fillCircle(ICON_X + icon_xy, ICON_Y + icon_xy, icon_r1, QATCH_GREY_BG);
+    tft.fillCircle(ICON_X + icon_xy, ICON_Y + icon_xy, icon_r2, QATCH_BLUE_FG);
+
+    // tft.fillCircle(ICON_X + icon_xy, ICON_Y + icon_xy, icon_r1 - 1, QATCH_BLUE_FG);
+    // tft.drawCircle(ICON_X + icon_xy, ICON_Y + icon_xy, icon_r1, QATCH_GREY_BG);
+    // tft.drawCircle(ICON_X + icon_xy, ICON_Y + icon_xy, icon_r2, QATCH_BLUE_FG);
+    // // tft.drawCircle(ICON_X + icon_xy, ICON_Y + icon_xy, icon_r2, QATCH_GREY_BG);
+
+    // for (int i = 1; i <= (icon_r1 - icon_r2); i++)
+    // {
+    //   tft.drawCircle(ICON_X + icon_xy, ICON_Y + icon_xy, icon_r2 + i, QATCH_GREY_BG);
+    // }
+
+    // draw 4 compass marks on outer ring segments
+    // tft.drawFastHLine(ICON_X + 1, ICON_Y + icon_xy, icon_r1 - icon_r2 - 1, ILI9341_BLACK);                                 // west
+    // tft.drawFastHLine(ICON_X + icon_wh - (icon_r1 - icon_r2) + 1, ICON_Y + icon_xy, icon_r1 - icon_r2 - 1, ILI9341_BLACK); // east
+    // tft.drawFastVLine(ICON_X + icon_xy, ICON_Y + 1, icon_r1 - icon_r2 - 1, ILI9341_BLACK);                                 // north
+    // tft.drawFastVLine(ICON_X + icon_xy, ICON_Y + icon_wh - (icon_r1 - icon_r2) + 1, icon_r1 - icon_r2 - 1, ILI9341_BLACK); // south
+
+    tft.setTextColor(ILI9341_BLACK);
+    tft.setFont(Poppins_16_Bold);
+
+    sprintf(last_line_label, "-:--");
+    short tw = tft.measureTextWidth(last_line_label);
+    short th = tft.measureTextHeight(last_line_label);
+
+    // draw number placeholder in circle
+    tft.setCursor(ICON_X + (100 - tw) / 2, ICON_Y + 2 * (100 - th) / 5);
+    tft.print(last_line_label);
+
+    tft.setTextColor(ILI9341_BLACK);
+    tft.setFont(Poppins_12_Bold);
+
+    sprintf(last_line_label, "venting");
+    tw = tft.measureTextWidth(last_line_label);
+    th = tft.measureTextHeight(last_line_label);
+
+    tft.setCursor(ICON_X + (icon_wh - tw) / 2, ICON_Y + 2 * (icon_wh - th) / 3);
+    tft.print(last_line_label);
+
+    // redraw current ring state
+    for (int i = 1; i < 100 - (float)(100.0 * 1000.0 * last_pct / L298NHB_COOLDOWN); i++)
+    {
+      tft_progress_show(i);
+    }
+    // for (int i = 1; i <= (int)last_sp; i++)
+    // {
+    //   // Serial.printf("Re-draw quarter ring %u.\n", i);
+    //   tft_cooldown_drawRing(i, QATCH_BLUE_FG);
+    // }
+  }
+  // else
+  // {
+  // // clear last number in circle
+  // tft.fillRect(ICON_X + 20, ICON_Y + 25, 60, 30, QATCH_BLUE_FG);
+
+  // if ((last_pct % (int)last_op) == 0)
+  // {
+  //   // Serial.printf("Quarter increment %1.0f/%u @ %u sec remaining\n", last_sp + 1, 4, last_pct);
+  //   tft_cooldown_drawRing((int)last_sp + 1, QATCH_BLUE_FG);
+  //   last_sp += 1; // float increment by 1
+  // }
+  // else
+  // {
+  //   uint16_t color;
+  //   if ((last_pct % 2) == 0)
+  //   {
+  //     color = QATCH_GREY_BG;
+  //   }
+  //   else
+  //   {
+  //     color = QATCH_BLUE_FG;
+  //   }
+  //   tft_cooldown_drawRing((int)last_sp + 1, color); // blink next ring segment to show as in-progress
+  // }
+  // }
+
+  if (L298NHB_COOLDOWN / 1000 >= 100)
+  {
+    tft_progress_show(100 - (float)(100.0 * 1000.0 * last_pct / L298NHB_COOLDOWN));
+  }
+  else
+  {
+    int last = 100 - (float)(100.0 * 1000.0 * (last_pct + 1) / L298NHB_COOLDOWN);
+    int this_pct = 100 - (float)(100.0 * 1000.0 * last_pct / L298NHB_COOLDOWN);
+    for (int i = last; i < this_pct; i++)
+    {
+      tft_progress_show(i);
+    }
+  }
+
+  short rem_t = max(0, min(L298NHB_COOLDOWN / 1000, last_pct));
+  short rem_m = floor(rem_t / 60);
+  short rem_s = (rem_t % 60);
+
+  if (last_pct > 0)
+    last_pct--; // stop at zero
+
+  tft.setTextColor(ILI9341_BLACK);
+  tft.setFont(Poppins_16_Bold);
+
+  sprintf(last_line_label, "%1u:%02u", rem_m, rem_s);
+  short tw = tft.measureTextWidth(last_line_label);
+  short th = tft.measureTextHeight(last_line_label);
+
+  // clear last number in circle
+  tft.fillRect(ICON_X + 20, ICON_Y + 25, 60, 30, QATCH_BLUE_FG);
+
+  // draw new number in circle
+  tft.setCursor(ICON_X + (100 - tw) / 2, ICON_Y + 2 * (100 - th) / 5);
+  tft.print(last_line_label);
+
+  // // debug only:
+  // tft.setTextColor(QATCH_BLUE_FG);
+  // tft.setFont(Poppins_10_Bold);
+  // tft.setFontAdafruit();
+  // tft.fillRect(0, 0, 100, 25, ILI9341_BLACK);
+  // tft.setCursor(0, 0);
+  // tft.printf("%u", rem_t);
+
+  // tft.drawPixel(TEXT_X + 178, TEXT_Y + 5, ILI9341_RED);
+}
+
+void tft_tempcontrol()
+{
+  if (HW_REV_MATCH(HW_REVISION_0) || PID_IS_SECONDARY(NVMEM.pid))
+    return;
+
+  //  tft_tempcontrol_styleB();
+  //}
+
+  // void tft_tempcontrol_styleA()
+  //{
+  //   tft_wakeup();
+  //   tft.fillRect(0, 0, TFT_WIDTH, 20, ILI9341_WHITE);
+  //   tft.drawFastHLine(0, 21, TFT_WIDTH, ILI9341_BLACK);
+  //   tft.setCursor(3, 3);
+  //   tft.setTextSize(2);
+  //   tft.setTextColor(ILI9341_BLACK);
+  //   tft.print("Temp Control running...");
+
+  //  int rect_x = TFT_WIDTH / 2;
+  //  int rect_y = 69;
+  //  int rect_w = 203;
+  //  int rect_h = 24;
+  //  int rect_r = 15;
+  //  int pad = 2;
+
+  //  if (tft.readPixel(rect_x, rect_y + (rect_h / 2)) != ILI9341_BLACK)
+  //  {
+  //    Serial.println("Drawing TEC scale...");
+  //    tft.fillRect(0, 22, TFT_WIDTH, 115, QATCH_GREY_BG); // only do once, not on every bar update
+  //    tft.fillRoundRect(rect_x - 101 - 2 * pad, rect_y - 2 * pad, rect_w + 4 * pad, rect_h + 4 * pad, rect_r, ILI9341_BLACK);
+  //  }
+
+  //  float pv = temperature;
+  //  float sp = l298nhb.getTarget();
+  //  float op = l298nhb_status * l298nhb.getPower();
+
+  //  byte pct;
+  //  if (op == 0) pct = 0;
+  //  else if (op > 0) pct = (100 * op) / 150;
+  //  else pct = (100 * op) / -255;
+
+  //  tft.fillRoundRect(rect_x - 101 - pad, rect_y - pad, rect_w + 2 * pad, rect_h + 2 * pad, rect_r, ILI9341_WHITE);
+  //  tft.drawFastVLine(rect_x - 1, rect_y - pad, rect_h + 2 * pad, ILI9341_BLACK);
+  //  tft.drawFastVLine(rect_x, rect_y - pad, rect_h + 2 * pad, ILI9341_BLACK);
+  //  tft.drawFastVLine(rect_x + 1, rect_y - pad, rect_h + 2 * pad, ILI9341_BLACK);
+
+  //  tft.setTextColor(ILI9341_BLACK);
+  //  tft.setTextSize(1);
+  //  tft.fillRect(0, rect_y + rect_h + 5 * pad, TFT_WIDTH, rect_h, QATCH_GREY_BG);
+  //  char buf[32]; // trailing NULL
+  //  if (op == 0 || !l298nhb.active())
+  //  {
+  //    sprintf(buf, "PV:%sC SP:%2.2fC OP:%s", "--.--", sp, "[OFF]");
+  //    sprintf(buf, "Temp Control is idle.");
+  //  }
+  //  else
+  //  {
+  //    sprintf(buf, "PV:%2.2fC SP:%2.2fC OP:%+04.0f", pv, sp, op);
+  //  }
+  //  uint16_t w = tft.measureTextWidth(buf);
+  //  tft.setCursor((TFT_WIDTH - w) / 2, rect_y + rect_h + 5 * pad);
+  //  tft.print(buf);
+
+  //  if (op != 0)
+  //  {
+  //    if (pct == 0) pct = 1;
+  //    if (op > 0)
+  //    {
+  // heating
+  //      if (pct < 100 - rect_r)
+  //      {
+  //        tft.fillRect(rect_x + 1, rect_y, pct + 1, rect_h, ILI9341_RED);
+  //      }
+  //      else
+  //      {
+  //        int x = rect_x + 1;
+  //        int y = rect_y;
+  //        int w = pct + 1;
+  //        int h = rect_h;
+  //        int r = rect_r - (100 - pct); // min(pct-1, rect_r);
+  //        tft.fillRect(x, y, w - r, h, ILI9341_RED);
+  //        tft.fillCircleHelper(x + w - r - 1, y + r, r, 1, h - 2 * r - 1, ILI9341_RED);
+  // fillRect(x+r, y, w-2*r, h, color); --> fillRect(x, y, w-r, h, color);
+  // fillCircleHelper(x+w-r-1, y+r, r, 1, h-2*r-1, color);
+  //      }
+  //    }
+  //    else
+  //    {
+  // cooling
+  //      if (pct < 100 - rect_r)
+  //      {
+  //        tft.fillRect(rect_x - (pct + 1), rect_y, pct + 1, rect_h, ILI9341_BLUE);
+  //      }
+  //      else
+  //      {
+  //        int x = rect_x - (pct + 1);
+  //        int y = rect_y;
+  //        int w = pct + 1;
+  //        int h = rect_h;
+  //        int r = rect_r - (100 - pct); // min(pct-1, rect_r);
+  //        tft.fillRect(x + r, y, w - r, h, ILI9341_BLUE);
+  //        tft.fillCircleHelper(x + r    , y + r, r, 2, h - 2 * r - 1, ILI9341_BLUE);
+  // fillRect(x+r, y, w-r, h, color);
+  // fillCircleHelper(x+r    , y+r, r, 2, h-2*r-1, color);
+  //      }
+  //    }
+  //  }
+
+  //  bool dir = true;
+  //  bool do_once = true;
+  //  int value = -255;
+  //  while (true) {
+  //    Serial.begin(BAUD);
+  //    if (Serial.available())
+  //    {
+  //      while (Serial.available() > 0) { // flush buffer
+  //        char t = Serial.read();
+  //      }
+  //      break;
+  //    }
+  //    //    String message_str = Serial.readStringUntil('\n');
+  //    //    int value = message_str.toInt(); // -255 to 150, inclusive
+  //    delay(100);
+  //    if (value >= 150) dir = false;
+  //    if (value <= -255) dir = true;
+  //    value += (dir ? 1 : -1);
+  //    byte pct;
+  //    if (value == 0) pct = 0;
+  //    else if (value > 0) pct = (100 * value) / 150;
+  //    else pct = (100 * value) / -255;
+  //    Serial.print(value);
+  //    Serial.print(" -> ");
+  //    Serial.println(pct);
+  //
+  //    int rect_x = TFT_WIDTH / 2;
+  //    int rect_y = 69;
+  //    int rect_w = 203;
+  //    int rect_h = 24;
+  //    int rect_r = 15;
+  //    int pad = 2;
+  //    if (do_once)
+  //    {
+  //      do_once = false;
+  //      tft.fillRoundRect(rect_x - 101 - 2 * pad, rect_y - 2 * pad, rect_w + 4 * pad, rect_h + 4 * pad, rect_r, ILI9341_BLACK);
+  //    }
+  //    tft.fillRoundRect(rect_x - 101 - pad, rect_y - pad, rect_w + 2 * pad, rect_h + 2 * pad, rect_r, ILI9341_WHITE);
+  //    tft.drawFastVLine(rect_x - 1, rect_y - pad, rect_h + 2 * pad, ILI9341_BLACK);
+  //    tft.drawFastVLine(rect_x, rect_y - pad, rect_h + 2 * pad, ILI9341_BLACK);
+  //    tft.drawFastVLine(rect_x + 1, rect_y - pad, rect_h + 2 * pad, ILI9341_BLACK);
+  //
+  //    tft.setTextColor(ILI9341_BLACK);
+  //    tft.setTextSize(1);
+  //    tft.fillRect(rect_x - 101, rect_y + rect_h + 5 * pad, rect_w, rect_h, QATCH_BGCOLOR);
+  //    char buf[32]; // trailing NULL
+  //    float temp = 25 + (random(-100, 100) / 100.0);
+  //    Serial.println(temp);
+  //    if (value == 0 || !l298nhb.active())
+  //    {
+  //      sprintf(buf, "PV:%2.2fC SP:%2.2fC OP:%s", NAN, temp, "[OFF]");
+  //    }
+  //    sprintf(buf, "PV:%2.2fC SP:%2.2fC OP:%+04.0f", NAN, temp, (float)value);
+  //    // String tec_label = "PV:--.--C SP:21.00C OP:[OFF]"; // now with null-terminator
+  //    uint16_t w = tft.measureTextWidth(buf);
+  //    tft.setCursor((TFT_WIDTH - w) / 2, rect_y + rect_h + 5 * pad);
+  //    tft.print(buf);
+  //
+  //    if (value != 0)
+  //    {
+  //      if (pct == 0) pct = 1;
+  //      if (value > 0)
+  //      {
+  //        // heating
+  //        if (pct < 100 - rect_r)
+  //        {
+  //          tft.fillRect(rect_x + 1, rect_y, pct + 1, rect_h, ILI9341_RED);
+  //        }
+  //        else
+  //        {
+  //          int x = rect_x + 1;
+  //          int y = rect_y;
+  //          int w = pct + 1;
+  //          int h = rect_h;
+  //          int r = rect_r - (100 - pct); // min(pct-1, rect_r);
+  //          tft.fillRect(x, y, w - r, h, ILI9341_RED);
+  //          tft.fillCircleHelper(x + w - r - 1, y + r, r, 1, h - 2 * r - 1, ILI9341_RED);
+  //          //fillRect(x+r, y, w-2*r, h, color); --> fillRect(x, y, w-r, h, color);
+  //          //fillCircleHelper(x+w-r-1, y+r, r, 1, h-2*r-1, color);
+  //        }
+  //      }
+  //      else
+  //      {
+  //        // cooling
+  //        if (pct < 100 - rect_r)
+  //        {
+  //          tft.fillRect(rect_x - (pct + 1), rect_y, pct + 1, rect_h, ILI9341_BLUE);
+  //        }
+  //        else
+  //        {
+  //          int x = rect_x - (pct + 1);
+  //          int y = rect_y;
+  //          int w = pct + 1;
+  //          int h = rect_h;
+  //          int r = rect_r - (100 - pct); // min(pct-1, rect_r);
+  //          tft.fillRect(x + r, y, w - r, h, ILI9341_BLUE);
+  //          tft.fillCircleHelper(x + r    , y + r, r, 2, h - 2 * r - 1, ILI9341_BLUE);
+  //          //fillRect(x+r, y, w-r, h, color);
+  //          //fillCircleHelper(x+r    , y+r, r, 2, h-2*r-1, color);
+  //        }
+  //      }
+  //    }
+
+  //    for (int r = 0; r <= rect_r; r++)
+  //    {
+  //      tft.drawRoundRect(rect_x - 101 - r, rect_y - r, rect_w + 2 * r, rect_h + 2 * r, r, ILI9341_GREEN);
+  //    }
+  //  }
+  //}
+
+  // void tft_tempcontrol_styleB()
+  //{
+  //   while (true)
+  //   {
+  //     for (int test_i = -255; test_i <= 150; test_i++)
+  //     {
+  //       delay(1000);
+  //   if (test_i == 0) test_i++; // skip zero
+
+  float pv = round(temperature / TEMP_RESOLUTION) * TEMP_RESOLUTION; // https://arduino.stackexchange.com/a/28469
+  float sp = l298nhb.getTarget();
+  float op = l298nhb_status * l298nhb.getPower(); // test_i;
+  uint16_t fillColor = ILI9341_BLACK;             // change to test positioning of rects
+
+  if (op == 0)
+  {
+    // tft_idle();
+    return;
+  }
+
+  tft_wakeup();
+  //  tft.fillScreen(ILI9341_BLACK);
+
+  int rect_x = TFT_WIDTH / 2;
+  int rect_y = 50;
+  int rect_h = 24;
+  int rect_w = 203 + rect_h;
+  int rect_r; // half of height
+  int pad = 3;
+
+  tft.setFont(Poppins_10_Bold);
+  tft.setTextColor(QATCH_BLUE_FG);
+
+  char buf[42]; // trailing NULL
+  sprintf(buf, "PV: --.--C    SP: --.--C    OP: ----");
+  uint16_t w = tft.measureTextWidth(buf);
+  uint16_t h = tft.measureTextHeight(buf);
+
+  if (tft.readPixel(rect_x / 2, rect_y - 2 * pad) != QATCH_BLUE_FG)
+  {
+    //    Serial.println("Drawing TEC scale...");
+    last_temp_label = 255;             // none
+    last_line_label[0] = '\0';         // invalidate string
+    last_pv = last_sp = last_op = 255; // impossible values
+    last_pct = 0;
+
+    tft.fillScreen(ILI9341_BLACK);
+    //    tft.fillRect(0, 22, TFT_WIDTH, 115, fillColor); // only do once, not on every bar update
+    rect_r = (rect_h + 4 * pad) / 2;
+    tft.fillRoundRect(rect_x - 113 - 2 * pad, rect_y - 2 * pad, rect_w + 4 * pad, rect_h + 4 * pad, rect_r, QATCH_BLUE_FG);
+
+    tft.setCursor((TFT_WIDTH - w) / 2, rect_y + rect_h + 5 * pad);
+    tft.print(buf);
+
+    //    tft.fillRoundRect(rect_x - 101 - pad, rect_y - pad, rect_w + 2 * pad, rect_h + 2 * pad, rect_r, ILI9341_WHITE);
+    //    tft.drawFastVLine(rect_x - 1, rect_y - pad, rect_h + 2 * pad, QATCH_BLUE_FG);
+    //    tft.drawFastVLine(rect_x, rect_y - pad, rect_h + 2 * pad, QATCH_BLUE_FG);
+    //    tft.drawFastVLine(rect_x + 1, rect_y - pad, rect_h + 2 * pad, QATCH_BLUE_FG);
+  }
+
+  short pct;
+  if (op == 0)
+    pct = 0;
+  else if (op > 0)
+    pct = max(1, (100 * op) / MAX_PWR_HEAT); // 0 -> 1
+  else
+    pct = min(-1, (100 * op) / MAX_PWR_COOL); // 0 -> -1
+
+  if (pct != last_pct)
+  {
+    rect_r = (rect_h + 2 * pad) / 2;
+    tft.fillRoundRect(rect_x - 113 - pad, rect_y - pad, rect_w + 2 * pad, rect_h + 2 * pad, rect_r, QATCH_GREY_BG);
+    tft.drawFastVLine(rect_x - 1, rect_y - pad, rect_h + 2 * pad, QATCH_BLUE_FG);
+    tft.drawFastVLine(rect_x, rect_y - pad, rect_h + 2 * pad, QATCH_BLUE_FG);
+    tft.drawFastVLine(rect_x + 1, rect_y - pad, rect_h + 2 * pad, QATCH_BLUE_FG);
+  }
+
+  //  tft.setFontAdafruit(); // default console font
+  //  tft.setFont(Poppins_10_Bold);
+  //  tft.setTextColor(QATCH_BLUE_FG);
+  //  tft.setTextSize(1);
+
+  bool rewrite_PV_color = false;
+  if (max31855.status() != 0)
+  {
+    tft.setTextColor(ILI9341_RED);
+    tft.setFont(Poppins_16_Bold);
+
+    String line0 = "Hardware Error Detected";
+    char buff0[line0.length() + 1]; // trailing NULL
+    line0.toCharArray(buff0, sizeof(buff0));
+
+    uint16_t _pad = 10;
+    uint16_t _w = tft.measureTextWidth(buff0);
+    // uint16_t _h = tft.measureTextHeight(buff0);
+    uint16_t _x = (TFT_WIDTH - _w) / 2;
+    uint16_t _y = _pad;
+    //    Serial.printf("%u;%u;%u;%u", _x, _y, _w, _h);
+    tft.setCursor(_x, _y);
+    tft.print(line0);
+
+    hw_error = true;
+
+    tft.setFont(Poppins_10_Bold);
+    tft.setTextColor(QATCH_BLUE_FG);
+  }
+  else if (hw_error)
+  {
+    // persist hw error message on LCD
+    //    tft.fillRect(19, 10, 282, 16, fillColor);
+    rewrite_PV_color = true;
+    hw_error = false;
+  }
+
+  int x = (TFT_WIDTH - w) / 2;
+  int y = rect_y + rect_h + 5 * pad;
+  int x_pv = 75;  // x + tft.measureTextWidth(buf, 3);
+  int x_sp = 154; // x + tft.measureTextWidth(buf, 15);
+  int x_op = 235; // x + tft.measureTextWidth(buf, 28);
+  int tw = 50;    // tft.measureTextWidth(buf, 10) - x_pv;
+  h = 10;         // matches font size
+  //  uint16_t th;
+  //  tft.measureChar('P', &w, &th);
+
+  //  Serial.println(x_pv);
+
+  if (pv != last_pv || hw_error || rewrite_PV_color)
+  {
+    last_pv = pv;
+    if (hw_error)
+      tft.setTextColor(ILI9341_RED);
+    tft.fillRect(x_pv, y, tw, h, fillColor);
+    tft.setCursor(x_pv, y);
+    tft.printf("%05.2fC", pv);
+    if (hw_error)
+      tft.setTextColor(QATCH_BLUE_FG);
+  }
+
+  if (sp != last_sp)
+  {
+    last_sp = sp;
+    tft.fillRect(x_sp, y, tw, h, fillColor);
+    tft.setCursor(x_sp, y);
+    tft.printf("%05.2fC", sp);
+  }
+
+  if (op != last_op)
+  {
+    last_op = op;
+    tft.fillRect(x_op, y, tw - h, h, fillColor);
+    tft.setCursor(x_op, y);
+    tft.printf("%+04.0f", op);
+  }
+
+  //  tft.fillRect(0, rect_y + rect_h + 5 * pad, TFT_WIDTH, rect_h, fillColor);
+  //  char buf[32]; // trailing NULL
+  //  if (op == 0 || !l298nhb.active())
+  //  {
+  //    //    sprintf(buf, "PV:%sC SP:%2.2fC OP:%s", "--.--", sp, "[OFF]");
+  //    sprintf(buf, "Temp Control is idle.");
+  //  }
+  //  else
+  //  {
+  //    sprintf(buf, "PV:%05.2fC SP:%05.2fC OP:%+04.0f", pv, sp, op);
+  //  }
+  //  uint16_t w = tft.measureTextWidth(buf);
+  //  tft.setCursor((TFT_WIDTH - w) / 2, rect_y + rect_h + 5 * pad);
+  //  tft.print(buf);
+
+  if (op != 0)
+  {
+    //        Serial.print(op);
+    //        Serial.print(", ");
+    //        Serial.println(pct);
+    if (pct != last_pct)
+    {
+      last_pct = pct;
+      pct = abs(pct); // force to positive value
+      // TODO on 6/27/23: Round edge of red/blue bar always to match grey area, widen gauge if need be for 1px per % range.
+      if (op > 0)
+      {
+        // heating
+        //        if (false) // (pct < rect_h / 2) // (pct < 100 - rect_r)
+        //        {
+        //          tft.fillRect(rect_x + 1, rect_y, pct + 1, rect_h, ILI9341_RED);
+        //        }
+        //        else
+        //        {
+        int r = rect_h / 2; // rect_r - (100 - pct); // min(pct-1, rect_r);
+        int x = rect_x + 1;
+        int y = rect_y;
+        int w = pct + r + 1;
+        int h = rect_h;
+        tft.fillRect(x, y, w - r, h, ILI9341_RED);
+        tft.fillCircleHelper(x + w - r - 1, y + r, r, 1, h - 2 * r - 1, ILI9341_RED);
+        // fillRect(x+r, y, w-2*r, h, color); --> fillRect(x, y, w-r, h, color);
+        // fillCircleHelper(x+w-r-1, y+r, r, 1, h-2*r-1, color);
+        //         }
+      }
+      else
+      {
+        // cooling
+        //        if (false) // (pct < rect_h / 2) // (pct < 100 - rect_r)
+        //        {
+        //          tft.fillRect(rect_x - (pct + 1), rect_y, pct + 1, rect_h, ILI9341_BLUE);
+        //        }
+        //        else
+        //        {
+        int r = rect_h / 2; // rect_r - (100 - pct); // min(pct-1, rect_r);
+        int x = rect_x - (pct + r + 1) + 1;
+        int y = rect_y;
+        int w = pct + r + 1;
+        int h = rect_h;
+        tft.fillRect(x + r, y, w - r, h, ILI9341_BLUE);
+        tft.fillCircleHelper(x + r, y + r, r, 2, h - 2 * r - 1, ILI9341_BLUE);
+        // fillRect(x+r, y, w-r, h, color);
+        // fillCircleHelper(x+r    , y+r, r, 2, h-2*r-1, color);
+        //         }
+      }
+    }
+  }
+
+  //  uint16_t x, y, h; // , w;  // 'w' already declared in this context
+  char line1[16]; // trailing NULL
+  char line2[16]; // trailing NULL
+  byte textSize = 28;
+  uint16_t textColor = QATCH_BLUE_FG;
+
+  byte label_state = l298nhb.getLabelState();
+  //  Serial.print("label_state: ");
+  //  Serial.println(label_state);
+  if (label_state != last_temp_label || label_state == 0 || label_state == 2 || label_state == 3)
+  {
+    bool update_time_remaining_only = (last_temp_label == 2) && (label_state == 2);
+    last_temp_label = label_state;
+    line2[0] = '\0'; // set empty
+
+    switch (label_state)
+    {
+    // Assign labels for each byte state
+    case 0: // Temp Cycling
+    {
+      bool toggle_state = (getSystemTime() % 6000 <= 3000);
+      if (toggle_state)
+        sprintf(line1, "Temp Cycling");
+      else if (l298nhb.getSignal())
+        sprintf(line1, "COOLING");
+      else
+        sprintf(line1, "HEATING");
+    }
+    break;
+    case 1: // Wait for Ready
+      sprintf(line1, "Wait for Ready");
+      break;
+    case 2: // Ready in {X}
+    {
+      float time_remaining = l298nhb.getTimeRemaining();
+      if (time_remaining < 0 || time_remaining > 60)
+        time_remaining = 0; // wrapped
+      if (time_remaining > 30)
+        time_remaining = 30;
+      sprintf(line1, "Ready in %2.0f", time_remaining);
+    }
+    break;
+    case 3: // Ready
+    {
+      bool toggle_state = (getSystemTime() % 4000 <= 1000);
+      if (toggle_state)
+      {
+        sprintf(line1, "Ready");
+        textSize = 48;
+      }
+      else
+      {
+        sprintf(line1, "Press Start");
+        sprintf(line2, "Then Apply Drop");
+        textSize = 18;
+      }
+    }
+    break;
+    default:
+      sprintf(line1, "Unknown State");
+      textColor = ILI9341_RED;
+      break;
+    }
+
+    //  if (hw_error)
+    //  {
+    //    sprintf(line1, "Temp Sensor Error");
+    //    textColor = ILI9341_RED;
+    //  }
+
+    //  tft_wakeup();
+    //  tft.fillScreen(ILI9341_BLACK);
+
+    bool line_changed = (strcmp(line1, last_line_label) != 0);
+    if (line_changed || label_state == 3)
+    {
+      strcpy(last_line_label, line1);
+
+      // bool dp = (textSize == 28);
+      if (textSize == 18)
+        tft.setFont(Poppins_18_Bold);
+      else if (textSize == 48)
+        tft.setFont(Poppins_48_Bold);
+      else
+        tft.setFont(Poppins_28_Bold);
+
+      if (label_state == 3)
+      {
+        bool toggle_state = (getSystemTime() % 4000 <= 1000);
+        if (toggle_state)
+        {
+          textColor = QATCH_BLUE_FG; // Ready
+        } else {
+          toggle_state = (getSystemTime() % 1000 <= 500); // flash 'Apply Drop' message
+          textColor = toggle_state ? ILI9341_GREEN : QATCH_BLUE_FG;
+        }
+      }
+      tft.setTextColor(textColor);
+
+      //  tft.setTextSize(textSize);
+
+      //  x = (TFT_WIDTH - logo_image.width) / 2; // center
+      //  y = (TFT_HEIGHT / 4) - (logo_image.height / 2); // middle-top
+      //
+      //  tft.writeRect(x, y, logo_image.width, logo_image.height, (uint16_t*)(logo_image.pixel_data));
+
+      //  String line1 = tr ? "Ready" : "Temp Cycling...";
+      //  char buff1[line1.length() + 1]; // trailing NULL
+      //  line1.toCharArray(buff1, sizeof(buff1));
+
+      w = tft.measureTextWidth(line1);
+      h = tft.measureTextHeight(line1);
+      x = (TFT_WIDTH - w) / 2;
+      y = (3 * TFT_HEIGHT / 4) - h; // middle-bottom
+      // if (!dp)
+      //   y -= 10; // move "Ready" up a bit to keep it centered
+
+      if (update_time_remaining_only)
+      {
+        pad = 3;
+        x = 226; // += (20 * 9);
+        w = 48;  // (20 * 2);
+        //        Serial.println(x);
+        //        Serial.println(y);
+        //        Serial.println(w);
+        //        Serial.println(h);
+        //        Serial.println();
+
+        tft.fillRect(x - pad, y - pad, w + pad, h + 2 * pad, fillColor);
+        tft.setCursor(x, y);
+        tft.print(line1[9]);  // "Ready In XX"
+        tft.print(line1[10]); // "Ready In XX"
+      }
+      else
+      {
+        if (*line2) // is non-empty string?
+        {
+          y -= h + (textSize / 2); // move up to make room for second line
+          h += h + (textSize / 2); // increase height to fill black rectangle for both lines
+        }
+
+        if (line_changed)
+        {
+          pad += 20; // matches 'dp' [larger font] - [smaller font]: 48 - 28 = 20 ( really 23, for safety pad)
+          tft.fillRect(0, y - pad, TFT_WIDTH, h + 2 * pad, fillColor == ILI9341_BLACK ? ILI9341_BLACK : ILI9341_DARKGREY);
+        }
+
+        tft.setCursor(x, y);
+        tft.print(line1);
+
+        if (*line2) // is non-empty string?
+        {
+          // Serial.print("Printing: ");
+          // Serial.println(line2);
+          w = tft.measureTextWidth(line2);
+          h = tft.measureTextHeight(line2);
+          x = (TFT_WIDTH - w) / 2;
+          y += h + (textSize / 2); // middle-bottom
+          tft.setCursor(x, y);
+          tft.print(line2);
+        }
+      }
+    }
+  }
+  //    }
+  //  }
+}
+
+void tft_initialize()
+{
+  if (HW_REV_MATCH(HW_REVISION_0) || PID_IS_SECONDARY(NVMEM.pid))
+  {
+    // NOTE: a small delay is still required here to
+    //       allow the DAC to settle after waking up
+    delayMicroseconds(750);
+    return;
+  }
+
+  //  tft_initialize_styleB();
+  //}
+
+  // void tft_initialize_styleA()
+  //{
+  //  tft_tempbusy(); // calls wakeup()
+  //   tft.fillRect(0, 0, TFT_WIDTH, 20, ILI9341_WHITE);
+  //   tft.drawFastHLine(0, 21, TFT_WIDTH, ILI9341_BLACK);
+  //   tft.setCursor(3, 3);
+  //   tft.setTextSize(2);
+  //   tft.setTextColor(ILI9341_BLACK);
+  //   tft.print("Initializing...");
+  // }
+
+  // void tft_initialize_styleB()
+  //{
+
+  //unsigned long start = micros();
+  uint16_t x, y, w, h; // , pad;
+
+  tft_wakeup();
+  tft.fillScreen(ILI9341_BLACK);
+  tft.setFont(Poppins_32_Bold);
+  tft.setTextColor(QATCH_BLUE_FG);
+  //  tft.setTextSize(3);
+
+  //  x = (TFT_WIDTH - initialize_icon.width) / 2; // center
+  //  y = (TFT_HEIGHT / 4) - (initialize_icon.height / 2); // middle-top
+  //
+  //  tft.writeRect(x, y, initialize_icon.width, initialize_icon.height, (uint16_t*)(initialize_icon.pixel_data));
+
+  String line1 = "Initializing";
+  char buff1[line1.length() + 1]; // trailing NULL
+  line1.toCharArray(buff1, sizeof(buff1));
+
+  w = tft.measureTextWidth(buff1); // TODO: hard-code, should be a fixed number
+  h = tft.measureTextHeight(buff1);
+  x = (TFT_WIDTH - w) / 2;
+  y = (3 * TFT_HEIGHT / 4) - h; // middle-bottom
+
+  tft.setCursor(x, y);
+  tft.print(line1);
+
+  //  pad = 10;
+  //  x = (TFT_WIDTH - initialize_icon.width) / 2; // center
+  //  y = TFT_HEIGHT - (y + h) - pad; // 'y' and 'h' refer to the text placement, not the image
+
+  x = ICON_X;
+  y = ICON_Y;
+  tft.writeRect(x, y, initialize_icon.width, initialize_icon.height, (uint16_t *)(initialize_icon.pixel_data));
+
+  // unsigned long stop = micros();
+  // client->print("TFT Wakeup Duration: ");
+  // client->print(stop - start);
+  // client->println("us");
+}
+
+void tft_measure()
+{
+  if (HW_REV_MATCH(HW_REVISION_0) || PID_IS_SECONDARY(NVMEM.pid))
+    return;
+
+  //  tft_measure_styleB();
+  //}
+
+  // void tft_measure_styleA()
+  //{
+  //   tft_wakeup();
+  //   tft.fillRect(0, 0, TFT_WIDTH, 20, ILI9341_WHITE);
+  //   tft.drawFastHLine(0, 21, TFT_WIDTH, ILI9341_BLACK);
+  //   tft.setCursor(3, 3);
+  //   tft.setTextSize(2);
+  //   tft.setTextColor(ILI9341_BLACK);
+  //   tft.print("Measuring...");
+  //  Serial.println("Measuring...");
+  // }
+
+  // void tft_measure_styleB()
+  //{
+  uint16_t x, y, w, h; // , pad;
+
+  tft_wakeup();
+  tft.fillScreen(ILI9341_BLACK);
+  tft.setFont(Poppins_32_Bold);
+  tft.setTextColor(QATCH_BLUE_FG);
+  //  tft.setTextSize(3);
+
+  //  x = (TFT_WIDTH - measure_icon.width) / 2; // center
+  //  y = (TFT_HEIGHT / 4) - (measure_icon.height / 2); // middle-top
+  //
+  //  tft.writeRect(x, y, measure_icon.width, measure_icon.height, (uint16_t*)(measure_icon.pixel_data));
+
+  String line1 = "Measuring";
+  char buff1[line1.length() + 1]; // trailing NULL
+  line1.toCharArray(buff1, sizeof(buff1));
+
+  w = tft.measureTextWidth(buff1); // TODO: hard-code, should be a fixed number
+  h = tft.measureTextHeight(buff1);
+  x = (TFT_WIDTH - w) / 2;
+  y = (3 * TFT_HEIGHT / 4) - h; // middle-bottom
+
+  tft.setCursor(x, y);
+  tft.print(line1);
+
+  //  pad = 10;
+  //  x = (TFT_WIDTH - measure_icon.width) / 2; // center
+  //  y = TFT_HEIGHT - (y + h) - pad; // 'y' and 'h' refer to the text placement, not the image
+
+  x = ICON_X;
+  y = ICON_Y;
+  tft.writeRect(x, y, measure_icon.width, measure_icon.height, (uint16_t *)(measure_icon.pixel_data));
+}
+
+#else // NOT USE_ILI9341
+
+// create dummy public function stubs
+void tft_wakeup() {}
+void tft_screensaver() {}
+void tft_splash(bool dp) {}
+void tft_identify(bool identifying) {}
+void tft_idle() {}
+// void tft_testmode() { }
+// void tft_tempbusy() { }
+void tft_cooldown_start() {}
+void tft_cooldown() {}
+void tft_tempcontrol() {}
+void tft_initialize() {}
+void tft_measure() {}
+
+#endif
+
+/************************** TEESNY36 ***************************/
+
+#if HW_MATCH(TEENSY36)
+
+unsigned long getSystemTime()
+{
+  return millis();
+}
+
+#endif
+
+/************************** TEENSY41 ***************************/
+
+#if HW_MATCH(TEENSY41)
+
+bool search_for_dhcp()
+{
+  unsigned long startMillis = millis();
+  unsigned long timeout = 1000;
+  IPAddress ip = Ethernet.localIP(); // restored if no offer
+  last_dhcp_search = startMillis;
+
+  fnet_netif_desc_t netif = fnet_netif_get_default();
+
+  if (dhcp_enabled)
+  {
+    fnet_dhcp_cln_release(fnet_dhcp_cln_get_by_netif(netif));
+  }
+
+  if (!fnet_dhcp_cln_is_enabled(fnet_dhcp_cln_get_by_netif(netif)))
+  {
+    static fnet_dhcp_cln_params_t dhcp_params; // DHCP intialization parameters
+    dhcp_params.netif = netif;
+    // Enable DHCP client.
+    if (fnet_dhcp_cln_init(&dhcp_params))
+    {
+      fnet_dhcp_cln_set_response_timeout(fnet_dhcp_cln_get_by_netif(netif), 2500);
+      // Register DHCP event handler callbacks.
+      //          fnet_dhcp_cln_set_callback_updated(fnet_dhcp_cln_get_by_netif(netif), dhcp_cln_callback_updated, NULL);
+      //          fnet_dhcp_cln_set_callback_discover(fnet_dhcp_cln_get_by_netif(netif), dhcp_cln_callback_updated, NULL);
+      // Serial.println("DHCP initialization done!");
+    }
+    else
+    {
+      // Serial.println("ERROR: DHCP initialization failed!");
+    }
+  }
+
+  while (!fnet_dhcp_cln_is_enabled(fnet_dhcp_cln_get_by_netif(netif)))
+  {
+    // Wait for dhcp initialization
+    if (millis() >= startMillis + timeout)
+      break;
+  }
+  while (Ethernet.localIP() == IPAddress(0, 0, 0, 0))
+  {
+    // Wait for IP address
+    if (millis() >= startMillis + timeout)
+      break;
+  }
+  if (millis() >= startMillis + timeout) // timeout, no offer made
+  {
+    if (ip == IPAddress(0, 0, 0, 0))
+      ip = IPAddress(169, 254, 73, mac[5]);
+    Ethernet.begin(mac, ip); // also releases dhcp cln
+    Ethernet.setSubnetMask(SUBNET_MASK);
+    // Serial.print("Ethernet configured with static IP ");
+    // Serial.println(Ethernet.localIP());
+    return false;
+  }
+
+  // Serial.print("Ethernet configured with assigned IP ");
+  // Serial.println(Ethernet.localIP());
+  return true;
+}
+
+bool connect_to_ethernet()
+{
+  // initial assumptions
+  net_error = false;
+  dhcp_enabled = false;
+
+  // RST_N for PHY chip is on B0_14 (GPIO2.IO[14]) per Teensy 4.1 schematics
+  // Per DP83825I datasheet: The RST_N pin is an input with internal pull-up
+  // NOTE: On Teensy 4.0-4.1, GPIO7 is used for non-DMA access to GPIO2 pins
+  bool phy_chip_exists = GPIO7_PSR & (1 << 14); // true if PHY chip present
+  if (!phy_chip_exists) 
+  {
+    client->println("HW Variant: TEENSY41_NE (Without Ethernet Chip)");
+    delay(3000); // pause to show boot screen
+    net_error = true;
+    return false;
+  }
+  else
+  {
+    client->println("HW Variant: TEENSY41 (With Ethernet Chip)");
+    // continue;
+  }
+
+  // Check 'Ethernet_EN' feature bit in NVMEM
+  if (NVMEM.Ethernet_EN == 0) // not enabled (aka: disabled)
+  {
+    client->println("Ethernet_EN is not set in NVMEM. Not initializing Ethernet chip.");
+    delay(3000); // pause to show boot screen
+    net_error = true;
+    return false;
+  }
+
+  // start the Ethernet connection and the server:
+  Ethernet.setStackHeap(1024 * 128);     // Set stack size to 128k
+  Ethernet.setSocketSize(1024 * 4);      // Set buffer size to 4k
+  Ethernet.setSocketNum(MAX_IP_CLIENTS); // Set number of allowed sockets
+
+  // static int begin(uint8_t *mac, unsigned long timeout = 60000, unsigned long responseTimeout = 4000);
+  int e_result = Ethernet.begin(mac, 6000, 2500);
+
+  // This allows forwarded NTP packets to be heard
+  Ethernet.setSubnetMask(SUBNET_MASK);
+
+  // Check for Ethernet hardware present
+  if (Ethernet.hardwareStatus() == EthernetNoHardware)
+  {
+    // Serial.println("Ethernet hardware was not found.");
+    net_error = true;
+  }
+  // Check for Ethernet cable present
+  if (Ethernet.linkStatus() == LinkOFF)
+  {
+    // Serial.println("Ethernet cable is not connected.");
+    net_error = true;
+  }
+  // Configure for static IP address
+  if (net_error)
+  {
+    // do nothing
+  }
+  else if (e_result == 0)
+  {
+    IPAddress ip = IPAddress(169, 254, 73, mac[5]);
+    Ethernet.begin(mac, ip);
+    Ethernet.setSubnetMask(SUBNET_MASK);
+    // Serial.print("Ethernet configured with static IP ");
+    // Serial.println(Ethernet.localIP());
+  }
+  else // DHCP connect succeeded
+  {
+    dhcp_enabled = search_for_dhcp(); // set dhcp server param
+    // Serial.print("Ethernet configured with assigned IP ");
+    // Serial.println(Ethernet.localIP());
+  }
+
+  // start the servers
+  Udp.begin(NTP_PORT);
+  server.begin();
+
+  return (Ethernet.linkStatus() == LinkON); // is_connected
+}
+
+unsigned long getSystemTime()
+{
+  return getSystemTime(false);
+}
+
+unsigned long getSystemTime(bool print_status)
+{
+  // Return corrected milliseconds using NTP time sync
+  // TODO use elapsedMillis to handle rollover?
+  // https://github.com/pfeerick/elapsedMillis/wiki
+
+  // this will overflow, but the relative deltas work out
+  unsigned long elapsed = millis() - last_TOI_TS;
+  long drift_correction = 0;
+
+  long period = TS_SYNC_PERIOD / drift_TS;
+  // avoid doing negative division here
+  drift_correction = elapsed / abs(period);
+  if (period < 0)
+    drift_correction *= -1;
+
+  if (print_status)
+  {
+    client->printf("NOW DRIFT:  %i\n", drift_correction);
+  }
+
+  return 1000 * last_EPOCH_sec + last_EPOCH_ms + elapsed + drift_correction;
+}
+
+bool isTimeForSync()
+{
+  // Is it time for a new sync from the time server?
+  // Condition #1: just booted, never been sync'd
+  // Condition #2: millis() counter wrapped to zero
+  // Condition #3: normal time sync expiration renew
+  if (last_RX_TS == 0)
+    return true;
+  if (millis() < last_RX_TS)
+    return true;
+  if (millis() > last_RX_TS + TS_SYNC_PERIOD)
+  {
+    if (NTP_local_master)
+      return true;
+    else
+    {
+      // slaves wait for master to timeout before trying (with dither)
+      return (millis() > last_RX_TS + TS_SYNC_PERIOD +
+                             (TS_RETRY_COUNT * TS_RETRY_PERIOD) +
+                             Ethernet.localIP()[3]);
+    }
+  }
+
+  return false;
+}
+
+int checkForTimeSyncUpdates()
+{
+  int result = 0; // nothing changed, tx only, rx only, both tx/rx
+
+  if (isTimeForSync())
+  {
+    if (!NTP_pending) // No packet in-flight
+    {
+      if (NTP_retries < TS_RETRY_COUNT) // No timeout
+      {
+        // send an NTP packet to a time server
+        sendNTPpacket(dhcp_enabled ? timeServer : apipaServer);
+        last_TX_TS = millis();
+        NTP_pending = true;
+        result = 1;
+      }
+      else // NTP retries exceeded (wait until next sync period)
+      {
+        last_RX_TS = millis(); // set to prevent more retries
+        NTP_retries = 0;
+        result = 4;
+
+        // did the network change without us knowing?
+        dhcp_enabled = search_for_dhcp();
+      }
+    }
+    else // Packet already in-flight
+    {
+      // Check for roundtrip timeout
+      if (millis() - last_TX_TS > TS_RETRY_PERIOD)
+      {
+        NTP_pending = false;
+        NTP_retries++;
+        result = 3;
+      }
+    }
+  }
+
+  if (Udp.parsePacket())
+  {
+    // We've received a packet, read the data from it
+    Udp.read(packetBuffer, NTP_PACKET_SIZE); // read the packet into the buffer
+
+    bool this_is_an_ntp_cmd = ((packetBuffer[0] == 0xE3) && (packetBuffer[1] == 0x00) &&
+                               (packetBuffer[2] == 0x06) && (packetBuffer[3] == 0xEC));
+    bool this_is_a_ping_cmd = ((packetBuffer[0] == 'P') && (packetBuffer[1] == 'I') &&
+                               (packetBuffer[2] == 'N') && (packetBuffer[3] == 'G'));
+
+    IPAddress remote_ip = Udp.remoteIP();
+    IPAddress local_ip = Ethernet.localIP();
+    IPAddress subnet = Ethernet.subnetMask();
+    IPAddress broadcast_ip = IPAddress((local_ip[0] | ~subnet[0]),
+                                       (local_ip[1] | ~subnet[1]),
+                                       (local_ip[2] | ~subnet[2]),
+                                       (local_ip[3] | ~subnet[3]));
+
+    // Check for incoming UDP commands that indicate we are on APIPA network configuration
+    if (dhcp_enabled && remote_ip[0] == 169 && remote_ip[1] == 254)
+    { // remote device is APIPA; but we are not APIPA
+      // we think we have DHCP, but somehow the network lost it;
+      // other devices know, so we should fallback to APIPA config
+      bool dhcp_was = dhcp_enabled;
+      dhcp_enabled = search_for_dhcp();
+
+      // network changed: update local network params before processing packet
+      if (dhcp_was != dhcp_enabled)
+      {
+        local_ip = Ethernet.localIP();
+        subnet = Ethernet.subnetMask();
+        broadcast_ip = IPAddress((local_ip[0] | ~subnet[0]),
+                                 (local_ip[1] | ~subnet[1]),
+                                 (local_ip[2] | ~subnet[2]),
+                                 (local_ip[3] | ~subnet[3]));
+      }
+    }
+
+    // Throw away this packet if it is a local outgoing NTP request
+    if (this_is_an_ntp_cmd)
+      return result; // toss packet
+
+    // Check for NTP packets from remote server (not local forwarding)
+    if (((remote_ip[0] & subnet[0]) != (local_ip[0] & subnet[0])) ||
+        ((remote_ip[1] & subnet[1]) != (local_ip[1] & subnet[1])) ||
+        ((remote_ip[2] & subnet[2]) != (local_ip[2] & subnet[2])) ||
+        ((remote_ip[3] & subnet[3]) != (local_ip[3] & subnet[3])))
+    {
+      unsigned long fwd_start = millis();
+      int count = 0;
+      while (millis() < fwd_start + 5 && count < 10)
+      {
+        delayMicroseconds(250);
+
+        // this UDP packet came directly from the time server (and not a local source)
+        // so forward it on to the other local devices too
+        Udp.beginPacket(broadcast_ip, NTP_PORT);
+        Udp.write(packetBuffer, NTP_PACKET_SIZE);
+        Udp.endPacket();
+        count++;
+      }
+      // Serial.print("Sent forward packet count: ");
+      // Serial.println(count);
+
+      // Increment stats
+      NTP_remote_pkts++;
+      NTP_local_master = true;
+    }
+    else
+    {
+      // this UDP packet came from the local network (possibly this same device)
+      // so do not process or propogate your own forwarded packets!
+      if (remote_ip[3] == local_ip[3])
+        return result; // toss packet
+
+      // also only process one incoming NTP packet for every 100 ms
+      if (millis() - last_RX_TS < 100)
+        return result; // toss packet
+
+      // also special case to handle PING requests from other devices
+      if (this_is_a_ping_cmd)
+      {
+        // Serial.print("PING request from: ");
+        // Serial.println(remote_ip);
+        delayMicroseconds(250 + (2550 * local_ip[2]) + (10 * local_ip[3]));
+        Udp.beginPacket(remote_ip, NTP_PORT);
+        Udp.write(packetBuffer, NTP_PACKET_SIZE);
+        Udp.endPacket();
+        return result;
+      }
+
+      // Increment stats
+      NTP_local_pkts++;
+      NTP_local_master = false;
+    }
+
+    // clear NTP counters
+    NTP_pending = false;
+    NTP_retries = 0;
+    result = 2;
+
+    // the timestamp starts at byte 40 of the received packet and is eight bytes,
+    // or four words, long. First, extract the four words:
+    unsigned long tsHighWord = word(packetBuffer[40], packetBuffer[41]);
+    unsigned long tsLowWord = word(packetBuffer[42], packetBuffer[43]);
+    unsigned long msHighWord = word(packetBuffer[44], packetBuffer[45]);
+    unsigned long msLowWord = word(packetBuffer[46], packetBuffer[47]);
+
+    // combine the first four bytes (two words) into a long integer
+    // this is NTP time (seconds since Jan 1 1900):
+    unsigned long secsSince1900 = tsHighWord << 16 | tsLowWord;
+    // now convert NTP time into everyday time:
+    // Unix time starts on Jan 1 1970. In seconds, that's 2208988800:
+    const unsigned long seventyYears = 2208988800UL;
+    // subtract seventy years:
+    unsigned long epoch = secsSince1900 - seventyYears;
+
+    // combine the last four bytes (two words) into a long integer
+    // this is NTP time sub-second resolution (fractional seconds):
+    unsigned long fracsecs = msHighWord << 16 | msLowWord;
+    // convert fractional seconds to standardized milliseconds:
+    unsigned short mssecs = ((fracsecs >> 7) * 125 + (1UL << 24)) >> 22;
+
+    if (getSyncState() == 1) // only if sync is needed
+    {
+      // this will overflow, but the relative deltas work out
+      drift_TS = (((1000 * epoch) + mssecs) - millis()) -
+                 (((1000 * last_EPOCH_sec) + last_EPOCH_ms) - last_TOI_TS);
+    }
+
+    // Store results
+    last_RX_TS = last_TOI_TS = millis();
+    last_EPOCH_sec = epoch;
+    last_EPOCH_ms = mssecs;
+
+    // DEBUG PRINT STATEMENTS (COMMENT OUT)
+    // Serial.print("Seconds since Jan 1 1900 = ");
+    // Serial.println(secsSince1900);
+    // Serial.print("Unix time = ");
+    // Serial.println(epoch);
+    // Serial.print("Frac secs = " );
+    // Serial.println(mssecs);
+    // Serial.print("Millis = " );
+    // Serial.println(millis());
+    // Serial.print("drift (ms) = ");
+    // Serial.println(drift_TS);
+    // Serial.print("Offset millis = ");
+    // Serial.println(t_offset);
+    // Serial.print("Corrected millis = ");
+    // Serial.println(millis() - t_offset);
+    // Serial.print("Sync millis = ");
+    // Serial.println(getSystemTime());
+    // getSystemTime(true);
+  }
+
+  return result;
+}
+
+// send an NTP request to the time server at the given address
+void sendNTPpacket(const char *address)
+{
+  // set all bytes in the buffer to 0
+  memset(packetBuffer, 0, NTP_PACKET_SIZE);
+  // Initialize values needed to form NTP request
+  // (see URL above for details on the packets)
+  packetBuffer[0] = 0b11100011; // LI, Version, Mode
+  packetBuffer[1] = 0;          // Stratum, or type of clock
+  packetBuffer[2] = 6;          // Polling Interval
+  packetBuffer[3] = 0xEC;       // Peer Clock Precision
+  // 8 bytes of zero for Root Delay & Root Dispersion
+  packetBuffer[12] = 49;
+  packetBuffer[13] = 0x4E;
+  packetBuffer[14] = 49;
+  packetBuffer[15] = 52;
+
+  // all NTP fields have been given values, now
+  // you can send a packet requesting a timestamp:
+  Udp.beginPacket(address, 123); // NTP requests are to port 123
+  Udp.write(packetBuffer, NTP_PACKET_SIZE);
+  Udp.endPacket();
+}
+
+unsigned long getNowEpoch()
+{
+  unsigned long elapsed_sec = (millis() - last_TOI_TS) / 1000;
+  return (last_EPOCH_sec + elapsed_sec);
+}
+
+short getSyncState()
+{
+  /* getSyncState() return code:
+     -1   no-sync
+      0   in-sync
+      1   out-of-sync (once)
+      2   out-of-sync (two+)
+  */
+  if (last_EPOCH_sec == 0)
+    return -1;
+  long secsSinceLastSync = getNowEpoch() - last_EPOCH_sec;
+  if ((TS_SYNC_PERIOD / 1000) > secsSinceLastSync)
+    return 0;
+  if ((TS_SYNC_PERIOD / 1000) * 2 > secsSinceLastSync)
+    return 1;
+  return 2;
+}
+
+#endif