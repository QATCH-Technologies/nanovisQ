import pyzipper
import hashlib
import threading
import sys
import pyqtgraph as pg
import datetime as dt
from time import strftime, localtime, sleep
from xml.dom import minidom
from numpy import loadtxt
import numpy as np
from io import BytesIO
from PyQt5 import QtCore, QtGui, QtWidgets
from QATCH.QModel.q_image_clusterer import QClusterer
from QATCH.QModel.q_multi_model import QPredictor
from QATCH.common.architecture import Architecture
from QATCH.common.fileStorage import FileStorage, secure_open
from QATCH.common.fileManager import FileManager
from QATCH.common.logger import Logger as Log
from QATCH.common.userProfiles import UserProfiles, UserRoles
from QATCH.core.constants import Constants
from QATCH.models.ModelData import ModelData
from QATCH.ui.popUp import PopUp
from QATCH.ui.runInfo import QueryRunInfo
from QATCH.processors.CurveOptimizer import DifferenceFactorOptimizer, DropEffectCorrection

# from QATCH.QModel.QModel import QModelPredict
# import joblib
# from QATCH.QModel.q_data_pipeline import QDataPipeline
import os

# hide info/warning logs from tf # lazy load
os.environ["TF_CPP_MIN_LOG_LEVEL"] = "3"

# from scipy.interpolate import UnivariateSpline # unused
# from scipy.optimize import curve_fit # lazy load
# from scipy.signal import argrelextrema # lazy load
# from scipy.signal import savgol_filter # lazy load

# import matplotlib.backends.backend_pdf # lazy load
# import matplotlib.pyplot as plt # lazy load

# os.environ['TF_CPP_MIN_LOG_LEVEL'] = '3' # hide info/warning logs from tf # lazy load
# import tensorflow as tf # lazy load

TAG = "[Analyze]"


###############################################################################
# Elaborate on the raw data gathered from the SerialProcess in parallel timing
###############################################################################
class AnalyzeProcess(QtWidgets.QWidget):
    progressValue = QtCore.pyqtSignal(int)
    progressFormat = QtCore.pyqtSignal(str)
    progressUpdate = QtCore.pyqtSignal()

    @staticmethod
    def Lookup_ST(surfactant, concentration):
        ST1 = 72
        if concentration > 2:  # mg/ml
            ST1 = 57.5
        return ST1  # always

        if concentration < 0.01:
            ST1 = 71
        else:
            X1 = np.log10(concentration)
            ST1 = np.polyval([-0.9092, -3.5982, 67], X1)
        X2 = np.log10(surfactant / 125)  # NOTE: np.log10(0) = -INF
        if X2 < -6:
            ST2 = ST1
        elif X2 < -5:
            ST2 = ST1 - 1
        elif -5 <= X2 <= -2.8:
            ST2 = ST1 - np.polyval([11.5, 59.5], X2)
        else:  # X2 > -2.8:
            ST2 = ST1 - 27
        # AnalyzeProcess.Lookup_Table("QATCH/resources/lookup_ST.csv", surfactant, concentration)
        return ST2

    @staticmethod
    def Lookup_CA(surfactant, concentration):
        CA = 55
        if concentration > 10:
            CA = CA - 0
        elif concentration >= 1:
            CA = CA - 0
        # AnalyzeProcess.Lookup_Table("QATCH/resources/lookup_CA.csv", surfactant, concentration)
        return CA

    @staticmethod
    def Lookup_DN(surfactant, concentration):
        return 1 + 2.62e-4 * concentration

    @staticmethod
    def Lookup_Table(table_path, surfactant, concentration):
        debug = False
        table = loadtxt(table_path, delimiter="\t")
        log_surfactant = np.log10(surfactant)
        # first row values, without A1 cell (empty)
        pcts = np.log10(table[0][1:])
        cons = table[:, 0][1:]  # first col values, without A1 cell (empty)
        data = table[1:, 1:]  # data, without header row/col (for indexing)
        if debug:
            Log.d(data)

        # find surfactant position in table
        s_idx = [None]
        if surfactant in pcts:
            s_idx = np.where(pcts == log_surfactant)
        elif log_surfactant < pcts[0]:
            s_idx = [0, 1]
        elif log_surfactant > pcts[-1]:
            tmp = len(pcts) - 1
            s_idx = [tmp - 1, tmp]
        else:
            tmp = next(i for i, t in enumerate(pcts) if t > log_surfactant)
            s_idx = [tmp - 1, tmp]
        if debug:
            Log.d(s_idx)

        # find concentration position in table
        c_idx = [None]
        if concentration in cons:
            c_idx = np.where(cons == concentration)
        elif concentration < cons[0]:
            c_idx = [0, 1]
        elif concentration > cons[-1]:
            tmp = len(cons) - 1
            c_idx = [tmp - 1, tmp]
        else:
            tmp = next(i for i, t in enumerate(cons) if t > concentration)
            c_idx = [tmp - 1, tmp]
        if debug:
            Log.d(c_idx)

        ret = 0
        if len(c_idx) == 2 and len(s_idx) == 2:
            # most complex case, extrapolate both ways, then average together
            row1 = data[c_idx[0]]
            if debug:
                Log.d(f"row1 = {row1}")
            s_ratio = (log_surfactant - pcts[s_idx[0]]) / (
                pcts[s_idx[1]] - pcts[s_idx[0]]
            )
            if debug:
                Log.d(f"s_ratio = {s_ratio}")
            val1 = row1[s_idx[0]] + (row1[s_idx[1]] - row1[s_idx[0]]) * s_ratio
            if debug:
                Log.d(f"val1 = {val1}")
            row2 = data[c_idx[1]]
            if debug:
                Log.d(f"row2 = {row2}")
            val2 = row2[s_idx[0]] + (row2[s_idx[1]] - row2[s_idx[0]]) * s_ratio
            if debug:
                Log.d(f"val2 = {val2}")
            c_ratio = (concentration - cons[c_idx[0]]) / (
                cons[c_idx[1]] - cons[c_idx[0]]
            )
            if debug:
                Log.d(f"ratio = {c_ratio}")
            ret1 = val1 + (val2 - val1) * c_ratio
            if debug:
                Log.d(f"ret1 = {ret1}")
            col1 = data[:, s_idx[0]]
            if debug:
                Log.d(f"col1 = {col1}")
            val1 = col1[c_idx[0]] + (col1[c_idx[1]] - col1[c_idx[0]]) * c_ratio
            if debug:
                Log.d(f"val1 = {val1}")
            col2 = data[:, s_idx[1]]
            if debug:
                Log.d(f"col2 = {col2}")
            val2 = col2[c_idx[0]] + (col2[c_idx[1]] - col2[c_idx[0]]) * c_ratio
            if debug:
                Log.d(f"val2 = {val2}")
            ret2 = val1 + (val2 - val1) * s_ratio
            if debug:
                Log.d(f"ret2 = {ret2}")
            ret = (ret1 + ret2) / 2
        if len(c_idx) == 2 and len(s_idx) == 1:
            col = data[:, s_idx]
            if debug:
                Log.d(col)
            ratio = (concentration - cons[c_idx[0]]) / \
                (cons[c_idx[1]] - cons[c_idx[0]])
            if debug:
                Log.d(ratio)
            ret = (col[c_idx[0]] + (col[c_idx[1]] -
                   col[c_idx[0]]) * ratio)[0][0]
        if len(c_idx) == 1 and len(s_idx) == 2:
            row = data[c_idx][0]
            if debug:
                Log.d(row)
            ratio = (log_surfactant - pcts[s_idx[0]]) / (
                pcts[s_idx[1]] - pcts[s_idx[0]]
            )
            if debug:
                Log.d(ratio)
            ret = row[s_idx[0]] + (row[s_idx[1]] - row[s_idx[0]]) * ratio
        if len(c_idx) == 1 and len(s_idx) == 1:
            ret = data[c_idx, s_idx][0][0]

        lookup_type = table_path[table_path.rindex("/") + 1: -4]
        Log.d(f"{lookup_type}({surfactant:1.3f}, {concentration:3.0f}) = {ret:2.2f}")
        return ret

    @staticmethod
    def Model_Data(data_path):
        val = False
        try:
            with secure_open(data_path, "r", "capture") as f:
                csv_headers = next(f)

                if "Ambient" in csv_headers:
                    csv_cols = (2, 4, 6, 7)
                else:
                    csv_cols = (2, 3, 5, 6)

                data = np.loadtxt(
                    f.readlines(), delimiter=",", skiprows=0, usecols=csv_cols
                )
                relative_time = data[:, 0]
                temperature = data[:, 1]
                resonance_frequency = data[:, 2]
                dissipation = data[:, 3]

                if Constants.ModelData_predict:
                    try:
                        dataModel = ModelData()
                        model_result = dataModel.IdentifyPoints(
                            data_path=data_path,
                            times=relative_time,
                            freq=resonance_frequency,
                            diss=dissipation,
                        )
                        if model_result != -1:
                            val = True

                        return val  # if we got here, skip the rest of this method, return now
                    except:
                        Log.e(
                            "Error modeling data... Using 'tensorflow' as a backup (slow)."
                        )

                if Constants.Tensorflow_predict:
                    # raw data
                    xs = relative_time
                    ys = dissipation

                    t_0p5 = (
                        0
                        if (xs[-1] < 0.5)
                        else next(x for x, t in enumerate(xs) if t > 0.5)
                    )
                    t_1p0 = (
                        100
                        if (len(xs) < 500)
                        else next(x for x, t in enumerate(xs) if t > 1.0)
                    )

                    # t_1p0, done = QtWidgets.QInputDialog.getDouble(None, 'Input Dialog', 'Confirm rough start index:', value=t_1p0)

                    # new maths for resonance and dissipation (scaled)
                    avg = np.average(resonance_frequency[t_0p5:t_1p0])
                    ys = ys * avg / 2
                    # ys_fit = ys_fit * avg / 2
                    ys = ys - np.amin(ys)
                    # ys_fit = ys_fit - np.amin(ys_fit)
                    ys_freq = avg - resonance_frequency
                    # ys_freq_fit = savgol_filter(ys_freq, smooth_factor, 1)

                    baseline = np.average(dissipation[t_0p5:t_1p0])
                    diff_factor = (
                        Constants.default_diff_factor
                    )  # 1.0 if baseline < 50e-6 else 1.5
                    # if hasattr(self, "diff_factor"):
                    #     diff_factor = self.diff_factor
                    ys_diff = (
                        ys_freq - diff_factor * ys
                    )  # NOTE: For temporary testing as of Pi Day 2023! (3 places in this file)

                    # Invert difference curve if drop applied to outlet
                    if np.average(ys_diff) < 0:
                        Log.w(
                            "Inverting DIFFERENCE curve due to negative initial fill deltas"
                        )
                        ys_diff *= -1

                    # ys_diff_fit = savgol_filter(ys_diff, smooth_factor, 1)
                    Log.d(f"Difference factor: {diff_factor:1.3f}x")

                    lin_xs = np.linspace(
                        xs[0], xs[-1], 1000
                    )  # model trained with 1000 points
                    lin_ys = np.interp(lin_xs, xs, ys)
                    lin_ys_freq = np.interp(lin_xs, xs, ys_freq)
                    lin_ys_diff = np.interp(lin_xs, xs, ys_diff)

                    # lazy load tensorflow module
                    os.environ["TF_CPP_MIN_LOG_LEVEL"] = (
                        "3"  # hide info/warning logs from tf
                    )
                    import tensorflow as tf

                    # import tensorflow, load model, and predict good or bad
                    model_path = os.path.join(
                        Architecture.get_path(), "QATCH/models/")
                    time_model = tf.keras.models.load_model(
                        os.path.join(model_path, "time_model")
                    )
                    diss_model = tf.keras.models.load_model(
                        os.path.join(model_path, "diss_model")
                    )
                    freq_model = tf.keras.models.load_model(
                        os.path.join(model_path, "freq_model")
                    )
                    diff_model = tf.keras.models.load_model(
                        os.path.join(model_path, "diff_model")
                    )

                    data_time = lin_xs
                    data_diss = lin_ys
                    data_freq = lin_ys_freq
                    data_diff = lin_ys_diff

                    predict_time = (
                        # max(0, min(1, time_model([data_time]).numpy()[0][0]))
                        0
                    )
                    predict_diss = max(
                        0, min(1, diss_model([data_diss]).numpy()[0][0]))
                    predict_freq = max(
                        0, min(1, freq_model([data_freq]).numpy()[0][0]))
                    predict_diff = max(
                        0, min(1, diff_model([data_diff]).numpy()[0][0]))

                    predictors_count = 3  # ignore time
                    predict_data = (
                        predict_time + predict_diss + predict_freq + predict_diff
                    ) / predictors_count
                    val = max(0, min(1, np.round(predict_data).astype(int)))
        except Exception as e:
            # raise e
            Log.e("ERROR: Model encountered an exception while analyzing run data.")
        return val  # true if good

    def __init__(self, parent=None):
        super(AnalyzeProcess, self).__init__(None)
        self.parent = parent
        self.stateStep = -1
        self.zoomLevel = 1
        self.xml_path = None
        self.poi_markers = []
        self.sort_order = 1  # by date, default
        self.scan_for_most_recent_run = True
        self.run_timestamps = {}
        self.run_devices = {}
        self.run_names = {}
        self.step_direction = "forwards"
        self.allow_modify = False
        self.moved_markers = [False, False, False, False, False, False]
        self.parent.signed_at = "[NEVER]"
        self.model_result = -1
        self.model_candidates = None
        self.model_engine = "None"
        self.analyzer_task = QtCore.QThread()
        self.dataModel = ModelData()

        # lazy load these modules on 'loadRun()' call
        self.QModel_modules_loaded = False
        # QClusterer(model_path=cluster_model_path)
        self.QModel_clusterer = None
        self.QModel_predict_0 = (
            None  # QPredictor(model_path=predict_model_path.format(0))
        )
        self.QModel_predict_1 = (
            None  # QPredictor(model_path=predict_model_path.format(1))
        )
        self.QModel_predict_2 = (
            None  # QPredictor(model_path=predict_model_path.format(2))
        )

        screen = QtWidgets.QDesktopWidget().availableGeometry()
        USE_FULLSCREEN = screen.width() == 2880
        pct_width = 75
        pct_height = 75
        self.resize(
            int(screen.width() * pct_width / 100),
            int(screen.height() * pct_height / 100),
        )
        self.move(
            int(screen.width() * (100 - pct_width) / 200),
            int(screen.height() * (100 - pct_width) / 200),
        )

        self.layout = QtWidgets.QVBoxLayout(self)

        # Fixes #30
        self.text_Devices = QtWidgets.QLabel("Show Only:")
        self.cBox_Devices = QtWidgets.QComboBox()
        self.text_Runs = QtWidgets.QLabel("Run:")
        self.cBox_Runs = QtWidgets.QComboBox()
        self.btn_Load = QtWidgets.QPushButton("Load")
        self.btn_Back = QtWidgets.QPushButton("Back")
        self.btn_Next = QtWidgets.QPushButton("Next")
        self.text_Loaded = QtWidgets.QLabel("Loaded:")
        self.text_Created = QtWidgets.QLabel("[NONE]")
        self.btn_Info = QtWidgets.QPushButton("Run Info")

        # START ANALYZE SIGNATURE CODE:
        # This code also exists in popUp.py in class QueryRunInfo for "CAPTURE SIGNATURE CODE"
        # The following method also is duplicated in both files: 'self.switch_user_at_sign_time'
        # There is duplicated logic code within the submit button handler: 'self.action_analyze'
        # The method for handling keystroke shortcuts is also duplicated too: 'self.eventFilter'
        self.signForm = QtWidgets.QWidget()
        self.signForm.setWindowFlags(
            QtCore.Qt.Dialog
        )  # | QtCore.Qt.WindowStaysOnTopHint)
        icon_path = os.path.join(
            Architecture.get_path(), "QATCH/icons/sign.png")
        self.signForm.setWindowIcon(QtGui.QIcon(icon_path))  # .png
        self.signForm.setWindowTitle("Signature")
        layout_sign = QtWidgets.QVBoxLayout()
        layout_curr = QtWidgets.QHBoxLayout()
        signedInAs = QtWidgets.QLabel("Signed in as: ")
        signedInAs.setAlignment(QtCore.Qt.AlignLeft)
        layout_curr.addWidget(signedInAs)
        self.signedInAs = QtWidgets.QLabel("[NONE]")
        self.signedInAs.setAlignment(QtCore.Qt.AlignRight)
        layout_curr.addWidget(self.signedInAs)
        layout_sign.addLayout(layout_curr)
        line_sep = QtWidgets.QFrame()
        line_sep.setFrameShape(QtWidgets.QFrame.HLine)
        line_sep.setFrameShadow(QtWidgets.QFrame.Sunken)
        layout_sign.addWidget(line_sep)
        layout_switch = QtWidgets.QHBoxLayout()
        self.signerInit = QtWidgets.QLabel(f"Initials: <b>N/A</b>")
        layout_switch.addWidget(self.signerInit)
        switch_user = QtWidgets.QPushButton("Switch User")
        switch_user.clicked.connect(self.switch_user_at_sign_time)
        layout_switch.addWidget(switch_user)
        layout_sign.addLayout(layout_switch)
        self.sign = QtWidgets.QLineEdit()
        self.sign.installEventFilter(self)
        layout_sign.addWidget(self.sign)
        self.sign_do_not_ask = QtWidgets.QCheckBox(
            "Do not ask again this session")
        self.sign_do_not_ask.setEnabled(False)
        if UserProfiles.checkDevMode()[0]:  # DevMode enabled
            auto_sign_key = None
            session_key = None
            if os.path.exists(Constants.auto_sign_key_path):
                with open(Constants.auto_sign_key_path, "r") as f:
                    auto_sign_key = f.readline()
            session_key_path = os.path.join(
                Constants.user_profiles_path, "session.key")
            if os.path.exists(session_key_path):
                with open(session_key_path, "r") as f:
                    session_key = f.readline()
            if auto_sign_key == session_key and session_key != None:
                self.sign_do_not_ask.setChecked(True)
            else:
                self.sign_do_not_ask.setChecked(False)
                if os.path.exists(Constants.auto_sign_key_path):
                    os.remove(Constants.auto_sign_key_path)
            layout_sign.addWidget(self.sign_do_not_ask)
        self.sign_ok = QtWidgets.QPushButton("OK")
        self.sign_ok.clicked.connect(self.signForm.hide)
        self.sign_ok.clicked.connect(self.action_analyze)
        self.sign_ok.setDefault(True)
        self.sign_ok.setAutoDefault(True)
        self.sign_cancel = QtWidgets.QPushButton("Cancel")
        self.sign_cancel.clicked.connect(self.signForm.hide)
        layout_ok_cancel = QtWidgets.QHBoxLayout()
        layout_ok_cancel.addWidget(self.sign_ok)
        layout_ok_cancel.addWidget(self.sign_cancel)
        layout_sign.addLayout(layout_ok_cancel)
        self.signForm.setLayout(layout_sign)
        # END ANALYZE SIGNATURE CODE

        self.graphStack = (
            QtWidgets.QStackedWidget()
        )  # must define this here, before connecting "self._update_progress_value" in the next section

        # Progressbar -------------------------------------------------------------
        styleBar = """
                    QProgressBar
                    {
                     border: 0.5px solid #B8B8B8;
                     border-radius: 1px;
                     text-align: center;
                     color: #333333;
                     font-weight: bold;
                    }
                     QProgressBar::chunk
                    {
                     background-color: qlineargradient(spread:pad, x1:0, y1:0, x2:1, y2:1, stop:0 rgba(184, 184, 184, 200), stop:1 rgba(221, 221, 221, 200));
                    }
                 """  # background:url("openQCM/icons/openqcm-logo.png")
        self.progressBar = QtWidgets.QProgressBar()
        self.progressBar.setStyleSheet(styleBar)
        # self.progressBar.setProperty("value", 0)
        self.progressBar.setGeometry(QtCore.QRect(0, 0, 50, 10))
        self.progressBar.setObjectName("progressBar")
        # self.progressBar.setFixedHeight(50)
        self.progressBar.valueChanged.connect(self._update_progress_value)
        self.progressBar.setValue(0)

        self.tool_Load = QtWidgets.QToolBar()
        self.tool_Load.setIconSize(QtCore.QSize(50, 30))
        self.tool_Load.setStyleSheet("color: #333333;")

        icon_load = QtGui.QIcon()
        icon_path = os.path.join(
            Architecture.get_path(), "QATCH/icons/load.png")
        icon_load.addPixmap(QtGui.QPixmap(icon_path), QtGui.QIcon.Normal)
        # icon_load.addPixmap(QtGui.QPixmap('QATCH/icons/load-disabled.png'), QtGui.QIcon.Disabled)
        self.tBtn_Load = QtWidgets.QToolButton()
        self.tBtn_Load.setToolButtonStyle(QtCore.Qt.ToolButtonTextUnderIcon)
        self.tBtn_Load.setIcon(icon_load)  # normal and disabled pixmaps
        self.tBtn_Load.setText("Load")
        self.tBtn_Load.clicked.connect(self.loadRun)
        self.tool_Load.addWidget(self.tBtn_Load)

        icon_reset = QtGui.QIcon()
        icon_path = os.path.join(
            Architecture.get_path(), "QATCH/icons/reset.png")
        icon_reset.addPixmap(QtGui.QPixmap(icon_path), QtGui.QIcon.Normal)
        # icon_reset.addPixmap(QtGui.QPixmap('QATCH/icons/load-disabled.png'), QtGui.QIcon.Disabled)
        self.tBtn_Rescan = QtWidgets.QToolButton()
        self.tBtn_Rescan.setToolButtonStyle(QtCore.Qt.ToolButtonTextUnderIcon)
        self.tBtn_Rescan.setIcon(icon_reset)  # normal and disabled pixmaps
        self.tBtn_Rescan.setText("Rescan")
        self.tBtn_Rescan.clicked.connect(self.rescanRuns)
        self.tool_Load.addWidget(self.tBtn_Rescan)

        self.tool_Load.addSeparator()

        icon_info = QtGui.QIcon()
        icon_path = os.path.join(
            Architecture.get_path(), "QATCH/icons/info.png")
        icon_info.addPixmap(QtGui.QPixmap(icon_path), QtGui.QIcon.Normal)
        # icon_info.addPixmap(QtGui.QPixmap('QATCH/icons/load-disabled.png'), QtGui.QIcon.Disabled)
        self.tBtn_Info = QtWidgets.QToolButton()
        self.tBtn_Info.setToolButtonStyle(QtCore.Qt.ToolButtonTextUnderIcon)
        self.tBtn_Info.setIcon(icon_info)  # normal and disabled pixmaps
        self.tBtn_Info.setText("Run Info")
        self.tBtn_Info.clicked.connect(self.getRunInfo)
        self.tool_Load.addWidget(self.tBtn_Info)

        self.tool_Load.addSeparator()

        # define simple layout - only add to central widget if requested
        self.toolLayout = QtWidgets.QVBoxLayout()
        self.toolBar = QtWidgets.QHBoxLayout()

        self.sort_by = QtWidgets.QLabel("Sort by:")
        self.sort_by_name = QtWidgets.QLabel("Name")
        # self.sort_by_name.setStyleSheet("color: #0D4AAF; text-decoration: none; padding-left: 15px;")
        self.sort_by_name.setCursor(
            QtGui.QCursor(QtCore.Qt.PointingHandCursor))
        self.sort_by_name.mousePressEvent = self.action_sort_by_name
        self.sort_by_date = QtWidgets.QLabel("Date")
        # self.sort_by_date.setStyleSheet("color: #0D4AAF; text-decoration: none; padding-left: 15px; font-weight: bold;")
        self.sort_by_date.setCursor(
            QtGui.QCursor(QtCore.Qt.PointingHandCursor))
        self.sort_by_date.mousePressEvent = self.action_sort_by_date

        sort_by_layout = QtWidgets.QHBoxLayout()
        sort_by_layout.setContentsMargins(0, 0, 0, 0)
        sort_by_layout.addWidget(self.sort_by)
        sort_by_layout.addWidget(self.sort_by_name)
        sort_by_layout.addWidget(self.sort_by_date)
        sort_by_layout.addStretch()

        self.sort_by_widget = QtWidgets.QWidget()
        self.sort_by_widget.setLayout(sort_by_layout)

        self.runGrid = QtWidgets.QGridLayout()
        self.runGrid.setContentsMargins(0, 0, 0, 0)
        # row, col, rowspan, colspan
        self.runGrid.addWidget(self.sort_by_widget, 1, 2)
        self.runGrid.addWidget(self.text_Runs, 2, 1)
        self.runGrid.addWidget(self.cBox_Runs, 2, 2)
        self.runGrid.addWidget(self.text_Created, 3, 2)
        # self.toolBar.addWidget(self.text_Runs)
        # self.toolBar.addWidget(self.cBox_Runs)
        self.toolBar.addLayout(self.runGrid)
        self.toolBar.addWidget(self.tool_Load)
        # self.toolBar.addWidget(self.text_Devices)
        # self.toolBar.addWidget(self.cBox_Devices)

        self.sort_by_widget.setFixedHeight(14)
        self.cBox_Runs.setFixedHeight(20)
        self.text_Created.setFixedHeight(14)
        self.sort_by.setStyleSheet("padding-left: 1px;")
        self.text_Created.setStyleSheet("padding-left: 1px;")
        self.text_Runs.setFixedWidth(50)
        self.text_Runs.setStyleSheet("padding-left: 10px;")
        # self.text_Devices.setStyleSheet("padding-left: 0px;")
        # self.cBox_Devices.setFixedHeight(25)
        # self.cBox_Devices.setStyleSheet("padding-right: 5px;")

        self.toolBar.addStretch()

        self.tool_bar = QtWidgets.QToolBar()
        self.tool_bar.setIconSize(QtCore.QSize(50, 30))
        self.tool_bar.setStyleSheet("color: #333333;")

        self.tool_bar.addSeparator()

        icon_cancel = QtGui.QIcon()
        icon_path = os.path.join(
            Architecture.get_path(), "QATCH/icons/cancel.png")
        icon_cancel.addPixmap(QtGui.QPixmap(icon_path), QtGui.QIcon.Normal)
        # icon_cancel.addPixmap(QtGui.QPixmap('QATCH/icons/cancel-disabled.png'), QtGui.QIcon.Disabled)
        self.tool_Cancel = QtWidgets.QToolButton()
        self.tool_Cancel.setToolButtonStyle(QtCore.Qt.ToolButtonTextUnderIcon)
        self.tool_Cancel.setIcon(icon_cancel)
        self.tool_Cancel.setText("Close")
        self.tool_Cancel.clicked.connect(self.action_cancel)
        self.tool_bar.addWidget(self.tool_Cancel)

        self.tool_bar.addSeparator()

        # icon_back = QtGui.QIcon()
        # icon_back.addPixmap(QtGui.QPixmap("QATCH/icons/back.png"), QtGui.QIcon.Normal)
        # icon_back.addPixmap(QtGui.QPixmap('QATCH/icons/back-disabled.png'), QtGui.QIcon.Disabled)
        self.tool_Back = QtWidgets.QToolButton()
        self.tool_Back.setToolButtonStyle(QtCore.Qt.ToolButtonTextUnderIcon)
        self.tool_Back.setArrowType(QtCore.Qt.LeftArrow)
        # self.tool_Back.setIcon(icon_back)
        self.tool_Back.setText("Back")
        self.tool_Back.clicked.connect(self.action_back)
        self.tool_bar.addWidget(self.tool_Back)

        # icon_next = QtGui.QIcon()
        # icon_next.addPixmap(QtGui.QPixmap("QATCH/icons/next.png"), QtGui.QIcon.Normal)
        # icon_next.addPixmap(QtGui.QPixmap('QATCH/icons/next-disabled.png'), QtGui.QIcon.Disabled) # not provided
        self.tool_Next = QtWidgets.QToolButton()
        self.tool_Next.setToolButtonStyle(QtCore.Qt.ToolButtonTextUnderIcon)
        self.tool_Next.setArrowType(QtCore.Qt.RightArrow)
        # self.tool_Next.setIcon(icon_next)
        self.tool_Next.setText("Next")
        self.tool_Next.clicked.connect(self.action_next)
        self.tool_bar.addWidget(self.tool_Next)

        self.tool_bar.addSeparator()

        icon_modify = QtGui.QIcon()
        icon_path = os.path.join(
            Architecture.get_path(), "QATCH/icons/modify.png")
        icon_modify.addPixmap(QtGui.QPixmap(icon_path), QtGui.QIcon.Normal)
        # icon_modify.addPixmap(QtGui.QPixmap('QATCH/icons/modify-disabled.png'), QtGui.QIcon.Disabled)
        self.tool_Modify = QtWidgets.QToolButton()
        self.tool_Modify.setToolButtonStyle(QtCore.Qt.ToolButtonTextUnderIcon)
        self.tool_Modify.setIcon(icon_modify)
        self.tool_Modify.setText("Modify")
        self.tool_Modify.setCheckable(True)
        self.tool_Modify.clicked.connect(self.action_modify)
        self.tool_bar.addWidget(self.tool_Modify)

        icon_analyze = QtGui.QIcon()
        icon_path = os.path.join(
            Architecture.get_path(), "QATCH/icons/start.png")
        icon_analyze.addPixmap(QtGui.QPixmap(icon_path), QtGui.QIcon.Normal)
        # icon_analyze.addPixmap(QtGui.QPixmap('QATCH/icons/analyze-disabled.png'), QtGui.QIcon.Disabled)
        self.tool_Analyze = QtWidgets.QToolButton()
        self.tool_Analyze.setToolButtonStyle(QtCore.Qt.ToolButtonTextUnderIcon)
        self.tool_Analyze.setIcon(icon_analyze)  # normal and disabled pixmaps
        self.tool_Analyze.setText("Analyze")
        self.tool_Analyze.clicked.connect(
            self.action_analyze
        )  # TODO: skip ahead to analyze (if pois are all set)
        self.tool_bar.addWidget(self.tool_Analyze)

        self.tool_bar.addSeparator()

        self.toolBar.addWidget(self.tool_bar)

        # self.toolBar.addStretch()

        # self.tool_Advanced = QtWidgets.QLabel("Advanced Settings")
        # self.tool_Advanced.setStyleSheet("color: #0D4AAF; text-decoration: none; padding-left: 50px;")
        # self.tool_Advanced.setCursor(QtGui.QCursor(QtCore.Qt.PointingHandCursor))
        # self.tool_Advanced.mousePressEvent = self.action_advanced
        # self.toolBar.addWidget(self.tool_Advanced)

        icon_advanced = QtGui.QIcon()
        icon_path = os.path.join(
            Architecture.get_path(), "QATCH/icons/advanced.png")
        icon_advanced.addPixmap(QtGui.QPixmap(icon_path), QtGui.QIcon.Normal)
        # icon_advanced.addPixmap(QtGui.QPixmap('QATCH/icons/advanced-disabled.png'), QtGui.QIcon.Disabled)
        self.tool_Advanced = QtWidgets.QToolButton()
        self.tool_Advanced.setToolButtonStyle(
            QtCore.Qt.ToolButtonTextUnderIcon)
        # normal and disabled pixmaps
        self.tool_Advanced.setIcon(icon_advanced)
        self.tool_Advanced.setText("Advanced")
        self.tool_Advanced.clicked.connect(self.action_advanced)
        self.tool_bar.addWidget(self.tool_Advanced)

        self.tool_bar.addSeparator()

        icon_user = QtGui.QIcon()
        icon_path = os.path.join(
            Architecture.get_path(), "QATCH/icons/user.png")
        icon_user.addPixmap(QtGui.QPixmap(icon_path), QtGui.QIcon.Normal)
        icon_user.addPixmap(QtGui.QPixmap(
            "QATCH/icons/user.png"), QtGui.QIcon.Disabled)
        self.tool_User = QtWidgets.QToolButton()
        self.tool_User.setToolButtonStyle(QtCore.Qt.ToolButtonTextUnderIcon)
        self.tool_User.setIcon(icon_user)  # normal and disabled pixmaps
        self.tool_User.setText("Anonymous")
        self.tool_User.setEnabled(False)
        # self.tool_User.clicked.connect(self.action_user)
        self.tool_bar.addWidget(self.tool_User)

        # self.toolBar.addWidget(self.tool_bar_2)

        self.toolBar.setContentsMargins(10, 10, 5, 5)
        self.toolBarWidget = QtWidgets.QWidget()
        self.toolBarWidget.setObjectName("toolBarWidget")
        self.toolBarWidget.setLayout(self.toolBar)
        self.toolBarWidget.setStyleSheet(
            "#toolBarWidget, QToolButton { background: #DDDDDD; }"
        )

        self.toolLayout.addWidget(self.toolBarWidget)
        self.toolLayout.addWidget(self.progressBar)

        self.gridLayout = QtWidgets.QGridLayout()
        self.gridLayout.setObjectName("gridLayout")

        # Devices ------------------------------------------------------
        self.l0 = QtWidgets.QLabel()
        self.l0.setStyleSheet("background: #008EC0; padding: 1px;")

        # Fixing issue #30
        self.l0.setText("<font color=#ffffff >Run Selection</font> </a>")
        if USE_FULLSCREEN:
            self.l0.setFixedHeight(50)
        # else:
        #    self.l0.setFixedHeight(15)
        self.gridLayout.addWidget(self.l0, 1, 1, 1, 4)

        self.gridLayout.addWidget(self.text_Devices, 2, 1)
        self.gridLayout.addWidget(
            self.cBox_Devices, 2, 2, 1, 2
        )  # row, col, rowspan, colspan

        # Fixes #30
        self.showRunsFromAllDevices = QtWidgets.QCheckBox(
            "Show all available runs")
        self.showRunsFromAllDevices.setChecked(True)
        self.showRunsFromAllDevices.clicked.connect(
            self.showRunsFromAllDevices_clicked)
        self.cBox_Devices.setEnabled(False)

        self.gridLayout.addWidget(self.showRunsFromAllDevices, 3, 2, 1, 2)

        # Parameters ------------------------------------------------------
        self.l1 = QtWidgets.QLabel()
        self.l1.setStyleSheet("background: #008EC0; padding: 1px;")
        self.l1.setText("<font color=#ffffff >Parameters</font> </a>")
        if USE_FULLSCREEN:
            self.l1.setFixedHeight(50)
        # else:
        #    self.l1.setFixedHeight(15)
        self.gridLayout.addWidget(self.l1, 4, 1, 1, 4)

        self.gridLayout.addWidget(QtWidgets.QLabel("Difference Factor:"), 5, 1)
        self.validFactor = QtGui.QDoubleValidator(
            0.5, 2, 3
        )  # allow exponential notation
        self.tbox_diff_factor = QtWidgets.QLineEdit()
        self.tbox_diff_factor.setValidator(self.validFactor)
        self.tbox_diff_factor.setFixedWidth(75)
        self.gridLayout.addWidget(self.tbox_diff_factor, 5, 2)
        self.btn_diff_factor = QtWidgets.QPushButton("Set/Reload")
        self.btn_diff_factor.pressed.connect(self.set_new_diff_factor)
        self.gridLayout.addWidget(self.btn_diff_factor, 5, 3)

        self.gridLayout.addWidget(QtWidgets.QLabel("Channel Thickness:"), 6, 1)
        self.validThickness = QtGui.QDoubleValidator(
            0, 1, 3
        )  # allow exponential notation
        self.tbox_ch_thick = QtWidgets.QLineEdit()
        self.tbox_ch_thick.setValidator(self.validThickness)
        self.tbox_ch_thick.setFixedWidth(75)
        self.tbox_ch_thick.setText(str(Constants.channel_thickness))
        self.tbox_ch_thick.textEdited.connect(self.set_new_ch_thick)
        self.gridLayout.addWidget(self.tbox_ch_thick, 6, 2)
        self.h0 = QtWidgets.QLabel()
        self.h0.setAlignment(QtCore.Qt.AlignCenter)
        self.h0.setText("<u>?</u>")
        self.h0.setToolTip(
            "<b>Changes here apply to this session ONLY</b> Modify 'constants.py' to make a constant change value forever."
        )
        self.gridLayout.addWidget(self.h0, 6, 3)

        self.gridLayout.addWidget(QtWidgets.QLabel("Custom POIs:"), 7, 1)
        self.custom_poi_text = QtWidgets.QLineEdit()
        self.custom_poi_text.setFixedWidth(250)
        self.custom_poi_text.editingFinished.connect(self.update_custom_pois)
        self.gridLayout.addWidget(self.custom_poi_text, 7, 2, 1, 3)

        # Options ------------------------------------------------------
        self.l2 = QtWidgets.QLabel()
        self.l2.setStyleSheet("background: #008EC0; padding: 1px;")
        self.l2.setText("<font color=#ffffff >Options</font> </a>")
        if USE_FULLSCREEN:
            self.l2.setFixedHeight(50)
        # else:
        #    self.l2.setFixedHeight(15)
        self.gridLayout.addWidget(self.l2, 1, 5, 1, 3)

        self.option_remove_dups = QtWidgets.QCheckBox(
            "Remove duplicate analysis output files"
        )
        self.option_remove_dups.setChecked(True)
        self.gridLayout.addWidget(self.option_remove_dups, 2, 5, 1, 3)
        # self.correct_drop_effect = QtWidgets.QCheckBox(
        #     "Apply drop effect vectors")
        # # per issue #26, disable by default
        # self.correct_drop_effect.setChecked(False)
        # self.correct_drop_effect.clicked.connect(self.change_drop_effect)
        # self.gridLayout.addWidget(self.correct_drop_effect, 3, 5, 1, 3)

        # Add the checkbox and call-backs for using the curve-optimizer utility.
        self.difference_factor_optimizer_checkbox = QtWidgets.QCheckBox(
            "Auto-Calculate \"Difference Factor\"")

        self.difference_factor_optimizer_checkbox.setChecked(False)
        self.difference_factor_optimizer_checkbox.clicked.connect(
            self.use_difference_factor_optimizer)
        self.gridLayout.addWidget(
            self.difference_factor_optimizer_checkbox, 3, 5, 1, 3)

        self.drop_effect_cancelation_checkbox = QtWidgets.QCheckBox(
            "Drop effect correction")

        self.drop_effect_cancelation_checkbox.setChecked(False)
        self.drop_effect_cancelation_checkbox.clicked.connect(
            self.use_drop_effect_cancelation)
        self.gridLayout.addWidget(
            self.drop_effect_cancelation_checkbox, 4, 5, 1, 3)

        self.advancedwidget = QtWidgets.QWidget()
        self.advancedwidget.setWindowFlags(
            QtCore.Qt.Dialog | QtCore.Qt.WindowStaysOnTopHint
        )
        self.advancedwidget.setWhatsThis(
            "These settings are for Advanced Users ONLY!")
        warningWidget = QtWidgets.QLabel(
            f"WARNING: {self.advancedwidget.whatsThis()}")
        warningWidget.setStyleSheet(
            "background: #FF6600; padding: 1px; font-weight: bold;"
        )
        warningLayout = QtWidgets.QVBoxLayout()
        warningLayout.addWidget(warningWidget)
        warningLayout.addLayout(self.gridLayout)
        self.advancedwidget.setLayout(warningLayout)
        icon_path = os.path.join(
            Architecture.get_path(), "QATCH/icons/advanced.png")
        self.advancedwidget.setWindowIcon(QtGui.QIcon(icon_path))  # .png
        self.advancedwidget.setWindowTitle("Advanced Settings")

        # Create dot buttons to skip directly to a particular step
        widget_h4 = QtWidgets.QWidget()
        layout_v4 = QtWidgets.QVBoxLayout()
        layout_h4 = QtWidgets.QHBoxLayout()
        layout_v4.setContentsMargins(0, 0, 0, 0)
        layout_h4.setContentsMargins(0, 0, 0, 0)

        self.dot1 = QtWidgets.QLabel("\u2b24")  # load pixmap
        self.dot2 = QtWidgets.QLabel("\u25ef")  # load pixmap
        self.dot3 = QtWidgets.QLabel("\u25ef")  # load pixmap
        self.dot4 = QtWidgets.QLabel("\u25ef")  # load pixmap
        self.dot5 = QtWidgets.QLabel("\u25ef")  # load pixmap
        self.dot6 = QtWidgets.QLabel("\u25ef")  # load pixmap
        self.dot7 = QtWidgets.QLabel("\u25ef")  # load pixmap
        self.dot8 = QtWidgets.QLabel("\u25ef")  # load pixmap
        self.dot9 = QtWidgets.QLabel("\u25ef")  # load pixmap
        self.dot10 = QtWidgets.QLabel("\u2b24")  # ('\u25fb') # load pixmap
        self.addDotStepHandlers()

        self.graphWidget = pg.PlotWidget()
        self.graphWidget.setBackground("w")

        data, rows, cols = [
            {
                "A": ["", "", "", ""],
                "B": ["", "", "", ""],
                "C": ["", "", "", ""],
                "D": ["", "", "", ""],
            },
            4,
            4,
        ]
        results_table = TableView(data, rows, cols)
        results_figure = pg.PlotWidget()
        results_figure.setBackground("w")
        plot_text = pg.TextItem("", (51, 51, 51), anchor=(0.5, 0.5))
        plot_text.setHtml(
            "<span style='font-size: 10pt'><b>No Results To View</b><br/> \
                            Load a run, follow the prompts to select points,<br/> \
                            and press \"Analyze\" action to view results.</span>"
        )
        it = plot_text.textItem
        option = it.document().defaultTextOption()
        option.setAlignment(QtCore.Qt.AlignCenter)
        it.document().setDefaultTextOption(option)
        it.setTextWidth(it.boundingRect().width())
        plot_text.setPos(0.5, 0.5)
        results_figure.addItem(plot_text, ignoreBounds=True)

        self.results_split = QtWidgets.QSplitter(QtCore.Qt.Horizontal)
        self.results_split.addWidget(results_table)
        self.results_split.addWidget(results_figure)
        # self.results_split.setEnabled(False)
        # self.results_split.setSizes([1, 1])

        # self.graphStack = QtWidgets.QStackedWidget()
        self.graphStack.addWidget(self.graphWidget)
        self.graphStack.addWidget(self.results_split)
        self.graphStack.setCurrentIndex(0)

        layout_h4.addStretch()
        layout_h4.addWidget(self.dot1)
        layout_h4.addWidget(self.dot2)
        layout_h4.addWidget(self.dot3)
        layout_h4.addWidget(self.dot4)
        layout_h4.addWidget(self.dot5)
        layout_h4.addWidget(self.dot6)
        layout_h4.addWidget(self.dot7)
        layout_h4.addWidget(self.dot8)
        layout_h4.addWidget(self.dot9)
        layout_h4.addWidget(self.dot10)
        layout_h4.addStretch()
        widget_dots = QtWidgets.QWidget()
        widget_dots.setLayout(layout_h4)
        widget_dots.setStyleSheet("color: #515151;")
        layout_v4.addWidget(widget_dots)

        self.QModel_widget = QtWidgets.QWidget(self)
        self.QModel_widget.setWindowFlags(
            QtCore.Qt.Tool | QtCore.Qt.WindowStaysOnTopHint | QtCore.Qt.FramelessWindowHint)
        self.QModel_widget.setWindowTitle("QModel Widget")
        self.QModel_runBtn = QtWidgets.QPushButton("Run QModel Again")
        self.QModel_runBtn.clicked.connect(self._restore_qmodel_predictions)
        # self.layout.addWidget(self.QModel_runBtn)
        # self.QModel_runBtn.setParent(None)
        self.QModel_widget.setFixedSize(self.QModel_runBtn.sizeHint())
        self.QModel_widget.hide()
        floating_layout = QtWidgets.QHBoxLayout()
        floating_layout.setContentsMargins(0, 0, 0, 0)
        floating_layout.addWidget(self.QModel_runBtn)
        self.QModel_widget.setLayout(floating_layout)
        # floating_widget.move(100, 100)  # Position relative to main window
        # floating_widget.show()
        # layout_v4.addWidget(floating_widget)

        layout_v4.addWidget(self.graphStack)
        widget_h4.setLayout(layout_v4)
        widget_h4.setObjectName("AnalyzerFrame")
        widget_h4.setStyleSheet(
            "QWidget#AnalyzerFrame { background-color: #ffffff; }")

        self.graphWidget1 = pg.PlotWidget()
        self.graphWidget1.setBackground("w")
        self.graphWidget2 = pg.PlotWidget()
        self.graphWidget2.setBackground("w")
        self.graphWidget3 = pg.PlotWidget()
        self.graphWidget3.setBackground("w")

        layout_h2 = QtWidgets.QHBoxLayout()
        layout_h2.addWidget(self.graphWidget1)
        layout_h2.addWidget(self.graphWidget2)
        layout_h2.addWidget(self.graphWidget3)
        layout_h2.setContentsMargins(0, 0, 0, 0)
        self.lowerGraphs = QtWidgets.QWidget()
        self.lowerGraphs.setLayout(layout_h2)

        self.graph_split = QtWidgets.QSplitter(QtCore.Qt.Vertical)
        self.graph_split.addWidget(widget_h4)
        self.graph_split.addWidget(self.lowerGraphs)
        self.graph_split.setSizes([1, 1])

        # add collapse/expand icon arrows
        self.graph_split.setHandleWidth(10)
        handle1 = self.graph_split.handle(1)
        layout_s1 = QtWidgets.QHBoxLayout()
        layout_s1.setContentsMargins(0, 0, 0, 0)
        layout_s1.addStretch()
        self.btnMovable1 = QtWidgets.QToolButton(handle1)
        self.btnMovable1.setText("=")
        self.btnMovable1.setFont(QtGui.QFont("Arial", 8))
        self.btnMovable1.clicked.connect(
            lambda: self.graph_split.setSizes([1, 1]))
        layout_s1.addWidget(self.btnMovable1)
        layout_s1.addStretch()
        handle1.setLayout(layout_s1)

        # add collapse/expand icon arrows
        self.results_split.setHandleWidth(12)
        handle2 = self.results_split.handle(1)
        layout_s2 = QtWidgets.QVBoxLayout()
        layout_s2.setContentsMargins(0, 0, 0, 0)
        layout_s2.addStretch()
        self.btnMovable2 = QtWidgets.QToolButton(handle2)
        self.btnMovable2.setText("||")
        self.btnMovable2.setFont(QtGui.QFont("Arial", 8))
        self.btnMovable2.clicked.connect(
            lambda: self.results_split.setSizes(
                self.get_results_split_auto_sizes())
        )
        layout_s2.addWidget(self.btnMovable2)
        layout_s2.addStretch()
        handle2.setLayout(layout_s2)

        self.footerText_left = QtWidgets.QLabel(
            "<b><u>Keyboard Shortcuts:</u></b> &nbsp; <b>Up/Down:</b> Zoom In/Out &nbsp; <b>Left/Right:</b> Move Point &nbsp; <b>Escape:</b> Back &nbsp; <b>Enter:</b> Next"
        )
        self.footerText_right = QtWidgets.QLabel(
            "<i>Drag markers for rough placement. &nbsp; Click bottom plots for precise placement.</i>"
        )
        self.footerText_left.setAlignment(QtCore.Qt.AlignLeft)
        self.footerText_right.setAlignment(QtCore.Qt.AlignRight)

        layout_h3 = QtWidgets.QHBoxLayout()
        layout_h3.addWidget(self.footerText_left)
        layout_h3.addWidget(self.footerText_right)

        # Add widgets to layout
        self.layout.addLayout(self.toolLayout)
        self.layout.addLayout(layout_h3)
        # self.layout.addWidget(widget_h4)
        self.layout.addWidget(self.graph_split)

        self.setLayout(self.layout)
        self.setWindowTitle("Analyze Data")

        # self.cBox_Devices.setSizePolicy(QtWidgets.QSizePolicy.Fixed, QtWidgets.QSizePolicy.Preferred)
        # self.cBox_Devices.setSizeAdjustPolicy(QtWidgets.QComboBox.AdjustToContents)
        self.cBox_Runs.setSizePolicy(
            QtWidgets.QSizePolicy.Fixed, QtWidgets.QSizePolicy.Preferred
        )
        self.cBox_Runs.setSizeAdjustPolicy(
            QtWidgets.QComboBox.AdjustToContents)
        self.cBox_Runs.setEditable(True)
        self.cBox_Runs.setEnabled(False)
        self.cBox_Runs.setEditText("No Runs Found")
        self.cBox_Runs.currentIndexChanged.connect(self.updateDev)
        self.cBox_Devices.currentIndexChanged.connect(self.updateRunOnChange)
        self.btn_Load.pressed.connect(self.loadRun)
        self.btn_Back.pressed.connect(self.goBack)
        self.btn_Next.pressed.connect(self.getPoints)
        self.sign.textEdited.connect(self.sign_edit)
        self.sign.textEdited.connect(self.text_transform)
        self.btn_Info.pressed.connect(self.getRunInfo)
        # self.graphWidget.scene().sigMouseClicked.connect(self.summaryClick)
        self.graphWidget1.scene().sigMouseClicked.connect(self.onClick)
        self.graphWidget2.scene().sigMouseClicked.connect(self.onClick)
        self.graphWidget3.scene().sigMouseClicked.connect(self.onClick)

        self.sign.setPlaceholderText("Initials")

        self.askForPOIs = True

        '''
        # create main graph summary point selection tool (initially hidden)
        self.AI_SelectTool_At = 0
        self.AI_Guess_Idxs = [0, 0, 0, 0, 0, 0]
        self.AI_Guess_Maxs = [5, 5, 5, 5, 5, 5]
        self.AI_Start_Vals = []
        self.AI_has_starting_values = False
        self.AI_moving_marker = False

        self.AI_SelectTool_Frame = QtWidgets.QWidget(self)
        self.AI_SelectTool_Layout = QtWidgets.QVBoxLayout()
        self.AI_SelectTool_Layout.setSpacing(0)
        self.AI_SelectTool_TitleBar = QtWidgets.QWidget()
        self.ai_layout_t = QtWidgets.QHBoxLayout()
        self.ai_layout_t.setSpacing(5)
        self.ai_layout_t.setContentsMargins(5, 0, 5, 0)
        self.AI_SelectTool_TitleBar.setLayout(self.ai_layout_t)
        self.ai_title = QtWidgets.QLabel("AI Point Selection Tool")
        self.ai_layout_t.addWidget(self.ai_title)
        self.ai_layout_t.addStretch()
        self.ai_close = QtWidgets.QLabel("X")
        self.ai_close.mouseReleaseEvent = self.hideSelectTool
        self.ai_layout_t.addWidget(self.ai_close)
        self.AI_SelectTool_TitleBar.setObjectName("AI_TitleBar")
        self.AI_SelectTool_TitleBar.setStyleSheet(
            "#AI_TitleBar { background: #DDDDDD; border: 1px solid black; border-bottom: 0; }"
        )
        self.AI_SelectTool_Layout.addWidget(self.AI_SelectTool_TitleBar)
        self.AI_SelectTool_Body = QtWidgets.QWidget()
        self.AI_SelectTool_Layout.addWidget(self.AI_SelectTool_Body)
        self.AI_SelectTool_Frame.setLayout(self.AI_SelectTool_Layout)
        self.AI_SelectTool_Frame.setVisible(False)
        self.layout.addChildWidget(self.AI_SelectTool_Frame)

        self.ai_layout = QtWidgets.QGridLayout()
        self.ai_layout.setSpacing(5)
        self.ai_layout.setContentsMargins(0, 0, 0, 0)
        self.ai_layout.setRowMinimumHeight(0, self.ai_layout.spacing())
        self.ai_layout.setRowMinimumHeight(5, self.ai_layout.spacing())
        self.AI_SelectTool_Body.setLayout(self.ai_layout)
        self.ai_backBtn = QtWidgets.QToolButton()
        self.ai_backBtn.setArrowType(QtCore.Qt.LeftArrow)
        self.ai_backBtn.adjustSize()
        self.ai_backBtn.clicked.connect(
            self.AI_Prev_Guess)  # (self.summaryBack)
        self.ai_layout.addWidget(self.ai_backBtn, 0, 0, 6, 1)
        self.ai_nextBtn = QtWidgets.QToolButton()
        self.ai_nextBtn.setArrowType(QtCore.Qt.RightArrow)
        self.ai_nextBtn.adjustSize()
        self.ai_nextBtn.clicked.connect(
            self.AI_Next_Guess)  # (self.summaryNext)
        self.ai_layout.addWidget(self.ai_nextBtn, 0, 3, 6, 1)
        self.ai_label = QtWidgets.QLabel("Point [Unknown]")
        self.ai_layout.addWidget(
            self.ai_label, 1, 1, 1, 2, QtCore.Qt.AlignmentFlag.AlignCenter
        )
        self.ai_score = QtWidgets.QLabel("Confidence Score: 95%")
        self.ai_layout.addWidget(
            self.ai_score, 2, 1, 1, 2, QtCore.Qt.AlignmentFlag.AlignCenter
        )
        self.ai_guess = QtWidgets.QLabel("Guess #: 1 of 5")
        self.ai_layout.addWidget(
            self.ai_guess, 3, 1, 1, 2, QtCore.Qt.AlignmentFlag.AlignCenter
        )
        self.ai_prev = QtWidgets.QPushButton("&Prev")
        self.ai_prev.setFixedWidth(50)
        self.ai_prev.clicked.connect(self.AI_Prev_Guess)
        self.ai_layout.addWidget(
            self.ai_prev, 4, 1, 1, 1, QtCore.Qt.AlignmentFlag.AlignCenter
        )
        self.ai_next = QtWidgets.QPushButton("&Next")
        self.ai_next.setFixedWidth(50)
        self.ai_next.clicked.connect(self.AI_Next_Guess)
        self.ai_layout.addWidget(
            self.ai_next, 4, 2, 1, 1, QtCore.Qt.AlignmentFlag.AlignCenter
        )
        self.AI_SelectTool_Body.setObjectName("AI_Tool")
        self.AI_SelectTool_Body.setStyleSheet(
            "#AI_Tool { background: #A9E1FA; border: 1px solid black; }"
        )
        self.ai_prev.setVisible(False)
        self.ai_next.setVisible(False)
        '''

        self.progressValue.connect(
            lambda value: self.progressBar.setValue(value))
        self.progressFormat.connect(
            lambda value: self.progressBar.setFormat(value))
        self.progressUpdate.connect(self.progressBar.repaint)
        self.progressUpdate.connect(QtCore.QCoreApplication.processEvents)

    # def hideSelectTool(self, event):
    #     self.AI_SelectTool_Frame.hide()

    def get_results_split_auto_sizes(self, setMinimumWidth=True):
        tableWidget = self.results_split.widget(0)
        full_width = self.results_split.width()
        min_width = tableWidget.verticalHeader().width() + 6  # +6 seems to be needed
        min_width += tableWidget.verticalScrollBar().width()
        for i in range(tableWidget.columnCount()):
            # seems to include gridline
            min_width += tableWidget.columnWidth(i)
            if i == 0 and setMinimumWidth:
                tableWidget.setMinimumWidth(min_width)
        setSizes = [min_width, full_width - min_width]
        return setSizes

    def update_custom_pois(self):
        new_pois = self.custom_poi_text.text()
        new_pois = (
            new_pois.replace("[", "").replace("]", "").replace(",", "")
        )  # remove array chars: '[],'
        new_pois = np.fromstring(
            new_pois, sep=" "
        ).tolist()  # convert string to numpy array and then to a list
        Log.w(f"Set Custom POIs: {new_pois}")
        for px, pm in enumerate(self.poi_markers):
            try:
                index = self.xs[int(new_pois[px])]
                if pm.value() != index:
                    Log.d(f"Moving marker {px} to position {index}")
                    self.detect_change()
                    self.poi_markers[px].setValue(index)
                    self.poi_markers[px].sigPositionChangeFinished.emit(
                        self.poi_markers[px]
                    )
                else:
                    Log.d(f"Moving marker {px} not required. Already there.")
            except Exception as e:
                Log.e(f"Moving marker {px} failed: {str(e)}")

    def showRunsFromAllDevices_clicked(self):
        self.cBox_Devices.setEnabled(
            not self.showRunsFromAllDevices.isChecked())
        self.updateRun(self.cBox_Devices.currentIndex())

    def switch_user_at_sign_time(self):
        new_username, new_initials, new_userrole = UserProfiles.change(
            UserRoles.ANALYZE
        )
        if UserProfiles.check(UserRoles(new_userrole), UserRoles.ANALYZE):
            if self.username != new_username:
                self.username = new_username
                self.initials = new_initials
                self.signedInAs.setText(self.username)
                self.signerInit.setText(f"Initials: <b>{self.initials}</b>")
                self.parent.signature_received = False
                self.parent.signature_required = True
                self.sign.setReadOnly(False)
                self.sign.setMaxLength(4)
                self.sign.clear()

                Log.d("User name changed. Changing sign-in user info.")
                self.parent.ControlsWin.username.setText(
                    f"User: {new_username}")
                self.parent.ControlsWin.userrole = UserRoles(new_userrole)
                self.parent.ControlsWin.signinout.setText("&Sign Out")
                self.parent.ControlsWin.ui1.tool_User.setText(new_username)
                self.parent.AnalyzeProc.tool_User.setText(new_username)
                if self.parent.ControlsWin.userrole != UserRoles.ADMIN:
                    self.parent.ControlsWin.manage.setText(
                        "&Change Password...")
            else:
                Log.d(
                    "User switched users to the same user profile. Nothing to change."
                )
            # PopUp.warning(self, Constants.app_title, "User has been switched.\n\nPlease sign now.")
        # elif new_username == None and new_initials == None and new_userrole == 0:
        else:
            if new_username == None and not UserProfiles.session_info()[0]:
                Log.d("User session invalidated. Switch users credentials incorrect.")
                self.parent.ControlsWin.username.setText("User: [NONE]")
                self.parent.ControlsWin.userrole = UserRoles.NONE
                self.parent.ControlsWin.signinout.setText("&Sign In")
                self.parent.ControlsWin.manage.setText("&Manage Users...")
                self.parent.ControlsWin.ui1.tool_User.setText("Anonymous")
                self.parent.AnalyzeProc.tool_User.setText("Anonymous")
                PopUp.warning(
                    self,
                    Constants.app_title,
                    "User has not been switched.\n\nReason: Not authenticated.",
                )
            if new_username != None and UserProfiles.session_info()[0]:
                Log.d("User name changed. Changing sign-in user info.")
                self.parent.ControlsWin.username.setText(
                    f"User: {new_username}")
                self.parent.ControlsWin.userrole = UserRoles(new_userrole)
                self.parent.ControlsWin.signinout.setText("&Sign Out")
                self.parent.ControlsWin.ui1.tool_User.setText(new_username)
                self.parent.AnalyzeProc.tool_User.setText(new_username)
                if self.parent.ControlsWin.userrole != UserRoles.ADMIN:
                    self.parent.ControlsWin.manage.setText(
                        "&Change Password...")
                PopUp.warning(
                    self,
                    Constants.app_title,
                    "User has not been switched.\n\nReason: Not authorized.",
                )

            Log.d("User did not authenticate for role to switch users.")

    def action_sort_by_name(self, obj):
        self.sort_order = 0
        self.updateRun(self.cBox_Devices.currentIndex())
        self.sort_by_name.setStyleSheet(
            "color: #0D4AAF; text-decoration: none; padding-left: 15px; font-weight: bold;"
        )
        self.sort_by_date.setStyleSheet(
            "color: #0D4AAF; text-decoration: none; padding-left: 15px;"
        )

    def action_sort_by_date(self, obj):
        self.sort_order = 1
        self.updateRun(self.cBox_Devices.currentIndex())
        self.sort_by_name.setStyleSheet(
            "color: #0D4AAF; text-decoration: none; padding-left: 15px;"
        )
        self.sort_by_date.setStyleSheet(
            "color: #0D4AAF; text-decoration: none; padding-left: 15px; font-weight: bold;"
        )

    def action_cancel(self):
        if self.hasUnsavedChanges():
            if not PopUp.question(
                self,
                Constants.app_title,
                "You have unsaved changes!\n\nAre you sure you want to cancel without saving?",
            ):
                return

        data, rows, cols = [
            {
                "A": ["", "", "", ""],
                "B": ["", "", "", ""],
                "C": ["", "", "", ""],
                "D": ["", "", "", ""],
            },
            4,
            4,
        ]
        results_table = TableView(data, rows, cols)
        results_figure = pg.PlotWidget()
        results_figure.setBackground("w")
        plot_text = pg.TextItem("", (51, 51, 51), anchor=(0.5, 0.5))
        plot_text.setHtml(
            "<span style='font-size: 10pt'><b>No Results To View</b><br/> \
                            Load a run, follow the prompts to select points,<br/> \
                            and press \"Analyze\" action to view results.</span>"
        )
        it = plot_text.textItem
        option = it.document().defaultTextOption()
        option.setAlignment(QtCore.Qt.AlignCenter)
        it.document().setDefaultTextOption(option)
        it.setTextWidth(it.boundingRect().width())
        plot_text.setPos(0.5, 0.5)
        results_figure.addItem(plot_text, ignoreBounds=True)

        self.graphStack.setCurrentIndex(1)
        # self.results_split = QtWidgets.QSplitter(QtCore.Qt.Horizontal)
        self.results_split.replaceWidget(0, results_table)
        self.results_split.replaceWidget(1, results_figure)
        # self.graphStack.setCurrentIndex(0)

        self.clear()  # calls self.enable_buttons()

    def action_back(self):
        try:
            self.step_direction = "backwards"
            self.goBack()
        except Exception as e:
            Log.e(
                f"An error occurred while moving to the prior step: {str(e)}")

            limit = None
            t, v, tb = sys.exc_info()
            from traceback import format_tb

            a_list = ["Traceback (most recent call last):"]
            a_list = a_list + format_tb(tb, limit)
            a_list.append(f"{t.__name__}: {str(v)}")
            for line in a_list:
                Log.e(line)

        self.enable_buttons()

    def action_next(self):
        try:
            self.step_direction = "forwards"
            self.getPoints()
        except Exception as e:
            Log.e(f"An error occurred while moving to the next step: {str(e)}")

            limit = None
            t, v, tb = sys.exc_info()
            from traceback import format_tb

            a_list = ["Traceback (most recent call last):"]
            a_list = a_list + format_tb(tb, limit)
            a_list.append(f"{t.__name__}: {str(v)}")
            for line in a_list:
                Log.e(line)

        self.enable_buttons()

    def action_modify(self):
        self.allow_modify = self.tool_Modify.isChecked()
        self.enable_buttons()

        if self.tool_Analyze.isEnabled():
            if self.allow_modify:
                self.gotoStepNum(None, 2)  # step 2: select rough points
            else:
                self.QModel_widget.hide()
                self.gotoStepNum(None, 9)  # summary

    def action_analyze(self):
        if self.parent.signature_required and (
            self.unsaved_changes or self.model_run_this_load
        ):
            if self.parent.signature_received == False and self.sign_do_not_ask.isChecked():
                Log.w(
                    f"Signing ANALYZE with initials {self.initials} (not asking again)"
                )
                self.parent.signed_at = dt.datetime.now().isoformat()
                self.parent.signature_received = True  # Do not ask again this session
            if not self.parent.signature_received:
                if self.signForm.isVisible():
                    self.signForm.hide()
                self.signedInAs.setText(self.username)
                self.signerInit.setText(f"Initials: <b>{self.initials}</b>")
                screen = QtWidgets.QDesktopWidget().availableGeometry()
                left = int(
                    (screen.width() - self.signForm.sizeHint().width()) / 2) + 50
                top = (
                    int((screen.height() - self.signForm.sizeHint().height()) / 2) - 50
                )
                self.signForm.move(left, top)
                self.signForm.setVisible(True)
                self.sign.setFocus()
                return

        if self.sign_do_not_ask.isChecked():
            session_key_path = os.path.join(
                Constants.user_profiles_path, "session.key")
            if os.path.exists(session_key_path):
                with open(session_key_path, "r") as f:
                    session_key = f.readline()
                if not os.path.exists(Constants.auto_sign_key_path):
                    with open(Constants.auto_sign_key_path, "w") as f:
                        f.write(session_key)

        try:
            self.moved_markers = [False, False, False, False, False, False]
            self.enable_buttons(False, False)
            results_figure = pg.PlotWidget()
            results_figure.setBackground("w")
            self.graphStack.setCurrentIndex(
                1
            )  # 'results_split' must be shown prior to replacing
            self.results_split.replaceWidget(1, results_figure)
            self.stateStep = 6  # skip to show
            self.getPoints()  # show summary
            self.getPoints()  # show analysis
        except Exception as e:
            Log.e(
                f"An error occurred while analyzing the selected run: {str(e)}")

            limit = None
            t, v, tb = sys.exc_info()
            from traceback import format_tb

            a_list = ["Traceback (most recent call last):"]
            a_list = a_list + format_tb(tb, limit)
            a_list.append(f"{t.__name__}: {str(v)}")
            for line in a_list:
                Log.e(line)

    def action_advanced(self, obj):
        if self.advancedwidget.isVisible():
            self.advancedwidget.hide()

        try:
            poi_vals = []
            for pm in self.poi_markers:
                cur_val = pm.value()
                cur_idx = next(x for x, y in enumerate(
                    self.xs) if y >= cur_val)
                poi_vals.append(cur_idx)
            poi_vals.sort()
            self.custom_poi_text.setText(f"{poi_vals}")
        except Exception as e:
            Log.e(
                "Error: An exception occurred while pre-filling current POIs. Is a run even loaded?"
            )
            Log.e(f"Error Details: {str(e)}")

        self.advancedwidget.move(0, 0)
        self.advancedwidget.show()
        # QtWidgets.QWhatsThis.enterWhatsThisMode()
        # QtWidgets.QWhatsThis.showText(
        #     QtCore.QPoint(int(self.advancedwidget.width() / 2), int(self.advancedwidget.height() * (2/3))),
        #     self.advancedwidget.whatsThis(),
        #     self.advancedwidget)

    def enable_buttons(self, refocus: bool = True, enable: bool = True) -> None:
        """Enables or disables UI buttons based on the current state.

            This function adjusts the availability of various UI buttons based on, the presence of an XML path,
            the selected run, the current step in the state machine, whether modifications are allowed, or Whether the 
            system is busy.

            Args:
                refocus (bool, optional): If True, refocuses the UI on `graphWidget2`. Defaults to True.
                enable (bool, optional): If False, disables all buttons (e.g., during processing). Defaults to True.

            Behavior:
            - If `enable` is False, all buttons are disabled.
            - The "Modify" button state is toggled based on whether `enable_cancel` is True and `enable_analyze` is False.
            - Navigation buttons ("Back" and "Next") are disabled if modifications are not allowed.
            - "Advanced" options are only enabled when `enable_cancel` is True.
        """
        # Determine initial button states
        enable_load = bool(self.cBox_Runs.currentText().strip(
        )) and self.cBox_Runs.currentText() != "No Runs Found"
        enable_cancel = enable_info = enable_modify = self.xml_path is not None
        enable_back = self.stateStep >= 0
        enable_next = enable_cancel and self.stateStep < 7
        enable_analyze = len(self.poi_markers) > 2

        # If disabled globally (e.g., busy state), disable everything
        if not enable:
            enable_load = enable_info = enable_cancel = enable_back = enable_next = enable_modify = enable_analyze = False

        # Handle tool_Modify state
        if enable_cancel and not enable_analyze:
            if not self.tool_Modify.isChecked():
                self.tool_Modify.setChecked(True)
                self.tool_Modify.clicked.emit()
                self.allow_modify = True
        elif not enable_cancel:
            if self.tool_Modify.isChecked():
                self.tool_Modify.setChecked(False)
                self.tool_Modify.clicked.emit()
                self.allow_modify = False

        # If modification is not allowed, disable navigation buttons
        if not self.allow_modify:
            enable_back = enable_next = False

        # Apply button states
<<<<<<< HEAD
        self.tBtn_Load.setEnabled(enable_load)
=======
        self.tool_Load.setEnabled(enable_load)
>>>>>>> 9ed86052
        self.tBtn_Info.setEnabled(enable_info)
        self.tool_Cancel.setEnabled(enable_cancel)
        self.tool_Back.setEnabled(enable_back)
        self.tool_Next.setEnabled(enable_next)
        self.tool_Modify.setEnabled(enable_modify)
        self.tool_Analyze.setEnabled(enable_analyze)

        # Handle advanced tool enabling
        self.tool_Advanced.setEnabled(enable_cancel)

        # Refocus if required
        if refocus:
            self.graphWidget2.setFocus()

    def use_difference_factor_optimizer(self, object):
        """
        Adjusts the difference factor based on the state of the curve optimizer checkbox.

        If the curve optimizer checkbox is not checked, this method resets the 
        diff factor to the default value specified in `Constants.default_diff_factor`. 
        It then updates the new diff factor value by calling `self.set_new_diff_factor()`.

        Args:
            object (QWidget): The widget or object interacting with this method. Typically, 
                this could represent the checkbox or related UI component triggering the event.
        """
        if not self.difference_factor_optimizer_checkbox.isChecked():
            self.tbox_diff_factor.setText(
                f"{Constants.default_diff_factor:1.3f}")
        self.set_new_diff_factor()

    def use_drop_effect_interpolation(self, object):
        try:
            self.action_cancel()  # ask if they mean it if there are unsaved changes
            if not self.hasUnsavedChanges():  # only proceed if they say yes
                try:
                    self.diff_factor = round(
                        float(self.tbox_diff_factor.text()), 3)
                    Log.d(f"Difference Factor = {self.diff_factor}")
                except:
                    if hasattr(self, "diff_factor"):
                        del (
                            self.diff_factor
                        )  # unset to revert to default auto-calc value
                        Log.d("Difference Factor deleted")
                self.loadRun()  # refresh plots to show new diff factor
        except:
            Log.e("Failed to set new difference factor!")

    def use_drop_effect_cancelation(self, object):
        try:
            self.action_cancel()  # ask if they mean it if there are unsaved changes
            if not self.hasUnsavedChanges():  # only proceed if they say yes
                try:
                    self.diff_factor = round(
                        float(self.tbox_diff_factor.text()), 3)
                    Log.d(f"Difference Factor = {self.diff_factor}")
                except:
                    if hasattr(self, "diff_factor"):
                        del (
                            self.diff_factor
                        )  # unset to revert to default auto-calc value
                        Log.d("Difference Factor deleted")
                self.loadRun()  # refresh plots to show new diff factor
        except:
            Log.e("Failed to set new difference factor!")

    def set_new_diff_factor(self):
        """
        Validates and sets a new difference factor based on user input.

        This method checks if the input in `tbox_diff_factor` is valid and within 
        the acceptable range defined by `self.validFactor`. If valid, it confirms 
        any unsaved changes before proceeding to update the `diff_factor` with the 
        provided input. If the input is invalid, it logs an error message. After 
        updating the difference factor, it refreshes the plots by calling `self.loadRun()`.

        Raises an error if the process fails.

        Behavior:
            - If `tbox_diff_factor` input is invalid:
                - Logs an error message.
                - Exits without making changes.
            - If there are unsaved changes:
                - Calls `self.action_cancel()` to confirm changes.
            - If confirmed:
                - Updates `diff_factor` with the validated input value.
                - If input parsing fails, reverts to the default auto-calculated value.
                - Logs the updated or reverted state.
            - Refreshes the plots to reflect the new difference factor.

        Exceptions:
            Logs an error message if setting the new difference factor fails.

        """
        try:
            if not self.tbox_diff_factor.hasAcceptableInput():
                Log.e(
                    "Input Error: Difference Factor must be between {} and {}.".format(
                        self.validFactor.bottom(), self.validFactor.top()
                    )
                )
                return

            self.action_cancel()  # ask if they mean it if there are unsaved changes
            if not self.hasUnsavedChanges():  # only proceed if they say yes
                try:
                    self.diff_factor = round(
                        float(self.tbox_diff_factor.text()), 3)
                    Log.d(f"Difference Factor = {self.diff_factor}")
                except:
                    if hasattr(self, "diff_factor"):
                        del (
                            self.diff_factor
                        )  # unset to revert to default auto-calc value
                        Log.d("Difference Factor deleted")
                self.loadRun()  # refresh plots to show new diff factor
        except:
            Log.e("Failed to set new difference factor!")

    def set_new_ch_thick(self):
        try:
            if not self.tbox_ch_thick.hasAcceptableInput():
                Log.e(
                    "Input Error: Channel Thickness must be between {} and {}.".format(
                        self.validThickness.bottom(), self.validThickness.top()
                    )
                )
                return

            Constants.channel_thickness = float(self.tbox_ch_thick.text())
            Log.d(f"Channel thickness = {Constants.channel_thickness}")
        except:
            Log.e("Failed to set new channel thickness!")

    def _update_progress_value(self, value=0, status=None):
        pct = self.progressBar.value()
        if status != None:
            self.progressBar.setValue(value)
            self.progressBar.setFormat(status)
        elif pct == 0 and self.graphStack.currentIndex() == 0:
            self.progressBar.setFormat("Progress: Not Started")
        elif pct == 100:
            self.progressBar.setFormat("Progress: Finished")
        else:
            if self.analyzer_task.isRunning():
                pass  # see _update_analyze_progress() # self.progressBar.setFormat("Progress: %p%")
            elif (
                self.graphStack.currentIndex() == 1
                and self.analyze_work.exitCode() == False
            ):
                self.progressBar.setFormat(
                    "Status: Exception during Analyze Task! (See Console for details)"
                )
                self.progress_value_steps = []
            else:
                self.progressBar.setFormat("Loading...")
        self.progressBar.repaint()

    def _update_analyze_progress(self, value, status):
        if not hasattr(self, "progress_value_scanning"):
            self.progress_value_scanning = False
        if not hasattr(self, "progress_status_step"):
            self.progress_status_step = {}
        if not value > 0:
            self.progress_status_step.clear()
        start = self.progressBar.value() + 1 if value else 0
        stops = (
            min(100, value + 25) if value < 99 else value + 1
        )  # 0-98:+25(100); 99-100:+1
        self.progress_value_steps = list(
            range(start, stops, 1 if start < stops else -1)
        )
        self.raw_val = value
        if not status in self.progress_status_step:
            self.progress_status_step[value] = status
        if not self.progress_value_scanning:
            self.progress_value_scanning = True
            self._step_to_next_value()
        elif self.analyzer_task.isRunning():
            for key in list(self.progress_status_step.keys())[
                ::-1
            ]:  # iterate keys in reverse order
                # print(f"Check key {key} against value {value}")
                if value >= key:
                    status = self.progress_status_step.get(key)
                    # print(f"Setting status {status} @ value {key}...")
                    self.progressBar.setFormat(f"{status} %p%")
                    break  # stop after finding valid current status label
        self.progressBar.repaint()

    def _step_to_next_value(self):
        if True:
            # NOTE: 'speed' starts slow and ends fast (1, not 0)
            # <-- enter 'found' count when you search for "progress.emit" (including this one)
            total_steps = 9
            speed = max(
                1, int((total_steps - len(self.progress_status_step)) / 2)
            )  # larger numbers mean slower progressBar speed
            go_slow = len(self.progress_value_steps) < 25
            if len(self.progress_value_steps) == 0:
                self.progress_value_steps.append(100)
            if not self.analyzer_task.isRunning():
                # force fast
                speed = 0 if self.progress_value_steps[-1] > 99 else 1
            if self.progress_value_steps[-1] > 99:
                go_slow = False  # force fast
            value = self.progress_value_steps.pop(0)
            if (
                not self.analyzer_task.isRunning()
            ):  # value in self.progress_status_step.keys():
                keys = list(self.progress_status_step.keys())[
                    ::-1]  # in reverse order
                status = self.progress_status_step.get(
                    keys[0]
                )  # most recent label # .get(value)
                self.progressFormat.emit(str(f"{status} %p%"))
                # self.progressBar.setFormat(f"{status} %p%")
            if not self.analyzer_task.isRunning():
                if value != 100:
                    value *= 2
                    value = min(99, value)
            else:
                # progress_value_steps[-1]
                value = max(value, self.raw_val - 5)
            self.progressValue.emit(int(value))
            # self.progressBar.setValue(value)
            # Log.w(f"value={self.progressBar.value()}")
            self.progressUpdate.emit()
        if len(self.progress_value_steps):
            wait_time = 0.1 * speed if go_slow else 0.01 * speed
            # if wait_time > 0:
            #     sleep(wait_time)
            QtCore.QTimer.singleShot(
                int(1000 * wait_time), self._step_to_next_value)
        else:
            self.progress_value_scanning = False

    def hasUnsavedChanges(self):
        if hasattr(self, "unsaved_changes"):
            return self.unsaved_changes
        else:
            return False

    def rescanRuns(self):
        if self.hasUnsavedChanges():
            if not PopUp.question(
                self,
                Constants.app_title,
                "You have unsaved changes!\n\nAre you sure you want to refresh without saving?",
            ):
                return

        self.scan_for_most_recent_run = True
        self.reset()

    def reset(self):
        self.cBox_Devices.clear()
        self.cBox_Devices.addItems(self.parent.data_devices)
        # self.cBox_Devices.setFixedWidth(self.cBox_Devices.sizeHint().width())

        self.analyzer_task = QtCore.QThread()

        # find most recent device run
        if self.scan_for_most_recent_run:
            self.scan_for_most_recent_run = False
            # call as timer to allow repaint of Analyze view mode
            QtCore.QTimer.singleShot(500, self.find_most_recent_run)

        self.action_sort_by_date(None)  # dummy 'obj' passed

        self.username = None
        self.initials = None

        self.clear()

    def find_most_recent_run(self):
        device_idx = 0
        most_recent = "0 / No Date"
        self.enable_buttons(False, False)
        self._update_progress_value(1, f"Loading...")
        for idx in range(self.cBox_Devices.count()):
            try:
                self.updateRun(idx)
                most_recent_run_this_dev = self.sorted_runs[0][1]
                compare = [most_recent, most_recent_run_this_dev]
                if compare[1] == sorted(compare)[1]:
                    device_idx = idx
                    most_recent = most_recent_run_this_dev
            except:
                Log.w(
                    f"Device {self.cBox_Devices.itemText(idx)} has no available runs!"
                )
        Log.d(
            f"Most recent run detected on device {self.cBox_Devices.itemText(device_idx)} from {most_recent}."
        )

        self.progressBar.setValue(0)  # Not started
        self.cBox_Devices.setCurrentIndex(device_idx)
        self.action_sort_by_date(None)  # dummy 'obj' passed
        self.enable_buttons()

    def clear(self):
        self.text_Created.clear()
        self.graphWidget.clear()
        self.graphWidget.setTitle(None)
        self.graphWidget.showGrid(x=False, y=False)
        self.graphWidget1.clear()
        self.graphWidget1.setTitle(None)
        self.graphWidget1.showGrid(x=False, y=False)
        self.graphWidget2.clear()
        self.graphWidget2.setTitle(None)
        self.graphWidget2.showGrid(x=False, y=False)
        self.graphWidget3.clear()
        self.graphWidget3.setTitle(None)
        self.graphWidget3.showGrid(x=False, y=False)
        self.graphStack.setCurrentIndex(0)
        self.lowerGraphs.setVisible(False)
        self.btn_Back.setEnabled(False)
        self.btn_Next.setEnabled(False)
        self.sign.setReadOnly(False)
        self.signForm.setVisible(False)
        self.sign.setMaxLength(4)
        self.sign.clear()

        self.progressBar.setValue(0)  # Not started
        self.QModel_widget.hide()
        self.setDotStepMarkers(0)

        self.stateStep = -1
        self.poi_markers = []
        self.xml_path = None  # used to indicate whether a run is loaded
        self.unsaved_changes = False
        self.parent.signed_at = "[NEVER]"
        self.parent.signature_required = True  # secure assumption, set on load
        self.parent.signature_received = False
        self.model_result = -1
        self.model_candidates = None
        self.model_engine = "None"

        self._annotate_welcome_text()
        self.check_user_info()
        self.enable_buttons()

        self.parent.viewTutorialPage([5, 6])  # analyze / prior results

    def _annotate_welcome_text(self):
        self._text5 = pg.TextItem("", (51, 51, 51), anchor=(0.5, 0.5))
        self._text5.setHtml(
            "<span style='font-size: 10pt'>Please \"Load\" a run from the menu above to perform data analysis. </span>"
        )
        self._text6 = pg.TextItem("", (51, 51, 51), anchor=(0.5, 0.5))
        self._text6.setHtml(
            "<span style='font-size: 10pt'>Prior point selections (if any) will be loaded from saved data. </span>"
        )
        self._text5.setPos(0.5, 0.55)
        self._text6.setPos(0.5, 0.45)
        self.graphWidget.addItem(self._text5, ignoreBounds=True)
        self.graphWidget.addItem(self._text6, ignoreBounds=True)
        self.graphWidget.setXRange(min=0, max=1)
        self.graphWidget.setYRange(min=0, max=1)

    def closeEvent(self, event):
        if self.unsaved_changes:
            if not PopUp.question(
                self,
                Constants.app_title,
                "You have unsaved changes!\n\nAre you sure you want to close this window?",
                False,
            ):
                event.ignore()

    def check_user_info(self):
        # get active session info, if available
        active, info = UserProfiles.session_info()
        if active:
            self.parent.signature_required = True
            self.parent.signature_received = False
            self.username, self.initials = info[0], info[1]
        else:
            self.parent.signature_required = False

    def detect_change(self):
        if not self.unsaved_changes:
            Log.d("There are unsaved changes detected.")
        if self.parent.signature_received:
            self.parent.signature_received = False
            self.sign.setReadOnly(False)
            self.sign.setMaxLength(4)
            self.sign.clear()
        self.unsaved_changes = True

    def sign_edit(self):
        if self.sign.text().upper() == self.initials:
            sign_text = f"{self.username} ({self.sign.text().upper()})"
            self.sign.setMaxLength(len(sign_text))
            self.sign.setText(sign_text)
            self.sign.setReadOnly(True)
            self.parent.signed_at = dt.datetime.now().isoformat()
            self.parent.signature_received = True
            self.sign_do_not_ask.setEnabled(True)

    def text_transform(self):
        text = self.sign.text()
        if len(text) in [1, 2, 3, 4]:  # are these initials?
            # will not fire 'textEdited' signal again
            self.sign.setText(text.upper())

    '''
    def AI_Prev_Guess(self):
        min_val = 0 if not self.AI_has_starting_values else -1
        cur_val = self.AI_Guess_Idxs[self.AI_SelectTool_At]
        new_val = max(min_val, cur_val - 1)
        self.AI_Guess_Idxs[self.AI_SelectTool_At] = new_val
        self.ai_guess_write_summary_from_cache()

    def AI_Next_Guess(self):
        min_val = 0 if not self.AI_has_starting_values else -1
        max_val = self.AI_Guess_Maxs[self.AI_SelectTool_At]
        cur_val = self.AI_Guess_Idxs[self.AI_SelectTool_At]
        if cur_val < min_val:
            # manually selected point will be lost
            Log.w("Manually selected point was replaced with an AI guess!")
            # Log.w("You will need to re-select the manual point if you want it back.")
            # TODO: Offer warning dialog, and allow to abort if not wanted
        new_val = min(max_val - 1, cur_val + 1)
        self.AI_Guess_Idxs[self.AI_SelectTool_At] = new_val
        self.ai_guess_write_summary_from_cache()

    def ai_guess_write_summary_from_cache(self):
        error = False
        px = self.AI_SelectTool_At
        try:
            min_val = 0 if not self.AI_has_starting_values else -1
            cur_val = self.AI_Guess_Idxs[px]
            max_val = self.AI_Guess_Maxs[px]
            if cur_val == -1:
                if self.AI_has_starting_values:
                    marker_xs = self.AI_Start_Vals[px]
                else:
                    marker_xs = self.poi_markers[px].value()
            elif (
                self.moved_markers[px] and "manual" not in self.ai_score.text(
                ).lower()
            ):  # custom point
                self.moved_markers[px] = False
                cur_val = -1
                self.AI_Guess_Idxs[px] = -1
                marker_xs = self.poi_markers[px].value()
            else:
                try:
                    marker_xs = self.xs[self.model_candidates[px][0][cur_val]]
                except Exception as e:
                    Log.e("ERROR:", e)
                    Log.e(
                        f"Failed to update prediction for POI{px} to guess #{cur_val}"
                    )
            try:
                t_idx = next(x for x, y in enumerate(
                    self.xs) if y >= marker_xs)
                index = self.xs[int(t_idx)]
                if self.poi_markers[px].value() != index:
                    Log.d(f"Moving marker {px} to position {index}")
                    # self.detect_change() # not needed if calling 'sigPositionChangeFinished' on marker move
                    self.AI_moving_marker = True
                    self.poi_markers[px].setValue(index)
                    self.poi_markers[px].sigPositionChangeFinished.emit(
                        self.poi_markers[px]
                    )
                    self.summaryAt(
                        px
                    )  # will recall this function after moving tool to new marker location
                    self.AI_moving_marker = False
                    return
                else:
                    Log.d(f"Moving marker {px} not required. Already there.")
            except Exception as e:
                Log.e(f"Moving marker {px} failed: {str(e)}")
        except Exception as e:
            error = True
            Log.e("AI ERROR:", e)
            cur_val == -1
            min_val = -1
            max_val = 0
            marker_xs = self.poi_markers[px].value()
        if cur_val == -1:
            if self.AI_has_starting_values:
                # marker_xs = self.AI_Start_Vals[px]
                self.ai_score.setText(
                    "ERROR!" if error else "Loaded from prior run")
            else:
                self.ai_score.setText("Manually selected point")
            self.ai_score.adjustSize()
            self.ai_guess.setText(f"AI has {max_val} guesses")
            self.ai_guess.adjustSize()
        else:
            # marker_xs = self.poi_markers[px].value()
            confidence = int(100 * (self.model_candidates[px][1][cur_val]))
            self.ai_score.setText(f"Confidence Score: {confidence}%")
            self.ai_score.adjustSize()
            self.ai_guess.setText(f"Guess #: {cur_val + 1} of {max_val}")
            self.ai_guess.adjustSize()
        self.ai_label.setText(f"Point {px+1} @ {marker_xs:.1f}s")
        self.ai_label.adjustSize()
        enable_prev = cur_val > min_val
        enable_next = cur_val < max_val - 1
        self.ai_backBtn.setEnabled(enable_prev)  # was 'ai_prev'
        self.ai_nextBtn.setEnabled(enable_next)  # was 'ai_next'
        self.graphWidget2.setFocus()  # allow arrow keys to work immediately

    def summaryBack(self):
        if self.stateStep in range(1, 7):
            self.action_back()
        else:
            self.summaryAt(max(0, self.AI_SelectTool_At - 1))

    def summaryNext(self):
        if self.stateStep in range(1, 7):
            self.action_next()
        else:
            self.summaryAt(min(5, self.AI_SelectTool_At + 1))

    def summaryClick(self, event):
        if self.stateStep in range(1, 7):
            if not self.AI_SelectTool_Frame.isVisible():
                self.summaryAt(self.AI_SelectTool_At)
            else:
                Log.d("Ignoring main graph click while not in 'summary' step.")
            return
        mousePoint = None
        if self.graphWidget.sceneBoundingRect().contains(event._scenePos):
            mousePoint = self.graphWidget.getPlotItem().vb.mapSceneToView(
                event._scenePos
            )
        closest_marker = None
        if mousePoint != None and len(self.poi_markers) > 0:
            index = mousePoint.x()
            Log.d(f"Mouse click @ xs = {index}")
            # find nearest POI by X value, show popup there
            closest_delta_xs = self.poi_markers[-1].value()
            for idx, marker in enumerate(self.poi_markers):
                this_delta_xs = abs(marker.value() - index)
                if this_delta_xs < closest_delta_xs:
                    closest_marker = idx
                    closest_delta_xs = this_delta_xs
        if closest_marker != None:
            Log.d(f"Closest marker @ poi = {closest_marker}")
            if self.AI_has_starting_values and not any(self.AI_Guess_Idxs):
                self.AI_Guess_Idxs = [-1, -1, -1, -1, -1, -1]
                self.AI_Start_Vals = []
                for marker in self.poi_markers:
                    self.AI_Start_Vals.append(marker.value())
                self.AI_Start_Vals.sort()
            self.summaryAt(closest_marker)

    def summaryAt(self, idx):
        if not self.AI_SelectTool_Frame.isVisible():
            self.AI_Guess_Maxs = []

            for candidates, confidences in self.model_candidates:
                self.AI_Guess_Maxs.append(len(candidates))
        self.AI_SelectTool_At = idx
        marker_xs = self.poi_markers[idx].value()
        self.ai_guess_write_summary_from_cache()
        self.AI_SelectTool_Body.adjustSize()
        self.ai_backBtn.setFixedHeight(self.AI_SelectTool_Body.height())
        self.ai_nextBtn.setFixedHeight(self.AI_SelectTool_Body.height())
        # self.AI_SelectTool_Frame.setVisible(True) # per issue #25, keep hidden
        self.AI_SelectTool_Frame.adjustSize()
        scene_pos_x = self.graphWidget.getPlotItem().vb.mapViewToScene(
            QtCore.QPointF(marker_xs, 0)
        ).x() - (self.AI_SelectTool_Frame.width() / 2.5)
        scene_pos_y = 153 + (
            (self.graphWidget.height() - self.AI_SelectTool_Frame.height()) / 2
        )
        self.AI_SelectTool_Frame.move(int(scene_pos_x), int(scene_pos_y))
        # enable_back = (self.AI_SelectTool_At > 0) # repurposed these buttons for prev/next guess
        # self.ai_backBtn.setEnabled(enable_back)
        # enable_next = (self.AI_SelectTool_At < 5)
        # self.ai_nextBtn.setEnabled(enable_next)
    '''

    def onClick(self, event):
        ax1 = self.graphWidget1
        ax2 = self.graphWidget2
        ax3 = self.graphWidget3
        mousePoint = None
        if ax1.sceneBoundingRect().contains(event._scenePos):
            mousePoint = ax1.getPlotItem().vb.mapSceneToView(event._scenePos)
        if ax2.sceneBoundingRect().contains(event._scenePos):
            mousePoint = ax2.getPlotItem().vb.mapSceneToView(event._scenePos)
        if ax3.sceneBoundingRect().contains(event._scenePos):
            mousePoint = ax3.getPlotItem().vb.mapSceneToView(event._scenePos)
        if mousePoint != None:
            px = self.stateStep - 1
            index = mousePoint.x()
            Log.d(f"Mouse click @ xs = {index}")
            self.poi_markers[px].setValue(index)
            self.poi_markers[px].sigPositionChangeFinished.emit(
                self.poi_markers[px])

    def eventFilter(self, obj, event):
        if (
            event.type() == QtCore.QEvent.KeyPress
            and obj is self.sign
            and self.sign.hasFocus()
        ):
            if event.key() in [
                QtCore.Qt.Key_Enter,
                QtCore.Qt.Key_Return,
                QtCore.Qt.Key_Space,
            ]:
                if self.parent.signature_received:
                    self.sign_ok.clicked.emit()
            if event.key() == QtCore.Qt.Key_Escape:
                self.sign_cancel.clicked.emit()
        return super().eventFilter(obj, event)

    def keyPressEvent(self, event):
        key = event.key()
        if key in [QtCore.Qt.Key_Enter, QtCore.Qt.Key_Return, QtCore.Qt.Key_Space]:
            if self.tool_Next.isEnabled():
                self.tool_Next.clicked.emit()
            elif self.tool_Analyze.isEnabled():
                self.tool_Analyze.clicked.emit()
        if key == QtCore.Qt.Key_Escape:
            if self.tool_Back.isEnabled():
                self.tool_Back.clicked.emit()
        elif key == QtCore.Qt.Key_Left:
            self.moveCurrentMarker(-1)
        elif key == QtCore.Qt.Key_Right:
            self.moveCurrentMarker(+1)
        elif key == QtCore.Qt.Key_Up:
            self.zoomFinderPlots(0.5)
        elif key == QtCore.Qt.Key_Down:
            self.zoomFinderPlots(2.0)

    def moveCurrentMarker(self, offset):
        px = self.stateStep - 1
        # 100 steps per window
        offset *= max(1, int(self.getContextWidth()[0] / 50))
        if px in range(0, len(self.poi_markers)):
            cur_val = self.poi_markers[px].value()
            new_idx = next(x for x, y in enumerate(
                self.xs) if y >= cur_val) + offset
            if new_idx < 0:
                new_idx = 0
            if new_idx >= len(self.xs):
                new_idx = len(self.xs) - 1
            new_val = self.xs[new_idx]
            self.poi_markers[px].setValue(new_val)
            self.poi_markers[px].sigPositionChangeFinished.emit(
                self.poi_markers[px])
        else:
            pass

    def zoomFinderPlots(self, offset):
        px = self.stateStep - 1
        if px in range(0, len(self.poi_markers)):
            was_clipped = self.getContextWidth()[1]
            self.zoomLevel = float(self.zoomLevel * offset)
            is_clipped = self.getContextWidth()[1]
            if was_clipped == True and is_clipped == True:
                if self.stateStep <= 3:  # start, end of fill, post point
                    self.zoomLevel = 5 * \
                        self.getContextWidth()[0] / self.smooth_factor
                else:  # blips
                    self.zoomLevel = (
                        self.stateStep *
                        self.getContextWidth()[0] / self.smooth_factor
                    )
                Log.d(f"Adjusted initial zoom level to x{self.zoomLevel:2.2f}")
            if was_clipped == False and is_clipped == True:
                # revert to original
                self.zoomLevel = float(self.zoomLevel / offset)
                Log.w("Zoom level at edge limit. Up/down key event ignored.")
            elif self.zoomLevel < 1 / (2**5):
                self.zoomLevel = 1 / (2**5)
                Log.w("Zoom level at lower limit. Up/down key event ignored.")
            elif self.zoomLevel > 1 * (2**5):
                self.zoomLevel = 1 * (2**5)
                Log.w("Zoom level at upper limit. Up/down key event ignored.")
            self.poi_markers[px].sigPositionChangeFinished.emit(
                self.poi_markers[px])

    def setXmlPath(self, xml_path):
        Log.d(TAG, f'Setting xml filepath to: {xml_path}')
        self.xml_path = xml_path

    def updateDev(self, idx):
        self.enable_buttons(False)
        run = self.cBox_Runs.currentText()
        if len(run.strip()) == 0:
            self.cBox_Runs.setEditable(True)
            self.cBox_Runs.setEnabled(False)
            self.cBox_Runs.setEditText("No Runs Found")
            return
        self.cBox_Runs.setEditable(False)
        self.cBox_Runs.setEnabled(True)
        run = run[0: run.rfind("(") - 1]
        dev = self.run_devices.get(run)
        if dev != None:
            self.cBox_Devices.setCurrentText(dev)
        else:
            Log.w(f"Device not found for run {run}")

    def updateRunOnChange(self, idx):
        if not self.showRunsFromAllDevices.isChecked():
            self.updateRun(idx)

    def updateRun(self, idx):
        runs = FileStorage.DEV_get_logged_data_folders(
            self.cBox_Devices.itemText(idx))
        runs = [x for x in runs if not x == "_unnamed"]  # remove _unnamed
        unchecked_runs = [
            x
            for x in list(self.run_timestamps.keys())
            if x.endswith(self.cBox_Devices.itemText(idx))
        ]
        for run in runs:
            try:
                data_device = self.cBox_Devices.itemText(idx)
                data_folder = run
                data_files = FileStorage.DEV_get_logged_data_files(
                    data_device, data_folder
                )
                dict_key = f"{data_folder}:{data_device}"
                self.run_names[dict_key] = data_folder
                if self.run_timestamps.get(dict_key) == None:
                    doc = None
                    zn = os.path.join(
                        Constants.log_prefer_path, data_device, data_folder, "audit.zip"
                    )
                    if FileManager.file_exists(zn):
                        with pyzipper.AESZipFile(
                            zn,
                            "r",
                            compression=pyzipper.ZIP_DEFLATED,
                            allowZip64=True,
                            encryption=pyzipper.WZ_AES,
                        ) as zf:
                            # Add a protected file to the zip archive
                            try:
                                zf.testzip()
                            except:
                                zf.setpassword(
                                    hashlib.sha256(
                                        zf.comment).hexdigest().encode()
                                )
                            files = zf.namelist()
                            xml_filename = [
                                x for x in files if x.endswith(".xml")][0]
                            with zf.open(xml_filename, "r") as fh:
                                xml_str = fh.read().decode()
                            doc = minidom.parseString(xml_str)
                    else:
                        try:
                            xml_filename = [
                                x for x in data_files if x.endswith(".xml")
                            ][0]
                            xml_path = os.path.join(
                                Constants.log_prefer_path,
                                data_device,
                                data_folder,
                                xml_filename,
                            )
                            if os.path.exists(xml_path):
                                doc = minidom.parse(xml_path)
                        except IndexError as e:
                            Log.w(
                                f'WARNING: XML file not found in data files for run "{data_folder}"'
                            )
                            Log.w(
                                'Unable to parse "Date" without XML file. Treating as "Undated".'
                            )
                            Log.d(
                                f"Warning debug: {data_device}/{data_folder}/{data_files}"
                            )
                        except Exception as e:
                            raise e  # throw it, not an expected error condition

                    if doc != None:
                        metrics = doc.getElementsByTagName("metric")
                        for m in metrics:
                            name = m.getAttribute("name")
                            value = m.getAttribute("value")
                            if name == "start":
                                # value[0:value.find("T")]
                                captured_datetime = value
                                self.run_timestamps[dict_key] = captured_datetime
                        params = doc.getElementsByTagName("param")
                        for p in params:
                            name = p.getAttribute("name")
                            value = p.getAttribute("value")
                            if name == "run_name":
                                self.run_names[dict_key] = value
                                self.run_devices[value] = data_device
                # folder exists, but does a file still exist?
                if len(data_files) > 0:  # files exist
                    if dict_key in unchecked_runs:
                        unchecked_runs.remove(
                            dict_key
                        )  # it's been checked, and is not blank
                    if self.run_timestamps.get(dict_key) == None:
                        self.run_timestamps[dict_key] = "0 / No Date"
                else:
                    Log.w(f"Removing empty run info ({dict_key})")
                self.run_devices[run] = data_device
            except Exception as e:
                # import traceback
                # traceback.print_exc()
                Log.e(
                    f'Error getting timestamp from XML for run "{data_folder}"!')
                Log.d(f"Error message: {str(e)}")

        for dict_key in unchecked_runs:
            Log.w(f"Removing missing run info ({dict_key})")
            self.run_timestamps.pop(dict_key, None)

        sort_options = [[0, False], [1, True]]
        sort_select = self.sort_order  # 0 = by name, 1 = by date
        self.sorted_runs = list(
            sorted(
                self.run_timestamps.items(),
                key=lambda item: item[sort_options[sort_select][0]].lower(),
                reverse=sort_options[sort_select][1],
            )
        )
        runs = []
        for run in self.sorted_runs:
            run_name = run[0]
            device_name = run_name[run_name.find(":") + 1:]
            # run_name[0:run_name.find(":")]
            run_name = self.run_names[run_name]
            captured_datetime = run[1]
            if captured_datetime == "0 / No Date":
                captured_date = "Undated"
            else:
                captured_date = captured_datetime[0: captured_datetime.find(
                    "T")]
            if (
                self.showRunsFromAllDevices.isChecked()
                or self.cBox_Devices.currentText() == device_name
            ):
                # append date to run name
                runs.append(f"{run_name} ({captured_date})")

        self.cBox_Runs.clear()
        self.cBox_Runs.addItems(runs)
        w = self.cBox_Runs.sizeHint().width()
        if w < 200:
            w = 200
        self.cBox_Runs.setFixedWidth(w)
        self.sort_by_widget.setFixedWidth(self.cBox_Runs.width())

    def loadRun(self):
        self.action_cancel()  # ask them if they want to lose unsaved changes
        if self.hasUnsavedChanges():
            Log.d("User declined load action. There are unsaved changes.")
            return

        # if self.AI_SelectTool_Frame.isVisible():
        #     self.AI_SelectTool_Frame.setVisible(
        #         False
        #     )  # require re-click to show popup tool incorrect position

        try:
            if not self.QModel_modules_loaded:
                cluster_model_path = os.path.join(
                    Architecture.get_path(), "QATCH/QModel/SavedModels/cluster.joblib"
                )
                self.QModel_clusterer = QClusterer(
                    model_path=cluster_model_path)

                predict_model_path = os.path.join(
                    Architecture.get_path(),
                    "QATCH/QModel/SavedModels/QMultiType_{}.json",
                )
                self.QModel_predict_0 = QPredictor(
                    model_path=predict_model_path.format(0)
                )
                self.QModel_predict_1 = QPredictor(
                    model_path=predict_model_path.format(1)
                )
                self.QModel_predict_2 = QPredictor(
                    model_path=predict_model_path.format(2)
                )
            self.QModel_modules_loaded = True
        except:
            Log.e("ERROR:", e)
            Log.e("Failed to load 'QModel' modules at load of run.")

        enabled, error, expires = UserProfiles.checkDevMode()
        if enabled == False and (error == True or expires != ""):
            PopUp.warning(
                self,
                "Developer Mode Expired",
                "Developer Mode has expired and these analysis results will be encrypted.\n"
                + 'An admin must renew or disable "Developer Mode" to suppress this warning.',
            )

        if (
            enabled
        ):  # DevMode enabled, check if auto-sign (do not ask again) key is active
            auto_sign_key = None
            session_key = None
            if os.path.exists(Constants.auto_sign_key_path):
                with open(Constants.auto_sign_key_path, "r") as f:
                    auto_sign_key = f.readline()
            session_key_path = os.path.join(
                Constants.user_profiles_path, "session.key")
            if os.path.exists(session_key_path):
                with open(session_key_path, "r") as f:
                    session_key = f.readline()
            if auto_sign_key == session_key and session_key != None:
                self.sign_do_not_ask.setChecked(True)
            else:
                self.sign_do_not_ask.setChecked(False)
                if os.path.exists(Constants.auto_sign_key_path):
                    os.remove(Constants.auto_sign_key_path)

            # NOTE: This check is needed for Analyze since it persists across run loads
            #       and is only init'd once per application instance (across sessions).
            # just in case, make it visible
            self.sign_do_not_ask.setVisible(True)
        else:  # DevMode may have been manually disabled since last run load
            # Force compliance by removing auto-sign feature support
            self.sign_do_not_ask.setChecked(False)  # uncheck
            self.sign_do_not_ask.setEnabled(False)  # disable
            self.sign_do_not_ask.setVisible(False)  # hide

        self.askForPOIs = True
        self.btn_Next.setText("Next")

        self._text1 = pg.TextItem("", (51, 51, 51), anchor=(0.5, 0.5))
        self._text1.setHtml(
            "<span style='font-size: 14pt'>Loading data for analysis... </span>"
        )
        self._text2 = pg.TextItem("", (51, 51, 51), anchor=(0.5, 0.5))
        self._text2.setHtml(
            "<span style='font-size: 10pt'>This operation may take a few seconds. </span>"
        )
        self._text3 = pg.TextItem("", (51, 51, 51), anchor=(0.5, 0.5))
        self._text3.setHtml(
            "<span style='font-size: 10pt'>Please be more patient with longer runs. </span>"
        )
        self._text1.setPos(0.5, 0.50)
        self._text2.setPos(0.5, 0.35)
        self._text3.setPos(0.5, 0.25)

        ax = self.graphWidget  # .plot(hour, temperature)
        ax1 = self.graphWidget1
        ax2 = self.graphWidget2
        ax3 = self.graphWidget3

        elems = [ax, ax1, ax2, ax3]
        for e in elems:
            if e != None:
                e.clear()
                e.setLimits(yMin=None, yMax=None,
                            minYRange=None, maxYRange=None)
                e.setXRange(min=0, max=1)
                e.setYRange(min=0, max=1)
            if e is ax:
                e.addItem(self._text1, ignoreBounds=True)

        try:
            self.progressBar.valueChanged.disconnect(
                self._update_progress_value)
        except:
            Log.w("Cannot disconnect non-existent method from ProgressBar.")

        self.enable_buttons(False, False)

        self._update_analyze_progress(
            0, "Reading Run Data..."
        )  # reset internal buffer with 0
        self._update_analyze_progress(
            75, "Reading Run Data..."
        )  # run up to 75% then slow, stop @ 99% until loaded

        # call as timer to allow repaint of pyqtgraph TextItems (loading)
        QtCore.QTimer.singleShot(500, self.action_load_run)

    def getFolderFromRun(self, run_string):
        idx = run_string.rfind("(")
        if idx > 0:
            folder = run_string[0: idx - 1]
        else:
            folder = run_string
        dict_key = list(self.run_names.keys())[
            list(self.run_names.values()).index(folder)
        ]
        folder = dict_key[0: dict_key.find(":")]
        # Log.w(f"folder from run = '{folder}'")
        return folder

    def action_load_run(self):
        try:
            self.moved_markers = [False, False, False, False, False, False]
            self.parent.analyze_data(
                self.cBox_Devices.currentText(),
                self.getFolderFromRun(self.cBox_Runs.currentText()),
                None,
            )
            self.enable_buttons()
        except Exception as e:
            Log.e(
                f"An error occurred while loading the selected run: {str(e)}")
            self.action_cancel()

    def goBack(self):
        self.btn_Next.setEnabled(True)
        if self.stateStep == 7:
            for marker in self.poi_markers:
                marker.setMovable(True)
        self.stateStep -= 2
        if self.stateStep < -1:
            self.stateStep = 0
            self._restore_qmodel_predictions()
            # if PopUp.question(
            #     self,
            #     "Are you sure?",
            #     "Any manual points will be lost if you run QModel again.\n\nProceed?",
            # ):
            # self.parent.analyze_data(
            #     self.cBox_Devices.currentText(),
            #     self.getFolderFromRun(self.cBox_Runs.currentText()),
            #     None,
            # )  # force back to step 1 of 8
            # else:
            # self.stateStep = 0
        else:
            self.moved_markers = [False, False, False, False, False, False]
            self.getPoints()

    def getContextWidth(self):
        clipped = False
        if self.stateStep <= 3:  # start, end of fill, post point
            ws = int(self.zoomLevel * self.smooth_factor / 2)  # context width
        else:  # blips
            ws = int(
                self.zoomLevel * self.smooth_factor * self.stateStep
            )  # context width
        if ws > len(self.xs) / 2:
            ws = int(len(self.xs) / 20)
        px = self.stateStep - 1
        if px in range(len(self.poi_markers)):
            tt1 = self.poi_markers[px].value()
        else:
            # self.poi_markers[self.AI_SelectTool_At].value()
            tt1 = self.xs[-1]
        tx1 = next(x for x, y in enumerate(self.xs) if y >= tt1)
        if tx1 - ws < 0:
            clipped = True
            ws = tx1
        elif tx1 + ws >= len(self.xs):
            clipped = True
            ws = len(self.xs) - 1 - tx1
        elif ws < 10:
            clipped = True
            ws = 10
        return [ws, clipped]

    def _restore_qmodel_predictions(self):
        try:
            if not PopUp.question(
                self,
                "Are you sure?",
                "Any manual points will be lost if you run QModel again.\n\nProceed?",
            ):
                # special exception case: indicates user declined action
                raise PermissionError()

            # restore QModel predictions
            poi_vals = []
            self.model_result = -1
            self.model_candidates = None
            self.model_engine = "None"
            if Constants.QModel_predict:
                try:
                    with secure_open(self.loaded_datapath, "r", "capture") as f:
                        fh = BytesIO(f.read())
                        label = self.QModel_clusterer.predict_label(fh)
                        fh.seek(0)
                        act_poi = [None] * 6  # no initial guesses
                        candidates = getattr(
                            self, f"QModel_predict_{label}"
                        ).predict(fh, run_type=label, act=act_poi)
                        predictions = []
                        for p, c in candidates:
                            predictions.append(
                                p[0]
                            )  # assumes 1st point is best point
                        self.model_run_this_load = True
                        self.model_result = predictions
                        self.model_candidates = candidates
                        self.model_engine = "QModel"
                    if isinstance(self.model_result, list) and len(self.model_result) == 6:
                        if True:  # len(poi_vals) != 6:
                            Log.d(
                                "Model ran, updating 'poi_vals' on re-run request")
                            poi_vals = self.model_result.copy()
                            out_of_order = False
                            last_p = 0
                            for i, p in enumerate(poi_vals):
                                if p < last_p:
                                    if not out_of_order:
                                        # print this on 1st indication only
                                        Log.e(
                                            tag=f"[{self.model_engine}]",
                                            msg=f"Predictions are out of order! They have been corrected to prevent errors."
                                        )
                                    out_of_order = True
                                    if i == 0:  # first POI
                                        poi_vals[i] = int(poi_vals[1] / 2)
                                    elif i == len(poi_vals) - 1:  # last POI
                                        poi_vals[i] = int(
                                            (poi_vals[i-1] + len(self.ys)) / 2)
                                    else:  # any other POI, not first nor last
                                        poi_vals[i] = int(
                                            (poi_vals[i-1] + poi_vals[i+1]) / 2)
                                    Log.e(
                                        tag=f"[{self.model_engine}]",
                                        msg=f"Corrected point {i+1}: idx {p} -> {poi_vals[i]}"
                                    )
                                last_p = p
                        else:
                            Log.d(
                                "Model ran, but not updating 'poi_vals' since we DO have prior points")
                    else:
                        self.model_result = -1  # try fallback model

                except Exception as e:
                    Log.e(e)
                    Log.e(
                        "Error using 'QModel'... Using 'ModelData' as fallback (less accurate)."
                    )
                    # raise e # debug only
                    self.model_result = -1  # try fallback model

            # move markers to QModel predicted points (if re-ran)
            if self.model_result != -1 and len(self.poi_markers) == 6:
                Log.i("[Run QModel Again] Restored QModel predictions for this run.")
                for i, pm in enumerate(self.poi_markers):
                    pm.setValue(self.xs[poi_vals[i]])
                self.detect_change()
            else:
                Log.w(
                    "[Run QModel Again] QModel has no predictions for this run. Leaving points unchanged.")

        except PermissionError:
            Log.d("User declined QModel restore prompt. No action taken.")

        except Exception as e:
            Log.e(f"QModel restore failed: {str(e)}")

            limit = None
            t, v, tb = sys.exc_info()
            from traceback import format_tb

            a_list = ["Traceback (most recent call last):"]
            a_list = a_list + format_tb(tb, limit)
            a_list.append(f"{t.__name__}: {str(v)}")
            for line in a_list:
                Log.e(line)

    def getPoints(self):
        self.graphStack.setCurrentIndex(0)
        self.btn_Back.setEnabled(True)
        if not self.stateStep == 7:
            self.btn_Next.setText("Next")
        self.stateStep += 1
        step_num = self.stateStep + 2
        if step_num < 3 and self.tool_Modify.isChecked():
            self.parent.viewTutorialPage(7)  # analyze (summary)
        elif step_num in range(3, 8 + 1) and self.tool_Modify.isChecked():
            tutorial_ids = [round(7 + (step_num - 2) / 10, 2)]
            if step_num > 5:
                tutorial_ids.append(7.7)
            self.parent.viewTutorialPage(
                tutorial_ids)  # analyze (precise point)
        else:  # "Modify" not checked or step_num > 8
            self.parent.viewTutorialPage([5, 6])  # analyze / prior results
        ax = self.graphWidget  # .plot(hour, temperature)
        ax1 = self.graphWidget1
        ax2 = self.graphWidget2
        ax3 = self.graphWidget3
        w123 = True if self.stateStep in range(1, 7) else False
        was_vis = ax1.isVisible()
        self.lowerGraphs.setVisible(w123)
        # if w123 and not was_vis:
        #     ax2.setFocus() # allow keyboard shortcuts left/right/up/down to work immediately
        # ax1.setVisible(w123)
        # ax2.setVisible(w123)
        # ax3.setVisible(w123)
        if self.stateStep == 0:
            self._update_progress_value(
                11 * (step_num -
                      1), f"Step {step_num} of 8: Select Rough Fill Points"
            )
            ax.setTitle(None)
            ax.setXRange(0, self.xs[-1], padding=0.05)
            ax.setYRange(
                0,
                max(
                    np.amax(self.ys_freq_fit),
                    np.amax(self.ys_fit),
                    np.amax(self.ys_diff_fit),
                ),
                padding=0.05,
            )
            self.textItem = pg.TextItem(
                "Drag any unused markers all the way to the right side of the plot.",
                color=(0, 0, 0),
                anchor=(1, 1),
                angle=270,
            )
            self.textItem.setPos(QtCore.QPointF(self.xs[-1], 0))
            ax.addItem(self.textItem)
            self.fit1.setAlpha(1, False)
            self.fit2.setAlpha(1, False)
            self.fit3.setAlpha(1, False)
            self.scat1.setAlpha(0.01, False)
            self.scat2.setAlpha(0.01, False)
            self.scat3.setAlpha(0.01, False)

            # ModelData
            poi_vals = []
            if len(self.poi_markers) != 6:
                self.model_result = -1
                self.model_candidates = None
                self.model_engine = "None"

                if Constants.QModel_predict:
                    try:
                        with secure_open(self.loaded_datapath, "r", "capture") as f:
                            fh = BytesIO(f.read())
                            label = self.QModel_clusterer.predict_label(fh)
                            fh.seek(0)
                            act_poi = [None] * 6  # no initial guesses
                            candidates = getattr(
                                self, f"QModel_predict_{label}"
                            ).predict(fh, run_type=label, act=act_poi)
                            predictions = []
                            for p, c in candidates:
                                predictions.append(
                                    p[0]
                                )  # assumes 1st point is best point
                            self.model_result = predictions
                            self.model_candidates = candidates
                            self.model_engine = "QModel"
                        if (
                            isinstance(self.model_result, list)
                            and len(self.model_result) == 6
                        ):
                            poi_vals = self.model_result
                        else:
                            self.model_result = -1  # try fallback model
                    except Exception as e:
                        Log.e(e)
                        Log.e(
                            "Error using 'QModel'... Using 'ModelData' as fallback (less accurate)."
                        )
                        # raise e # debug only
                        self.model_result = -1  # try fallback model

                start_time = min(
                    self.poi_markers[0].value(), self.poi_markers[-1].value()
                ) if len(self.poi_markers) else min(self.xs[poi_vals])
                start_time = next(x for x, y in enumerate(
                    self.xs) if y >= start_time)
                stop_time = max(
                    self.poi_markers[0].value(), self.poi_markers[-1].value()
                ) if len(self.poi_markers) else max(self.xs[poi_vals])
                stop_time = next(x for x, y in enumerate(
                    self.xs) if y >= stop_time)

                if self.model_result == -1 and Constants.ModelData_predict:
                    try:
                        model_starting_points = [
                            start_time,
                            None,
                            None,
                            None,
                            None,
                            stop_time,
                        ]
                        self.model_result = self.dataModel.IdentifyPoints(
                            data_path=self.loaded_datapath,
                            times=self.data_time,
                            freq=self.data_freq,
                            diss=self.data_diss,
                            start_at=model_starting_points,
                        )
                        self.model_engine = "ModelData"
                        if isinstance(self.model_result, list):
                            poi_vals.clear()
                            # show point with highest confidence for each:
                            self.model_select = []
                            self.model_candidates = []
                            for point in self.model_result:
                                self.model_select.append(0)
                                if isinstance(point, list):
                                    self.model_candidates.append(point)
                                    select_point = point[self.model_select[-1]]
                                    select_index = select_point[0]
                                    select_confidence = select_point[1]
                                    poi_vals.append(select_index)
                                else:
                                    self.model_candidates.append([point])
                                    poi_vals.append(point)
                        elif self.model_result == -1:
                            Log.w(
                                "Model failed to auto-calculate points of interest for this run!"
                            )
                            pass
                        else:
                            Log.e(
                                "Model encountered an unexpected response. Please manually select points."
                            )
                            pass
                    except:
                        limit = None
                        t, v, tb = sys.exc_info()
                        from traceback import format_tb

                        a_list = ["Traceback (most recent call last):"]
                        a_list = a_list + format_tb(tb, limit)
                        a_list.append(f"{t.__name__}: {str(v)}")
                        for line in a_list:
                            Log.e(line)

                try:  # if isinstance(self.model_result, list):
                    poi2_time = self.xs[poi_vals[1]]  # end of fill
                    poi3_time = self.xs[poi_vals[2]]  # post
                    poi4_time = self.xs[poi_vals[3]]  # blip1
                    poi5_time = self.xs[poi_vals[4]]  # blip2
                except:  # else:
                    Log.e(
                        "Model returned insufficient points. Please manually select points."
                    )
                    fill_time = self.xs[stop_time] - self.xs[start_time]
                    poi2_time = self.xs[start_time] + \
                        (fill_time * 0.05)  # end of fill
                    poi3_time = self.xs[start_time] + \
                        (fill_time * 0.10)  # post
                    poi4_time = self.xs[start_time] + \
                        (fill_time * 0.25)  # blip1
                    poi5_time = self.xs[start_time] + \
                        (fill_time * 0.50)  # blip2

                self.moved_markers = [
                    True,
                    True,
                    True,
                    True,
                    True,
                    True,
                ]  # model can adjust all points on next step

            else:  # all points already set
                for pm in self.poi_markers:
                    cur_val = pm.value()
                    cur_idx = next(x for x, y in enumerate(
                        self.xs) if y >= cur_val)
                    poi_vals.append(cur_idx)

            if len(self.poi_markers) != 6:
                self.detect_change()

                for pt in [poi2_time, poi3_time, poi4_time, poi5_time]:
                    poi_marker = pg.InfiniteLine(
                        pos=pt,
                        angle=90,
                        pen="b",
                        bounds=[self.xs[0], self.xs[-1]],
                        movable=True,
                    )
                    ax.addItem(poi_marker)
                    poi_marker.sigPositionChangeFinished.connect(
                        self.markerMoveFinished
                    )
                    self.poi_markers.insert(-1, poi_marker)
            for marker in self.poi_markers:
                marker.setMovable(True)
                marker.setPen(color="blue")
                marker.addMarker("<|>")
            # self.AI_SelectTool_Frame.setVisible(False)  # Hide AI Tool
        elif self.stateStep in range(1, 7):
            if self.stateStep + 2 == 3:  # stateStep 1 = Step 3 of 8
                # sort poi_markers by time, in case the user messed up the order moving things around manually in Step 2
                out_of_order = False
                for i in range(1, len(self.poi_markers)):
                    if self.poi_markers[i - 1].value() > self.poi_markers[i].value():
                        Log.d("Detected POI markers are out-of-order... sorting...")
                        out_of_order = True
                        break  # no need to keep searching, the order is wrong, so fix it
                if out_of_order:
                    try:
                        poi_vals = []
                        for pm in self.poi_markers:
                            cur_val = pm.value()
                            cur_idx = next(
                                x for x, y in enumerate(self.xs) if y >= cur_val
                            )
                            poi_vals.append(cur_idx)
                        poi_vals.sort()
                        self.custom_poi_text.setText(f"{poi_vals}")
                        self.update_custom_pois()  # write POI markers in correct order
                    except Exception as e:
                        Log.e(
                            "Error: An exception occurred while sorting POI markers.")
                        Log.e(f"Error Details: {str(e)}")

                poi_vals = []
                for pm in self.poi_markers:  # already sorted
                    cur_val = pm.value()
                    cur_idx = next(x for x, y in enumerate(
                        self.xs) if y >= cur_val)
                    poi_vals.append(cur_idx)

                if self.model_engine == "ModelData" and Constants.ModelData_predict:
                    try:
                        # Run Model again, to get an initial automatic fine tuning of points prior to user input
                        model_starting_points = (
                            poi_vals.copy()
                        )  # NOTE: len(poi_vals) must equal 6
                        self.model_result = self.dataModel.IdentifyPoints(
                            data_path=self.loaded_datapath,
                            times=self.data_time,
                            freq=self.data_freq,
                            diss=self.data_diss,
                            start_at=model_starting_points,
                        )
                        self.model_engine = "ModelData"
                        if isinstance(self.model_result, list):
                            poi_vals.clear()
                            # show point with highest confidence for each:
                            self.model_select = []
                            self.model_candidates = []
                            for idx, point in enumerate(self.model_result):
                                if isinstance(point, list):
                                    self.model_candidates.append(point)
                                else:
                                    self.model_candidates.append([point])
                                self.model_select.append(0)
                                if self.moved_markers[idx] == False:
                                    poi_vals.append(model_starting_points[idx])
                                else:
                                    self.moved_markers[idx] = False
                                    if isinstance(point, list):
                                        select_point = point[self.model_select[-1]]
                                        select_index = select_point[0]
                                        select_confidence = select_point[1]
                                        poi_vals.append(select_index)
                                    else:
                                        poi_vals.append(point)
                            # Track which markers have been moved and only update model for those points, otherwise take starting point
                            if poi_vals != model_starting_points:
                                # Updating custom POIs also re-writes the POI markers
                                self.custom_poi_text.setText(f"{poi_vals}")
                                self.update_custom_pois()  # write POI markers in correct order
                                self.moved_markers = [
                                    False,
                                    False,
                                    False,
                                    False,
                                    False,
                                    False,
                                ]
                        elif self.model_result == -1:
                            Log.w(
                                "Model failed to auto-calculate points of interest for this run!"
                            )
                            pass
                        else:
                            Log.e(
                                "Model encountered an unexpected response. Please manually select points."
                            )
                            pass
                    except:
                        Log.e(
                            "An error occurred while running the model and organizing markers."
                        )

                    # sort poi_markers one more time, just in case model returned out-of-order points (which should never happen)
                    out_of_order = False
                    for i in range(1, len(self.poi_markers)):
                        if (
                            self.poi_markers[i - 1].value()
                            > self.poi_markers[i].value()
                        ):
                            Log.d(
                                "Detected POI markers are out-of-order... sorting...")
                            out_of_order = True
                            break  # no need to keep searching, the order is wrong, so fix it
                    if out_of_order:
                        try:
                            poi_vals = []
                            for pm in self.poi_markers:
                                cur_val = pm.value()
                                cur_idx = next(
                                    x for x, y in enumerate(self.xs) if y >= cur_val
                                )
                                poi_vals.append(cur_idx)
                            poi_vals.sort()
                            self.custom_poi_text.setText(f"{poi_vals}")
                            self.update_custom_pois()  # write POI markers in correct order
                        except Exception as e:
                            Log.e(
                                "Error: An exception occurred while sorting POI markers."
                            )
                            Log.e(f"Error Details: {str(e)}")

                else:  # self.model_engine != "ModelData":
                    # do nothing here if "QModel" or "None"
                    pass

            # in stateStep 2 thru 6 (Steps 4 thru 8 of 8)
            elif self.stateStep != 7:
                if (
                    self.poi_markers[self.stateStep - 1].value()
                    < self.poi_markers[self.stateStep - 2].value()
                ):
                    cur_val = self.poi_markers[self.stateStep - 2].value()
                    cur_idx = next(x for x, y in enumerate(
                        self.xs) if y >= cur_val)
                    self.poi_markers[self.stateStep - 1].setValue(
                        self.xs[int(cur_idx + 2)]
                    )
            self.zoomLevel = 1  # reset default zoom level for each point
            show_fits = 1.0 if self.stateStep >= 4 else 0.0
            show_scat = 0.1 if self.stateStep >= 4 else 1.0
            pad = 0.05 if self.stateStep >= 4 else 0.05
            self.fit_1.setAlpha(show_fits, False)
            self.fit_2.setAlpha(show_fits, False)
            self.fit_3.setAlpha(show_fits, False)
            self.scat_1.setAlpha(show_scat, False)
            self.scat_2.setAlpha(show_scat, False)
            self.scat_3.setAlpha(show_scat, False)
            self._update_progress_value(
                11 * (step_num - 1),
                f"Step {step_num} of 8: Select Precise Fill Point {self.stateStep}",
            )
            ax.setTitle(None)
            px = self.stateStep - 1
            tt0 = self.poi_markers[0].value()
            tx0 = next(x for x, y in enumerate(self.xs) if y >= tt0)
            tt1 = self.poi_markers[px].value()
            tx1 = next(x for x, y in enumerate(self.xs) if y >= tt1)
            tt2 = self.poi_markers[-1].value()
            tx2 = next(x for x, y in enumerate(self.xs) if y >= tt2)
            ws = self.getContextWidth()[0]
            # Calculate safe index boundaries prior to setting ranges
            slice_start, slice_end = [tx1 - ws, tx1 + ws]
            clipped = False
            if slice_start < 0:
                slice_start = 0
                clipped = True
            if slice_end > len(self.xs) - 1:
                slice_end = len(self.xs) - 1
                clipped = True
            if slice_start >= slice_end:
                slice_start = slice_end - 1  # 0
                slice_end = slice_start + 1  # len(self.xs) - 1
                clipped = True
            ax.setXRange(self.xs[tx0], self.xs[tx2], padding=0.12)
            ax1.setXRange(self.xs[slice_start], self.xs[slice_end], padding=0)
            ax2.setXRange(self.xs[slice_start], self.xs[slice_end], padding=0)
            ax3.setXRange(self.xs[slice_start], self.xs[slice_end], padding=0)
            # Prevent empty slices
            if tx0 == tx2:
                tx0 -= 1
                tx2 += 1
            if False:  # diff_only
                mn = np.amin(self.ys_diff[tx0:tx2])
                mx = np.amax(self.ys_diff[tx0:tx2])
            else:
                mn = min(
                    np.amin(self.ys_freq_fit[tx0:tx2]),
                    np.amin(self.ys_fit[tx0:tx2]),
                    np.amin(self.ys_diff_fit[tx0:tx2]),
                )
                mx = max(
                    np.amax(self.ys_freq_fit[tx0:tx2]),
                    np.amax(self.ys_fit[tx0:tx2]),
                    np.amax(self.ys_diff_fit[tx0:tx2]),
                )
            ax.setYRange(mn, mx, padding=pad)
            if self.stateStep >= 4:
                if not clipped:
                    ax1.setYRange(
                        np.min(self.ys_freq_fit[slice_start: slice_end]),
                        np.max(self.ys_freq_fit[slice_start: slice_end]),
                        padding=pad,
                    )
                    ax2.setYRange(
                        np.min(self.ys_diff_fit[slice_start: slice_end]),
                        np.max(self.ys_diff_fit[slice_start: slice_end]),
                        padding=pad,
                    )
                    ax3.setYRange(
                        np.min(self.ys_fit[slice_start: slice_end]),
                        np.max(self.ys_fit[slice_start: slice_end]),
                        padding=pad,
                    )
                else:  # clipped
                    Log.d(
                        "Skipping to next step, due to missing channel in data selection (represented by ValueError exception below):"
                    )
                    # skip to next view
                    Log.w(
                        f"Skipping Step {self.stateStep+2}... User indicated this point is missing from the dataset in Step 2."
                    )
                    if self.step_direction == "backwards":
                        self.action_back()  # repeat last action
                    else:
                        self.action_next()  # repeat last action
                    return  # do not execute remainder of this function, let the above nested 'action_next' call supercede
                pos1 = np.column_stack((self.xs[tx1], self.ys_freq_fit[tx1]))
                pos2 = np.column_stack((self.xs[tx1], self.ys_diff_fit[tx1]))
                pos3 = np.column_stack((self.xs[tx1], self.ys_fit[tx1]))
            else:
                ax1.setYRange(
                    np.min(self.ys_freq[slice_start: slice_end]),
                    np.max(self.ys_freq[slice_start: slice_end]),
                    padding=pad,
                )
                ax2.setYRange(
                    np.min(self.ys_diff[slice_start: slice_end]),
                    np.max(self.ys_diff[slice_start: slice_end]),
                    padding=pad,
                )
                ax3.setYRange(
                    np.min(self.ys[slice_start: slice_end]),
                    np.max(self.ys[slice_start: slice_end]),
                    padding=pad,
                )
                pos1 = np.column_stack((self.xs[tx1], self.ys_freq[tx1]))
                pos2 = np.column_stack((self.xs[tx1], self.ys_diff[tx1]))
                pos3 = np.column_stack((self.xs[tx1], self.ys[tx1]))
            self.star1.setData(pos=pos1)
            self.star2.setData(pos=pos2)
            self.star3.setData(pos=pos3)
            gstar_idxs = []
            for idx, marker in enumerate(self.poi_markers):
                if (
                    idx == px - 1
                ):  # check last point, move this marker if it's out of time sequence from last one
                    if (
                        marker.value() >= self.poi_markers[px].value()
                    ):  # last marker time greater than this marker
                        t_idx = next(
                            x for x, y in enumerate(self.xs) if y >= marker.value()
                        )
                        marker.setValue(self.xs[t_idx + 3])
                if idx != px:
                    t_idx = next(
                        x for x, y in enumerate(self.xs) if y >= marker.value()
                    )
                    gstar_idxs.append(t_idx)
                marker.setMovable(idx == px)  # only current marker is movable
                marker.setPen(color=("blue" if idx == px else "blue"))
                marker.addMarker("<|>") if idx == px else marker.clearMarkers()
            if self.stateStep >= 4:
                pos1 = np.column_stack(
                    (self.xs[gstar_idxs], self.ys_freq_fit[gstar_idxs])
                )
                pos2 = np.column_stack(
                    (self.xs[gstar_idxs], self.ys_diff_fit[gstar_idxs])
                )
                pos3 = np.column_stack(
                    (self.xs[gstar_idxs], self.ys_fit[gstar_idxs]))
            else:
                pos1 = np.column_stack(
                    (self.xs[gstar_idxs], self.ys_freq[gstar_idxs]))
                pos2 = np.column_stack(
                    (self.xs[gstar_idxs], self.ys_diff[gstar_idxs]))
                pos3 = np.column_stack(
                    (self.xs[gstar_idxs], self.ys[gstar_idxs]))
            self.gstars1.setData(pos=pos1)
            self.gstars2.setData(pos=pos2)
            self.gstars3.setData(pos=pos3)
            # # Show AI Tool on current point marker after everything settles:
            # QtCore.QTimer.singleShot(
            #     1, lambda: self.summaryAt(max(0, min(5, self.stateStep - 1)))
            # )
        elif self.stateStep == 7:
            self._update_progress_value(
                100,
                f'Summary: Press "Analyze" to compute results for these selected points',
            )
            # ax.setTitle(f"Summary: All Selected Points of Interest")
            self.fit1.setAlpha(1, False)
            self.fit2.setAlpha(1, False)
            self.fit3.setAlpha(1, False)
            self.scat1.setAlpha(0.01, False)
            self.scat2.setAlpha(0.01, False)
            self.scat3.setAlpha(0.01, False)
            for marker in self.poi_markers:
                marker.setMovable(False)
                marker.setPen(color="blue")
                marker.clearMarkers()
            tt0 = self.poi_markers[0].value()
            tx0 = next(x for x, y in enumerate(self.xs) if y >= tt0)
            tt2 = self.poi_markers[-1].value()
            tx2 = next(x for x, y in enumerate(self.xs) if y >= tt2)
            ax.setXRange(self.xs[tx0], self.xs[tx2], padding=0.12)
            # Prevent empty slices
            if tx0 == tx2:
                tx0 -= 1
                tx2 += 1
            mn = min(
                np.amin(self.ys_freq_fit[tx0:tx2]),
                np.amin(self.ys_fit[tx0:tx2]),
                np.amin(self.ys_diff_fit[tx0:tx2]),
            )
            mx = max(
                np.amax(self.ys_freq_fit[tx0:tx2]),
                np.amax(self.ys_fit[tx0:tx2]),
                np.amax(self.ys_diff_fit[tx0:tx2]),
            )
            ax.setYRange(mn, mx, padding=0.05)
            for i, marker in enumerate(self.poi_markers):
                Log.d(f"Marker {i} = ", marker.value())
            self.btn_Next.setText("Analyze")
            # self.AI_SelectTool_Frame.setVisible(False)  # Hide AI Tool
        else:
            self.stateStep = 8
            if self.unsaved_changes:
                if self.parent.signature_required and not self.parent.signature_received:
                    Log.e(
                        f"Input Error: Initials do not match current user info ({self.initials})"
                    )
                    self.sign.setFocus()
                    return
            self.btn_Back.setEnabled(True)
            self.btn_Next.setEnabled(False)
            poi_vals = []
            for marker in self.poi_markers:
                t_idx = next(x for x, y in enumerate(
                    self.xs) if y >= marker.value())
                poi_vals.append(t_idx)
            poi_vals.sort()
            if self.unsaved_changes:
                Log.d("Storing new <points> in XML file")
                self.unsaved_changes = False
                if self.parent.signature_required:
                    self.appendAuditToXml()
                self.appendPointsToXml(poi_vals)
            # self.showAnalysis(poi_vals)
            # self.analyzer_task = threading.Thread(target=self.showAnalysis, args=(poi_vals,))
            # self.analyzer_task.start()
            allow_start = True
            if hasattr(self, "analyze_work"):
                if self.analyze_work.is_running():
                    Log.w(
                        "Double-click detected on Analyze action. Skipping duplicate action."
                    )
                    allow_start = False
            if allow_start:
                self._update_progress_value(1, "Status: Starting...")
                self.graphStack.setCurrentIndex(1)
                self.analyzer_task = QtCore.QThread()
                self.analyze_work = AnalyzerWorker(
                    self,  # pass in parent
                    self.loaded_datapath,
                    self.xml_path,
                    poi_vals,
                    self.diff_factor if hasattr(self, "diff_factor") else None,
                )
                self.analyzer_task.started.connect(self.analyze_work.run)
                self.analyze_work.finished.connect(self.analyzer_task.quit)
                self.analyze_work.progress.connect(
                    self._update_analyze_progress)
                self.analyze_work.finished.connect(self._update_progress_value)
                self.analyze_work.finished.connect(self.enable_buttons)
                self.analyzer_task.start()
        self.setDotStepMarkers(step_num)

        # Show/Hide QModel re-run button if on Step 2 and run has prior points
        if step_num == 2 and len(self.poi_markers) == 6:
            self._position_floating_widget()
            self.QModel_widget.show()
        elif self.QModel_widget.isVisible():
            self.QModel_widget.hide()

    def addDotStepHandlers(self):
        dots = [
            self.dot1,
            self.dot2,
            self.dot3,
            self.dot4,
            self.dot5,
            self.dot6,
            self.dot7,
            self.dot8,
            self.dot9,
            self.dot10,
        ]
        for i, d in enumerate(dots):
            # d.setObjectName(str(i))
            d.mousePressEvent = self.gotoStepNum
            # d.mousePressEvent = lambda: event, step_num=i: self.gotoStepNum(step_num)

    def setDotStepMarkers(self, step_num):
        dots = [
            self.dot1,
            self.dot2,
            self.dot3,
            self.dot4,
            self.dot5,
            self.dot6,
            self.dot7,
            self.dot8,
            self.dot9,
            self.dot10,
        ]
        for i, d in enumerate(dots):
            if i in [0, 9]:  # first and last dot
                # uc = '\u00ae' if step_num - 1 != i else '\u2b24' # circled 'R' vs filled circle, respectively
                # pad = '0' if step_num - 1 != i else '1'
                # d.setStyleSheet(f"padding-top: {pad}px;")
                color = "#cccccc" if step_num - 1 != i else "#515151"
                d.setStyleSheet(f"color: {color};")
            else:
                uc = (
                    "\u25ef" if step_num - 1 != i else "\u2b24"
                )  # open circle vs filled circle, respectively
                # d.setStyleSheet(f"padding-top: 1px;")
                d.setText(uc)

    def gotoStepNum(self, obj, step_num=1):

        dots = [
            self.dot1,
            self.dot2,
            self.dot3,
            self.dot4,
            self.dot5,
            self.dot6,
            self.dot7,
            self.dot8,
            self.dot9,
            self.dot10,
        ]
        for i, d in enumerate(dots):
            if d.underMouse():
                step_num = i + 1
                break

        # if self.AI_SelectTool_Frame.isVisible():
        #     self.AI_SelectTool_Frame.setVisible(False)

        if self.allow_modify == False and step_num < 9:
            self.tool_Modify.setChecked(True)
            self.action_modify()  # self.tool_Modify.clicked.emit()
            return  # action_modify() always calls this function again

        # determine step direction
        if step_num < self.stateStep + 2:
            self.step_direction = "backwards"
        else:
            self.step_direction = "forwards"

        if step_num == 10:
            self.progressBar.setValue(100)  # Finished
            self.progressBar.setFormat(
                'Finished: View most recent "Analyze" results')
            self.stateStep = 8
            self.tool_Cancel.setEnabled(True)
            self.lowerGraphs.setVisible(False)
            self.graphStack.setCurrentIndex(1)
            self.setDotStepMarkers(step_num)
            return

        enable_cancel = self.xml_path != None
        enable_analyze = len(self.poi_markers) > 2
        if not enable_cancel:
            Log.w("Please load a run prior to using the step jumper dots.")
        elif self.stateStep + 2 == step_num:
            Log.d("User clicked step jumper dot of current step. No action.")
        elif step_num == 1:
            self._restore_qmodel_predictions()
            self.enable_buttons()
            # if PopUp.question(
            #     self,
            #     "Are you sure?",
            #     "Any manual points will be lost if you run QModel again.\n\nProceed?",
            # ):
            # self.parent.analyze_data(
            #     self.cBox_Devices.currentText(),
            #     self.getFolderFromRun(self.cBox_Runs.currentText()),
            #     None,
            # )  # force back to step 1 of 8
            # self.enable_buttons()
        elif enable_analyze:
            self.stateStep = step_num - 3
            self.getPoints()  # increment to next step
            self.enable_buttons()
        elif enable_analyze == False and step_num == 2:
            # special case: allow next action if dot is clicked instead of button
            self.tool_Next.clicked.emit()  # calls enable_buttons()
        else:
            Log.w(
                "Please select begin and end points prior to using the step jumper dots."
            )

    def appendAuditToXml(self):
        data_path = self.loaded_datapath
        xml_path = data_path[0:-4] + \
            ".xml" if self.xml_path == None else self.xml_path
        xml_params = {}
        if secure_open.file_exists(xml_path, "audit"):
            xml_text = ""
            with open(xml_path, "r") as f:
                xml_text = f.read()
            if isinstance(xml_text, bytes):
                xml_text = xml_text.decode()
            run = minidom.parseString(xml_text)
            xml = run.documentElement

            # create or append new audits element
            try:
                audits = xml.getElementsByTagName("audits")[-1]
            except:
                audits = run.createElement("audits")
                xml.appendChild(audits)

            valid, infos = UserProfiles.session_info()
            if valid:
                Log.d(f"Found valid session: {infos}")
                username = infos[0]
                initials = infos[1]
                salt = UserProfiles.find(username, initials)[1][:-4]
                userrole = infos[2]
            else:
                Log.w(
                    f"Found invalid session: searching for user ({self.initials})")
                username = None  # not known in this context (yet)
                initials = self.initials
                salt = UserProfiles.find(username, initials)[1][:-4]
                userinfo = UserProfiles.get_user_info(f"{salt}.xml")
                username = userinfo[0]
                initials = userinfo[1]
                userrole = userinfo[2]

            audit_action = "ANALYZE"
            timestamp = self.parent.signed_at
            machine = Architecture.get_os_name()
            hash = hashlib.sha256()
            hash.update(salt.encode())  # aka 'profile'
            hash.update(audit_action.encode())
            hash.update(timestamp.encode())
            hash.update(machine.encode())
            hash.update(username.encode())
            hash.update(initials.encode())
            hash.update(userrole.encode())
            signature = hash.hexdigest()

            audit1 = run.createElement("audit")
            audit1.setAttribute("profile", salt)
            audit1.setAttribute("action", audit_action)
            audit1.setAttribute("recorded", timestamp)
            audit1.setAttribute("machine", machine)
            audit1.setAttribute("username", username)
            audit1.setAttribute("initials", initials)
            audit1.setAttribute("role", userrole)
            audit1.setAttribute("signature", signature)
            audits.appendChild(audit1)

            hash = hashlib.sha256()
            a_tags = xml.getElementsByTagName("audit")
            for i, a in enumerate(a_tags):
                if i == len(a_tags) - 1:
                    ref_signature = hash.hexdigest()
                if a.hasAttribute("signature"):
                    hash.update(a.getAttribute("signature").encode())
            audits_signature = hash.hexdigest()
            if audits.hasAttribute("signature"):
                if audits.getAttribute("signature") == ref_signature:
                    audits.setAttribute("signature", audits_signature)
                else:
                    if audits.attributes["signature"].value.find("X") < 0:
                        audits.attributes["signature"].value += "X"
                    Log.e(
                        "Audits signature does not match for this run! Unable to apply new signature."
                    )
            else:
                audits.setAttribute("signature", audits_signature)

            with open(self.xml_path, "w") as f:
                xml_str = run.toxml()
                f.write(xml_str)
                Log.d(f"Added <audit> to XML file: {self.xml_path}")

    def appendPointsToXml(self, poi_vals):
        data_path = self.loaded_datapath
        xml_path = data_path[0:-4] + \
            ".xml" if self.xml_path == None else self.xml_path
        xml_params = {}
        if secure_open.file_exists(xml_path, "audit"):
            xml_text = ""
            with open(xml_path, "r") as f:
                xml_text = f.read()
            if isinstance(xml_text, bytes):
                xml_text = xml_text.decode()
            run = minidom.parseString(xml_text)
            xml = run.documentElement

            # create new points element
            recorded_at = (
                self.parent.signed_at
                if self.parent.signature_required
                else dt.datetime.now().isoformat()
            )
            points = run.createElement("points")
            points.setAttribute("recorded", recorded_at)
            xml.appendChild(points)

            for x, y in enumerate(poi_vals):
                point = run.createElement("point")
                point.setAttribute("name", str(x))
                point.setAttribute("value", str(y))
                points.appendChild(point)

            hash = hashlib.sha256()
            for p in points.childNodes:
                for name, value in p.attributes.items():
                    hash.update(name.encode())
                    hash.update(value.encode())
            signature = hash.hexdigest()
            points.setAttribute("signature", signature)

            with open(self.xml_path, "w") as f:
                xml_str = run.toxml()
                f.write(xml_str)
                Log.d(f"Added <points> to XML file: {self.xml_path}")

    def markerMoveFinished(self, marker):
        ax = self.graphWidget
        ax1 = self.graphWidget1
        ax2 = self.graphWidget2
        ax3 = self.graphWidget3
        tt1 = marker.value()
        tx1 = next(x for x, y in enumerate(self.xs) if y >= tt1)
        if abs(self.xs[tx1] - tt1) > abs(self.xs[tx1 - 1] - tt1):
            tx1 -= 1
        marker.setValue(self.xs[tx1])  # snap to nearest point
        marker_idx = -1
        for idx, pm in enumerate(self.poi_markers):
            if pm.value() == marker.value():
                marker_idx = idx
                break
        if self.moved_markers[marker_idx] == False:
            Log.d(
                f"Marker {marker_idx} has been moved by the user! Flagged for model tuning."
            )
        # clear flag if it moved from AI directive; only set on manual movement
        # if not self.AI_moving_marker else False
        self.moved_markers[marker_idx] = True
        self.detect_change()
        # setXRange for 'ax' all the time on marker move to keep markers in view (except for Step 2)
        if self.stateStep > 0:
            tt0 = self.poi_markers[0].value()
            tx0 = next(x for x, y in enumerate(self.xs) if y >= tt0)
            tt2 = self.poi_markers[-1].value()
            tx2 = next(x for x, y in enumerate(self.xs) if y >= tt2)
            ax.setXRange(tt0, tt2, padding=0.12)
            # Prevent empty slices
            if tx0 == tx2:
                tx0 -= 1
                tx2 += 1
            mn = min(
                np.amin(self.ys_freq_fit[tx0:tx2]),
                np.amin(self.ys_fit[tx0:tx2]),
                np.amin(self.ys_diff_fit[tx0:tx2]),
            )
            mx = max(
                np.amax(self.ys_freq_fit[tx0:tx2]),
                np.amax(self.ys_fit[tx0:tx2]),
                np.amax(self.ys_diff_fit[tx0:tx2]),
            )
            ax.setYRange(mn, mx, padding=0.05)
        if self.stateStep in range(1, 7):
            cur_val = marker.value()
            cur_idx = next(x for x, y in enumerate(self.xs) if y >= cur_val)
            if cur_idx == len(self.xs) - 1:
                return  # do not process skipped points on marker move
            ws = self.getContextWidth()[0]
            pad = 0.05 if self.stateStep >= 4 else 0.05
            # Calculate safe index boundaries prior to setting ranges
            slice_start, slice_end = [tx1 - ws, tx1 + ws]
            if slice_start < 0:
                slice_start = 0
            if slice_end > len(self.xs) - 1:
                slice_end = len(self.xs) - 1
            if slice_start >= slice_end:
                slice_start = 0
                slice_end = len(self.xs) - 1
            ax1.setXRange(self.xs[slice_start], self.xs[slice_end], padding=0)
            ax2.setXRange(self.xs[slice_start], self.xs[slice_end], padding=0)
            ax3.setXRange(self.xs[slice_start], self.xs[slice_end], padding=0)
            if self.stateStep >= 4:
                ax1.setYRange(
                    np.min(self.ys_freq_fit[slice_start: slice_end]),
                    np.max(self.ys_freq_fit[slice_start: slice_end]),
                    padding=pad,
                )
                ax2.setYRange(
                    np.min(self.ys_diff_fit[slice_start: slice_end]),
                    np.max(self.ys_diff_fit[slice_start: slice_end]),
                    padding=pad,
                )
                ax3.setYRange(
                    np.min(self.ys_fit[slice_start: slice_end]),
                    np.max(self.ys_fit[slice_start: slice_end]),
                    padding=pad,
                )
                pos1 = np.column_stack((self.xs[tx1], self.ys_freq_fit[tx1]))
                pos2 = np.column_stack((self.xs[tx1], self.ys_diff_fit[tx1]))
                pos3 = np.column_stack((self.xs[tx1], self.ys_fit[tx1]))
            else:
                ax1.setYRange(
                    np.min(self.ys_freq[slice_start: slice_end]),
                    np.max(self.ys_freq[slice_start: slice_end]),
                    padding=pad,
                )
                ax2.setYRange(
                    np.min(self.ys_diff[slice_start: slice_end]),
                    np.max(self.ys_diff[slice_start: slice_end]),
                    padding=pad,
                )
                ax3.setYRange(
                    np.min(self.ys[slice_start: slice_end]),
                    np.max(self.ys[slice_start: slice_end]),
                    padding=pad,
                )
                pos1 = np.column_stack((self.xs[tx1], self.ys_freq[tx1]))
                pos2 = np.column_stack((self.xs[tx1], self.ys_diff[tx1]))
                pos3 = np.column_stack((self.xs[tx1], self.ys[tx1]))
            self.star1.setData(pos=pos1)
            self.star2.setData(pos=pos2)
            self.star3.setData(pos=pos3)
        # if (
        #     self.moved_markers[self.AI_SelectTool_At]
        #     and self.AI_SelectTool_Frame.isVisible()
        # ):
        #     # move AI Tool to new marker location
        #     self.summaryAt(self.AI_SelectTool_At)

    def getRunInfo(self):
        """
        Load and display information about a run from an XML file, initializing
        a GUI to view or edit the run's details.

        This method reads an XML file specified by `self.xml_path` to extract
        attributes such as the run's name, associated CSV file path, ruling
        (e.g., good or bad), and optionally, the username of the parent control.
        It ensures that only one instance of the Run Info GUI is active, and
        manages communication between the main thread and a worker thread for
        GUI display and user interaction.

        If the XML path is invalid or not provided, the method does nothing.

        Attributes:
            self.xml_path (str): Path to the XML file containing the run information.
            self.parent: Reference to the parent object (if any), used to extract the
                username for run metadata.
            self.bThread (QtCore.QThread): Thread handling the Run Info GUI worker.
            self.bWorker (QueryRunInfo): Worker object for the Run Info GUI.

        Raises:
            Exception: If there are issues reading or parsing the XML file, or if
                GUI initialization fails.

        Example:
            self.xml_path = "path/to/run_info.xml"
            self.getRunInfo()
        """
        # Check if the XML path is provided
        if self.xml_path != None:
            Log.d(tag=TAG, msg=f"Loaded xml_path={self.xml_path}")

            # Read the XML file's content.
            xml_text = ""
            with open(self.xml_path, "r") as f:
                xml_text = f.read()

            # Decode if the content is in bytes format.
            if isinstance(xml_text, bytes):
                xml_text = xml_text.decode()

            # Parse the XML content and extract attributes from
            # the XML.
            xml = minidom.parseString(xml_text)
            run = xml.documentElement
            run_name = run.getAttribute("name")
            run_path = self.xml_path[0:-4] + ".csv"
            is_good = run.getAttribute("ruling")

            # Get the username from the parent control, if available.
            user_name = (
                None
                if self.parent == None
                else self.parent.ControlsWin.username.text()[6:]
            )
            # check signatures of XML, render a new QueryRunInfo() and allow saving changes
            # (when editing runinfo, append to existing audit, not overwrite as new CAPTURE).
            if hasattr(self, "bThread"):
                if self.bThread.isRunning():
                    Log.w("Run Info GUI already open. Re-showing instead.")
                    self.bWorker.hide()
                    self.bWorker.show()
                    return

            # Initialize the thread and worker for the Run Info GUI.
            self.bThread = QtCore.QThread()
            self.bWorker = QueryRunInfo(
                run_name=run_name,
                run_path=run_path,
                run_ruling=is_good,
                user_name=user_name,
                recall_from=self.xml_path,
                parent=self.parent,
            )  # TODO: more secure to pass user_hash (filename)

            # Configure the Run Info GUI worker.
            self.bWorker.setRuns(1, 0)
            self.bThread.started.connect(self.bWorker.show)
            self.bWorker.finished.connect(self.bThread.quit)
            self.bWorker.finished.connect(self.update_run_names)

            # IPC signal to get the updated path name from the Run Info window on
            # change.
            self.bWorker.updated_run.connect(self.update_current_run_info)
            self.bWorker.updated_xml_path.connect(self.setXmlPath)

            # Start the thread to display the Run Info GUI
            self.bThread.start()

    def update_current_run_info(self, xml_path, new_name, old_name, date):
        """
        Updates the current run information in the combo box and the `run_names` dictionary.

        Args:
            new_name (str): The new name to update in the combo box and dictionary.
            old_name (str): The old name to search for in the combo box and dictionary.
            date (str): The date associated with the run, used to form the complete name.

        Raises:
            None: Logs an error message if the old name with the specified date is not found in the combo box.

        Updates:
            - If the item with the old name exists in the combo box, updates it with the new name.
            - Searches for a key in the `run_names` dictionary that contains the old name followed by a colon (:).
            If found, extracts the part of the key after the colon, removes the old key, and adds a new key with 
            the new name and the extracted value.
            - Updates the `text_Created` field to display the new name and date.

        Example:
            If the combo box contains "OldName (2024-11-20)" and the `run_names` dictionary contains:
                {
                    "OldName:Details": "value1"
                }
            Calling `update_current_run_info("NewName", "OldName", "2024-11-20")` will:
            - Update the combo box to "NewName (2024-11-20)"
            - Update the dictionary to:
                {
                    "NewName:Details": "NewName"
                }
            - Set `text_Created` to "NewName (2024-11-20)".
        """
        index = self.cBox_Runs.findText(f"{old_name} ({date})")

        # Check if the old name exists in the combo box
        if index != -1:
            # Update the item with the new name
            self.cBox_Runs.setItemText(index, f"{new_name} ({date})")
        else:
            Log.e(
                TAG, f"Item with name '{old_name} ({date})' not found in the combo box.")
        for key in list(self.run_names.keys()):  # Use list to avoid runtime changes
            if f"{old_name}:" in key:
                # Extract the part of the key after the ':'
                _, after_colon = key.split(":", 1)  # Split at the first ':'
                # Store the value and remove the entry
                value = self.run_names.pop(key)
                after_colon = after_colon.strip()
                break
        value = self.run_timestamps.pop(key)
        self.run_timestamps[f'{new_name}:{after_colon}'] = value
        self.run_names[f'{new_name}:{after_colon}'] = new_name
        self.text_Created.setText(f'Loaded: {new_name} ({date})')
        self.loaded_datapath = xml_path[:-4] + ".csv"

    def update_run_names(self):
        """
        Used as a reciever from QueryRunInfo to update the xml_path name
        to the modified xml_path name.
        """
        if self.bWorker.run_name_changed:
            loaded_idx = self.cBox_Runs.currentIndex()
            devs = FileStorage.DEV_get_all_device_dirs()
            for i, _ in enumerate(devs):
                self.updateRun(i)
            self.cBox_Runs.setCurrentIndex(loaded_idx)

    def Analyze_Data(self, data_path):

        # lazy load scipy modules
        from scipy.signal import argrelextrema
        from scipy.signal import savgol_filter

        self.stateStep = -1
        self.loaded_datapath = data_path

        self.btn_Back.setEnabled(False)
        self.btn_Next.setEnabled(True)

        try:
            Log.i("Analysis file = {}".format(data_path))
            data_title = os.path.splitext(os.path.basename(data_path))[0]

            if True:
                with secure_open(data_path, "r", "capture") as f:
                    csv_headers = next(f)

                    if isinstance(csv_headers, bytes):
                        csv_headers = csv_headers.decode()

                    if "Ambient" in csv_headers:
                        csv_cols = (2, 4, 6, 7)
                    else:
                        csv_cols = (2, 3, 5, 6)

                    data = loadtxt(
                        f.readlines(), delimiter=",", skiprows=0, usecols=csv_cols
                    )

            relative_time = data[:, 0]
            temperature = data[:, 1]
            resonance_frequency = data[:, 2]
            dissipation = data[:, 3]

            # check for and remove time jumps that would break analysis
            t_last = 0
            rows_to_toss = []
            for x, t in enumerate(relative_time):
                if t < t_last:
                    rows_to_toss.append(x - 1)
                t_last = t
            if len(rows_to_toss) > 0:
                Log.w(
                    f"Warning: time jump(s) observed at the following indices: {rows_to_toss}"
                )
                relative_time = np.delete(relative_time, rows_to_toss)
                temperature = np.delete(temperature, rows_to_toss)
                resonance_frequency = np.delete(
                    resonance_frequency, rows_to_toss)
                dissipation = np.delete(dissipation, rows_to_toss)
                Log.w(
                    "Time jumps removed from dataset for analysis purposes (original file unchanged)"
                )

            poi_vals = []
            if self.askForPOIs:
                xml_path = (
                    data_path[0:-4] +
                    ".xml" if self.xml_path == None else self.xml_path
                )
                if os.path.exists(xml_path):
                    doc = minidom.parse(xml_path)
                    points = doc.getElementsByTagName("points")
                    if len(points) > 0:
                        points = points[-1]  # most recent element
                        for p in points.childNodes:
                            if p.nodeType == p.TEXT_NODE:
                                continue  # only process elements
                            value = p.getAttribute("value")
                            try:
                                poi_vals.append(int(value))
                            except:
                                Log.e(
                                    f'Point value "{value}" in XML is not an integer.'
                                )
                        poi_vals.sort()
                    else:
                        Log.d("No points found in XML file for this run.")
                else:
                    Log.w(TAG,
                          f'Missing XML file: Expected at "{xml_path}" for this run.')
            self.show_analysis_immediately = False
            self.model_run_this_load = False
            if self.askForPOIs and len(poi_vals) == 6:
                self.askForPOIs = False
                Log.d(f"Found prior POIs from XML file: {poi_vals}")

                if (
                    False
                    and QtWidgets.QMessageBox.No
                    == QtWidgets.QMessageBox.question(
                        None,
                        "Run Already Analyzed",
                        'Would you like to re-analyze this run?\n\nSelect "No" to view the saved results.',
                        QtWidgets.QMessageBox.Yes | QtWidgets.QMessageBox.No,
                        QtWidgets.QMessageBox.No,
                    )
                ):
                    Log.i("Showing prior saved analysis results...")
                    self.stateStep = 6  # show summary and then analyze
                    self.show_analysis_immediately = True
                else:
                    self.stateStep = 6  # show summary
            if self.askForPOIs and len(self.poi_markers) != 0:
                self.askForPOIs = (
                    False  # re-analyze Step 1, don't auto advance to Summary
                )
            if self.model_result == -1:  # self.stateStep != 6:
                self.model_result = -1
                self.model_candidates = None
                self.model_engine = "None"
                if Constants.QModel_predict:
                    try:
                        with secure_open(data_path, "r", "capture") as f:
                            fh = BytesIO(f.read())
                            label = self.QModel_clusterer.predict_label(fh)
                            fh.seek(0)
                            act_poi = [None] * 6  # no initial guesses
                            candidates = getattr(
                                self, f"QModel_predict_{label}"
                            ).predict(fh, run_type=label, act=act_poi)
                            predictions = []
                            for p, c in candidates:
                                predictions.append(
                                    p[0]
                                )  # assumes 1st point is best point
                            self.model_run_this_load = True
                            self.model_result = predictions
                            self.model_candidates = candidates
                            self.model_engine = "QModel"
                        if isinstance(self.model_result, list) and len(self.model_result) == 6:
                            if len(poi_vals) != 6:
                                Log.d(
                                    "Model ran, updating 'poi_vals' since we DO NOT have prior points")
                                poi_vals = self.model_result.copy()
                                out_of_order = False
                                last_p = 0
                                for i, p in enumerate(poi_vals):
                                    if p < last_p:
                                        if not out_of_order:
                                            # print this on 1st indication only
                                            Log.e(
                                                tag=f"[{self.model_engine}]",
                                                msg=f"Predictions are out of order! They have been corrected to prevent errors."
                                            )
                                        out_of_order = True
                                        if i == 0:  # first POI
                                            poi_vals[i] = int(poi_vals[1] / 2)
                                        elif i == len(poi_vals) - 1:  # last POI
                                            poi_vals[i] = int(
                                                (poi_vals[i-1] + len(dissipation)) / 2)
                                        else:  # any other POI, not first nor last
                                            poi_vals[i] = int(
                                                (poi_vals[i-1] + poi_vals[i+1]) / 2)
                                        Log.e(
                                            tag=f"[{self.model_engine}]",
                                            msg=f"Corrected point {i+1}: idx {p} -> {poi_vals[i]}"
                                        )
                                    last_p = p
                            else:
                                Log.d(
                                    "Model ran, but not updating 'poi_vals' since we DO have prior points")
                        else:
                            self.model_result = -1  # try fallback model
                    except Exception as e:
                        Log.e(e)
                        Log.e(
                            "Error using 'QModel'... Using 'ModelData' as fallback (less accurate)."
                        )
                        # raise e # debug only
                        self.model_result = -1  # try fallback model
                if self.model_result == -1 and Constants.ModelData_predict:
                    try:
                        self.model_run_this_load = True
                        self.model_result = self.dataModel.IdentifyPoints(
                            data_path, relative_time, resonance_frequency, dissipation
                        )
                        self.model_engine = "ModelData"
                        if isinstance(self.model_result, list):
                            poi_vals.clear()
                            # show point with highest confidence for each:
                            self.model_select = []
                            self.model_candidates = []
                            for point in self.model_result:
                                self.model_select.append(0)
                                if isinstance(point, list):
                                    self.model_candidates.append(point)
                                    select_point = point[self.model_select[-1]]
                                    select_index = select_point[0]
                                    select_confidence = select_point[1]
                                    poi_vals.append(select_index)
                                else:
                                    self.model_candidates.append([point])
                                    poi_vals.append(point)
                        elif self.model_result == -1:
                            Log.w(
                                "Model failed to auto-calculate points of interest for this run!"
                            )
                            pass
                        else:
                            Log.e(
                                "Model encountered an unexpected response. Please manually select points."
                            )
                            pass
                    except:
                        limit = None
                        t, v, tb = sys.exc_info()
                        from traceback import format_tb

                        a_list = ["Traceback (most recent call last):"]
                        a_list = a_list + format_tb(tb, limit)
                        a_list.append(f"{t.__name__}: {str(v)}")
                        for line in a_list:
                            Log.e(line)

                if len(self.poi_markers) != 0:
                    poi_vals = [
                        poi_vals[0],
                        poi_vals[-1],
                    ]  # take first and last only, allow user input

            # Computes initial difference cancelations for difference, resonance frequency
            # and dissipation and applies them to the UI curves.
            canceled_diss, canceled_rf = None, None
            if self.drop_effect_cancelation_checkbox.isChecked():
                canceled_diss, canceled_rf = self._correct_drop_effect(
                    self.loaded_datapath)
                if canceled_diss is not None:
                    dissipation = canceled_diss

            # raw data
            xs = relative_time
            ys = dissipation

            # use rough smoothing based on total runtime to figure start/stop
            total_runtime = xs[-1]
            smooth_factor = total_runtime * Constants.smooth_factor_ratio
            smooth_factor = int(smooth_factor) + (int(smooth_factor + 1) % 2)
            if smooth_factor < 3:
                smooth_factor = 3
            Log.i(TAG, f"Total run time: {total_runtime} secs")
            Log.d(
                TAG, f"Smoothing: {smooth_factor}"
            )  # the nearest odd number of seconds (runtime)
            Log.d(TAG, f"Applying smooth factor for first 90s ONLY.")

            t_first_90_split = (
                len(xs)
                if total_runtime <= 90
                else next(x for x, t in enumerate(xs) if t > 90)
            )
            extend_data = True if total_runtime > 90 else False
            extend_smf = int(
                smooth_factor / 20
            )  # downsample factor for extended data > 90s
            extend_smf += int(extend_smf + 1) % 2  # force to odd number

            if extend_data and len(xs) < t_first_90_split + 2 * extend_smf:
                Log.w(
                    "Not enough points after 90s to downsample effectively when plotting. Not downsampling this dataset!"
                )
                t_first_90_split = len(xs)
                extend_data = False

            ys_fit = savgol_filter(ys[:t_first_90_split], smooth_factor, 1)
            if extend_data:
                ys_fit_ext = savgol_filter(
                    ys[t_first_90_split:],
                    min(len(ys[t_first_90_split:]), extend_smf),
                    1,
                )
                ys_fit = np.concatenate((ys_fit, ys_fit_ext))

            ys_diss_diff = savgol_filter(
                ys_fit[:t_first_90_split], smooth_factor, 1, 1)
            if extend_data:
                ys_diss_diff_ext = savgol_filter(
                    ys_fit[t_first_90_split:],
                    min(len(ys_fit[t_first_90_split:]), extend_smf),
                    1,
                    1,
                )
                ys_diss_diff = np.concatenate((ys_diss_diff, ys_diss_diff_ext))

            ys_diss_2ndd = savgol_filter(
                ys_diss_diff[:t_first_90_split], smooth_factor, 1, 1
            )
            if extend_data:
                ys_diss_2ndd_ext = savgol_filter(
                    ys_diss_diff[t_first_90_split:],
                    min(len(ys_diss_diff[t_first_90_split:]), extend_smf),
                    1,
                    1,
                )
                ys_diss_2ndd = np.concatenate((ys_diss_2ndd, ys_diss_2ndd_ext))

            ys_diss_diff_avg = np.average(
                ys_diss_diff
            )  # AJR TODO 4/14: pick up here, this line is too high for the 109cp run
            ys_diss_diff_offset = ys_diss_diff - ys_diss_diff_avg
            zeros3 = np.where(np.diff(np.sign(ys_diss_diff_offset)))[0]
            while len(zeros3) < 2:
                zeros3 = np.append(zeros3, 100)
            ys_diss_diff_avg = np.average(ys_diss_diff[zeros3[1]:])

            minima_idx = argrelextrema(ys_diss_2ndd, np.less)[0]
            minima_val = ys_diss_2ndd[minima_idx]
            minima_dict = {minima_idx[i]: minima_val[i]
                           for i in range(len(minima_idx))}
            minima_sort = sorted(minima_dict.items(), key=lambda kv: (kv[0]))

            maxima_idx = argrelextrema(ys_diss_2ndd, np.greater)[0]
            maxima_val = ys_diss_2ndd[maxima_idx]
            maxima_dict = {maxima_idx[i]: maxima_val[i]
                           for i in range(len(maxima_idx))}
            maxima_sort = sorted(maxima_dict.items(),
                                 key=lambda kv: (kv[1], kv[0]))

            start_stop = sorted(maxima_sort[-2:])
            start_stop = [
                start_stop[0][0],
                start_stop[1][0],
            ]  # , start_stop[2][0], start_stop[3][0]]
            t_start = np.amin(start_stop)
            t_stop = np.amax(start_stop) + (3 * smooth_factor)
            if t_stop < len(xs) / 2 or t_stop >= len(xs):
                if self.model_run_this_load == False and len(poi_vals) == 0:
                    Log.w(
                        f"Warning: t_stop was {t_stop} out of {len(xs)} but that seems unlikely!"
                    )
                    Log.w('Please confirm "End Point" during Step 1 point selection.')
                t_stop = len(xs) - 1
            if t_stop - t_start < len(xs) / 3 or t_start > len(xs) / 2:
                if self.model_run_this_load == False and len(poi_vals) == 0:
                    Log.w(
                        f"Warning: t_start was {t_start} out of {len(xs)} but that seems unlikely!"
                    )
                    Log.w('Please confirm "Begin Point" during Step 1 point selection.')
                t_start = 100

            if total_runtime < 3:
                Log.e(
                    "ERROR: Data run must be at least 3 seconds in total runtime to analyze."
                )
                return

            # get indices for 0.5 seconds to start of run
            t_0p5 = (
                0
                if xs[t_start] < 0.5
                else next(x + 0 for x, t in enumerate(xs) if t > 0.5)
            )
            t_1p0 = (
                t_start
                if xs[t_start] < 2.0
                else next(x + 1 for x, t in enumerate(xs) if t > 2.0)
            )

            # new maths for resonance and dissipation (scaled)
            avg = np.average(resonance_frequency[t_0p5:t_1p0])
            ys = ys * avg / 2

            ys_fit = ys_fit * avg / 2
            ys = ys - np.amin(ys_fit)
            ys_fit = ys_fit - np.amin(ys_fit)
            ys_freq = avg - resonance_frequency
            # 'RF' Drop Effect Correction
            if self.drop_effect_cancelation_checkbox.isChecked():
                if canceled_rf is not None:
                    ys_freq = avg - canceled_rf

            ys_freq_fit = savgol_filter(
                ys_freq[:t_first_90_split], smooth_factor, 1)
            if extend_data:
                ys_freq_fit_ext = savgol_filter(
                    ys_freq[t_first_90_split:],
                    min(len(ys_freq[t_first_90_split:]), extend_smf),
                    1,
                )
                ys_freq_fit = np.concatenate((ys_freq_fit, ys_freq_fit_ext))

            # # APPLY DROP EFFECT VECTORS
            # drop_offsets = np.zeros(ys.shape)
            # try:
            #     if self.correct_drop_effect.isChecked():
            #         baseline = np.average(ys[t_0p5:t_1p0])
            #         base_std = np.std(ys[t_0p5:t_1p0])
            #         drop_start = next(
            #             x - 1 for x, y in enumerate(ys) if y > baseline + 4*base_std and x > t_1p0)
            #         drop_start = next(x for x, t in enumerate(
            #             xs) if t > xs[drop_start] + 0.1)
            #         # next(ys[x + 2] for x,y in enumerate(ys) if y > Constants.drop_effect_cutoff_freq / 2 and x > t_1p0)
            #         drop_diss = ys[drop_start]
            #         if drop_diss > Constants.drop_effect_cutoff_freq:
            #             self.diff_factor = Constants.drop_effect_multiplier_high
            #         else:
            #             self.diff_factor = Constants.drop_effect_multiplier_low
            #         with open("QATCH/resources/lookup_drop_effect.csv", "r") as f:
            #             data = np.loadtxt(
            #                 f.readlines(), delimiter=",", skiprows=1)
            #             col = (
            #                 1
            #                 if self.diff_factor == Constants.drop_effect_multiplier_low
            #                 else 2
            #             )
            #             RR_offset = data[:, col]
            #             if drop_start + len(RR_offset) > len(drop_offsets):
            #                 # RR vector is longer than the actual run data, truncate it
            #                 drop_offsets[drop_start:] = RR_offset[
            #                     : len(drop_offsets) - drop_start
            #                 ]
            #             else:
            #                 # RR vector is shorter and needs to be padded with the final value
            #                 drop_offsets[drop_start: drop_start + len(RR_offset)] = (
            #                     RR_offset
            #                 )
            #                 drop_offsets[drop_start +
            #                              len(RR_offset):] = RR_offset[-1]
            #         Log.d(
            #             f"Applying vectors starting at time 't = {xs[drop_start]:1.3f}s'"
            #         )
            #         Log.d(
            #             f"Drop effect 'cutoff' dissipation frequency is {drop_diss:1.1f}Hz"
            #         )
            #         Log.d(
            #             f"Using {'low' if col == 1 else 'high'} viscosity drop effect 'diff_factor' and vector"
            #         )
            # except Exception as e:
            #     Log.e("ERROR:", e)

            baseline = np.average(dissipation[t_0p5:t_1p0])
            diff_factor = (
                Constants.default_diff_factor
            )  # 1.0 if baseline < 50e-6 else 1.5

            # Automatically compute optimal difference factor
            if self.difference_factor_optimizer_checkbox.isChecked():
                self.diff_factor = self._optimize_curve(self.loaded_datapath)

            if hasattr(self, "diff_factor"):
                diff_factor = self.diff_factor
            ys_diff = ys_freq - (diff_factor * ys)

            # Invert difference curve if drop applied to outlet
            if np.average(ys_diff) < 0:
                Log.w("Inverting DIFFERENCE curve due to negative initial fill deltas")
                ys_diff *= -1

            ys_diff_fit = savgol_filter(
                ys_diff[:t_first_90_split], smooth_factor, 1)
            if extend_data:
                ys_diff_fit_ext = savgol_filter(
                    ys_diff[t_first_90_split:],
                    min(len(ys_diff[t_first_90_split:]), extend_smf),
                    1,
                )
                ys_diff_fit = np.concatenate((ys_diff_fit, ys_diff_fit_ext))
            Log.d(f"Difference factor: {diff_factor:1.3f}x")

            Log.d(f"Setting diff_factor on Advanced Settings menu")
            self.tbox_diff_factor.setText(f"{diff_factor:1.3f}")

            smf = max(3, int(smooth_factor / 10))
            if smf % 2 == 0:
                smf += 1  # force odd number
            ys_diff_fine = savgol_filter(ys_diff, smf, 1)
            ys_diff_diff = savgol_filter(
                ys_diff, smf, 1, 1
            )  # difference derivatives, not dissipation
            ys_diff_2ndd = savgol_filter(ys_diff_diff, smf, 1, 1)

            start_stop.clear()
            em1 = 0  # np.amax(ys_diff_fit[t_0p5:t_1p0])
            eh1 = abs(np.amax(ys_diff[t_0p5:t_1p0]) - em1)
            em2 = np.amax(ys_diff_fit)
            am2 = np.argmax(ys_diff_fit)
            eh2 = eh1 * 2  # np.amax(ys_diff[am2-100:]) - em2

            t0 = t_start
            try:
                t0 = next(
                    x for x, y in enumerate(ys_diff_fit) if y > 5 * eh2 and x > t_1p0
                )
            except:
                if self.model_run_this_load and len(poi_vals) == 0:
                    Log.w(
                        "Failed to locate rough start point using noise floor approximation."
                    )
                    Log.w('Please confirm "Begin Point" during Step 1 point selection.')
            dir = ys[t0] < 5
            while (
                True
            ):  # work back in time to find actual minimum difference (true start)
                if t0 < 0 or t0 > len(ys) - 1:
                    if self.model_run_this_load and len(poi_vals) == 0:
                        Log.w("Hit a limit (start)")
                    t0 = 0
                    break
                if ys[t0] < 5:
                    t0 += 1
                    if not dir:
                        break
                else:
                    t0 -= 1
                    if dir:
                        break
            start_stop.append(t0)
            t1 = am2
            try:
                t1 += next(x for x,
                           y in enumerate(ys_diff_fit[am2:]) if y < em2 - eh2)
            except:
                if self.model_run_this_load and len(poi_vals) == 0:
                    Log.w(
                        "Failed to locate rough end point using noise floor approximation."
                    )
                    Log.w('Please confirm "End Point" during Step 1 point selection.')
            while (
                True
            ):  # work back in time to find actual minimum difference (true start)
                if t1 - 50 < 0:
                    if self.model_run_this_load and len(poi_vals) == 0:
                        Log.w("Hit a limit (end)")
                    t1 = len(ys) - 1
                    break
                if ys_diff_fit[t1 - 50] > ys_diff_fit[t1]:
                    t1 -= 1
                else:
                    break
            start_stop.append(t1)

            self._update_analyze_progress(
                100, "Reading Run Data..."
            )  # 100% forces 'go fast'

        except Exception as e:
            self.progress_value_steps.clear()  # abort progressbar updates

            limit = None
            t, v, tb = sys.exc_info()
            from traceback import format_tb

            a_list = ["Traceback (most recent call last):"]
            a_list = a_list + format_tb(tb, limit)
            a_list.append(f"{t.__name__}: {str(v)}")
            for line in a_list:
                Log.e(line)

            Log.w(
                "An error occurred loading this run! Please manually select points for Analysis."
            )

        finally:
            # Create any missing required vars using available resources
            correction_needed = False
            if not "ys_freq" in locals():
                correction_needed = True
            if not "ys_diff" in locals():
                correction_needed = True
            if not "ys" in locals():
                correction_needed = True
            if not "ys_freq_fit" in locals():
                correction_needed = True
            if not "ys_diff_fit" in locals():
                correction_needed = True
            if not "ys_fit" in locals():
                correction_needed = True
            if not "ys_diss_2ndd" in locals():
                correction_needed = True
            if correction_needed:
                Log.w(
                    "Correcting missing parameters for manual point selection (no smoothing)..."
                )
                avg = resonance_frequency[0]
                restore_ys = False
                if not "ys" in locals():
                    restore_ys = True
                if not "ys_fit" in locals():
                    restore_ys = True
                if restore_ys:
                    ys = dissipation
                    ys_fit = ys
                    ys = ys * avg / 2
                    ys_fit = ys_fit * avg / 2
                    ys = ys - np.amin(ys_fit)
                    ys_fit = ys_fit - np.amin(ys_fit)
                if not "ys_freq" in locals():
                    ys_freq = avg - resonance_frequency
                if not "ys_freq_fit" in locals():
                    ys_freq_fit = ys_freq
                if not "ys_diff" in locals():
                    diff_factor = Constants.default_diff_factor
                    ys_diff = ys_freq - diff_factor * ys
                if not "ys_diff_fit" in locals():
                    ys_diff_fit = ys_diff
                if not "ys_diss_2ndd" in locals():
                    try:
                        ys_diss_diff = savgol_filter(ys_fit, 2, 1, 1)
                        ys_diss_2ndd = savgol_filter(ys_diss_diff, 2, 1, 1)
                    except:
                        Log.e("Unable to calculate 2nd derivative of 'ys' data!")
                        ys_diss_2ndd = ys_fit

            # fill self.progress_status_step dictionary to go full speed
            i = 0
            Log.d("Waiting on progress bar to finish")
            while self.progress_value_scanning and i < 300:
                i += 1
                QtCore.QCoreApplication.processEvents()
            self.progressBar.valueChanged.connect(self._update_progress_value)
            Log.d("Finished progress bar... proceed!")

        ax = self.graphWidget  # .plot(hour, temperature)
        ax1 = self.graphWidget1
        ax2 = self.graphWidget2
        ax3 = self.graphWidget3

        ax.clear()
        ax1.clear()
        ax2.clear()
        ax3.clear()

        self._update_progress_value(
            1, f"Step 1 of 8: Select Begin and End Points")
        self.setDotStepMarkers(1)
        ax.setTitle(None)
        ax.addLegend()

        ax1.setTitle("Resonance", color="green")
        ax2.setTitle("Difference", color="blue")
        ax3.setTitle("Dissipation", color="red")

        style = {"color": "b", "font-size": "12px"}
        ax.showAxis("left")
        ax.setLabel("left", "Frequency (Hz)", **style)
        ax.showAxis("bottom")
        ax.setLabel("bottom", "Time (secs)", **style)

        ax.showButtons()
        ax1.hideButtons()
        ax2.hideButtons()
        ax3.hideButtons()

        # Add grid
        ax.showGrid(x=True, y=True)
        # Set Range
        ax.setXRange(0, xs[-1], padding=0.05)
        ax.setYRange(
            0, max(np.amax(ys_freq), np.amax(ys), np.amax(ys_diff)), padding=0.05
        )

        self.lowerGraphs.setVisible(False)
        # ax1.setVisible(False)
        # ax2.setVisible(False)
        # ax3.setVisible(False)

        ax1.showGrid(x=True, y=True)
        ax2.showGrid(x=True, y=True)
        ax3.showGrid(x=True, y=True)

        mask = np.arange(0, len(xs), 1)
        self.fit1 = ax.plot(xs[mask], ys_freq_fit[mask],
                            pen="green", name="Resonance")
        self.fit2 = ax.plot(xs[mask], ys_diff_fit[mask],
                            pen="blue", name="Difference")
        self.fit3 = ax.plot(xs[mask], ys_fit[mask],
                            pen="red", name="Dissipation")

        noPen = pg.mkPen(color=(255, 255, 255), width=0,
                         style=QtCore.Qt.DotLine)
        self.scat1 = ax.plot(
            xs[mask],
            ys_freq[mask],
            pen=noPen,
            symbol="o",
            symbolSize=5,
            symbolBrush=("green"),
        )
        self.scat2 = ax.plot(
            xs[mask],
            ys_diff[mask],
            pen=noPen,
            symbol="o",
            symbolSize=5,
            symbolBrush=("blue"),
        )
        self.scat3 = ax.plot(
            xs[mask], ys[mask], pen=noPen, symbol="o", symbolSize=5, symbolBrush=("red")
        )
        # setting alpha value of scatter plots
        self.scat1.setAlpha(0.01, False)
        self.scat2.setAlpha(0.01, False)
        self.scat3.setAlpha(0.01, False)

        self.fit_1 = ax1.plot(
            xs[mask], ys_freq_fit[mask], pen="green", name="Resonance"
        )
        self.fit_2 = ax2.plot(
            xs[mask], ys_diff_fit[mask], pen="blue", name="Difference"
        )
        self.fit_3 = ax3.plot(xs[mask], ys_fit[mask],
                              pen="red", name="Dissipation")

        self.scat_1 = ax1.plot(
            xs[mask],
            ys_freq[mask],
            pen=noPen,
            symbol="o",
            symbolSize=5,
            symbolBrush=("green"),
        )
        self.scat_2 = ax2.plot(
            xs[mask],
            ys_diff[mask],
            pen=noPen,
            symbol="o",
            symbolSize=5,
            symbolBrush=("blue"),
        )
        self.scat_3 = ax3.plot(
            xs[mask], ys[mask], pen=noPen, symbol="o", symbolSize=5, symbolBrush=("red")
        )

        pos1 = np.column_stack((xs[0], ys_freq[0]))
        pos2 = np.column_stack((xs[0], ys_diff[0]))
        pos3 = np.column_stack((xs[0], ys[0]))
        self.star1 = pg.ScatterPlotItem(
            pos=pos1, symbol="star", size=25, brush=("black")
        )
        self.star2 = pg.ScatterPlotItem(
            pos=pos2, symbol="star", size=25, brush=("black")
        )
        self.star3 = pg.ScatterPlotItem(
            pos=pos3, symbol="star", size=25, brush=("black")
        )
        ax1.addItem(self.star1)
        ax2.addItem(self.star2)
        ax3.addItem(self.star3)
        self.gstars1 = pg.ScatterPlotItem(
            pos=pos1, symbol="star", size=10, brush=("gray")
        )
        self.gstars2 = pg.ScatterPlotItem(
            pos=pos2, symbol="star", size=10, brush=("gray")
        )
        self.gstars3 = pg.ScatterPlotItem(
            pos=pos3, symbol="star", size=10, brush=("gray")
        )
        ax1.addItem(self.gstars1)
        ax2.addItem(self.gstars2)
        ax3.addItem(self.gstars3)

        if len(poi_vals) > 0:
            start_stop = poi_vals

        self.poi_markers = []
        for pt in start_stop:
            poi_marker = pg.InfiniteLine(
                pos=xs[pt], angle=90, pen="b", bounds=[xs[0], xs[-1]], movable=True
            )
            poi_marker.setPen(color="blue")
            poi_marker.addMarker("<|>")
            ax.addItem(poi_marker)
            poi_marker.sigPositionChangeFinished.connect(
                self.markerMoveFinished)
            self.poi_markers.append(poi_marker)

        self.xs = xs
        self.ys = ys
        self.ys_freq = ys_freq
        self.ys_diff = ys_diff
        self.ys_fit = ys_fit
        self.ys_freq_fit = ys_freq_fit
        self.ys_diff_fit = ys_diff_fit
        self.ys_diss_2ndd = ys_diss_2ndd
        self.smooth_factor = smooth_factor
        self.data_time = relative_time
        self.data_freq = resonance_frequency
        self.data_diss = dissipation

        # self.AI_Guess_Idxs = [0, 0, 0, 0, 0, 0]
        # self.AI_has_starting_values = False
        if (
            self.model_run_this_load and self.stateStep != 6
        ):  # model has guess(es) and there is no prior run
            if len(poi_vals) == 6:
                Log.i(
                    "Model successfully calculated points of interest for this dataset."
                )
                Log.d(
                    f"Model Result = {self.model_engine}: {self.model_result}")
                self.stateStep = 6  # show summary

                def get_logger_for_confidence(confidence):
                    logger = Log.e  # less than 33%
                    if confidence > 66:
                        logger = Log.i  # greater than 66%
                    elif confidence > 33:
                        logger = Log.w  # from 33% to 66%
                    return logger

                point_names = ["start", "end_fill",
                               "post", "ch1", "ch2", "ch3"]
                for i, (candidates, confidences) in enumerate(self.model_candidates):
                    if i == 2:
                        # do not print confidence of "post" point, it doesn't matter
                        continue
                    point_name = point_names[i]
                    confidence = 100 * \
                        confidences[0] if len(confidences) > 0 else 0
                    num_spaces = len(point_names[1]) - len(point_name) + 1
                    get_logger_for_confidence(confidence)(
                        tag=f"[{self.model_engine}]",
                        msg=f"Confidence @ {point_name}:{' '*num_spaces}{confidence:2.0f}%"
                    )
                # POIs changed by QModel, mark as audit required
                self.detect_change()
            else:
                Log.e(
                    "Please manually select points of interest to Analyze this dataset."
                )
        else:
            # model not run this load
            if self.stateStep == 6:
                # self.AI_has_starting_values = True
                Log.i("Loaded points of interest from a prior run of Analyze tool.")
            else:
                Log.e(
                    "Please manually select points of interest to Analyze this dataset."
                )
        # if len(poi_vals) > 0:
        #     self.getPoints() # show summary page if they want to view previous results or rough step 2 if they said re-analyze
        if self.stateStep == 6:
            Log.d("Skipping to summary step")
            self.getPoints()  # show summary page if points already exist in XML
        if self.show_analysis_immediately:
            Log.d("Showing analysis immediately")
            self.getPoints()  # confirm and analyze only if they want to view previous results

    def _position_floating_widget(self):
        pos_X = 20 + self.parent.MainWin.pos().x() + self.parent.MainWin.ui0.modemenu.width() + \
            (self.width() - self.QModel_widget.width()) // 2
        pos_Y = self.parent.MainWin.pos().y() + 250
        self.QModel_widget.move(pos_X, pos_Y)

    def resizeEvent(self, event):
        # Position relative to main window
        if self.QModel_widget.isVisible():
            QtCore.QTimer.singleShot(100, self._position_floating_widget)
        # if self.AI_SelectTool_Frame.isVisible():
        #     self.AI_SelectTool_Frame.setVisible(
        #         False
        #     )  # require re-click to show popup tool incorrect position
        pass

    def _optimize_curve(self, data_path):
        """
        Optimizes the difference factor for a given data file.

        This method reads a data file securely, processes its header, and runs a 
        curve optimization algorithm to determine the optimal difference factor 
        and its associated score. If an optimal factor is found, it is returned. 
        Otherwise, the default difference factor is used.

        Args:
            data_path (str): Path to the data file to be optimized.

        Returns:
            float: The optimal difference factor if found; otherwise, the default 
            difference factor (`Constants.default_diff_factor`).

        Raises:
            Any exception during the secure file operation or optimization process 
            will propagate and should be handled by the caller.

        Example:
            optimal_factor = self._optimize_curve("path/to/data/file")
        """
        try:
            optimal_factor = None
            with secure_open(data_path, "r", "capture") as f:
                file_header = BytesIO(f.read())
                optimizer = DifferenceFactorOptimizer(file_header)
                optimal_factor, lb, rb = optimizer.optimize()
                Log.i(
                    TAG, f'Using difference factor {optimal_factor} optimized between {lb}s and {rb}s.')

            if optimal_factor is not None:
                Log.d(
                    TAG, f"Reporting difference factor of {optimal_factor}.")
                return optimal_factor
            else:
                Log.d(
                    TAG, f"No optimal difference factor found, reporting default of {Constants.default_diff_factor}.")
                return Constants.default_diff_factor
        except Exception as e:
            Log.e(
                TAG, f"Difference factor optimizer failed due to error. Using default factor.")
            Log.e(TAG, f"Error Details: {str(e)}")
            return Constants.default_diff_factor

    def _correct_drop_effect(self, file_header: str) -> tuple:
        """
        Corrects the dissipation drop effect in the provided file.

        This method reads the contents of the file specified by `file_header`, 
        applies a drop effect correction algorithm using the specified 
        difference factor, and returns the corrected data if successful.

        Args:
            file_header (str): Path to the file containing the data to be corrected.

        Returns:
            tuple or None: The corrected data if the correction is successful; 
            otherwise, returns None and logs that the original data will be used.

        Logs:
            - Info: Indicates the start of the drop effect cancellation process with the difference factor.
            - Debug: Indicates whether the drop effect cancellation was successful or not.

        Raises:
            IOError: If there is an issue opening or reading the file.
            Exception: For any unexpected errors during the correction process.
        """
        try:
            with secure_open(file_header, "r", "capture") as f:
                file_header = BytesIO(f.read())
                if hasattr(self, 'diff_factor'):
                    diff_factor = self.diff_factor
                else:
                    diff_factor = 2.0
                dec = DropEffectCorrection(
                    file_buffer=file_header, initial_diff_factor=diff_factor)
                corrected_data = dec.correct_drop_effects()

                Log.i(
                    TAG, f'Performing drop effect cancelation with difference factor {self.diff_factor}.')

            if corrected_data is not None:
                Log.d(
                    TAG, f"Drop effect cancelation successful.")
                return corrected_data
            else:
                Log.d(
                    TAG, f"Drop effect cancelation failed. Using original data.")
                return [None, None]
        except Exception as e:
            Log.e(
                TAG, f"Drop effect cancelation failed due to error. Using original data.")
            Log.e(TAG, f"Error Details: {str(e)}")
            return [None, None]


class AnalyzerWorker(QtCore.QObject):
    finished = QtCore.pyqtSignal()
    progress = QtCore.pyqtSignal(int, str)

    def __init__(self, parent, data_path, xml_path, poi_vals, diff_factor):
        super().__init__()
        self.parent = parent
        self._exitSuccess = False

        # set global expectations
        self.loaded_datapath = data_path
        self.xml_path = xml_path
        self.poi_vals = poi_vals
        if diff_factor != None:
            self.diff_factor = diff_factor
        # else: self.diff_factor not set

        self._running = False
        self.progress.connect(self._started)
        self.progress.connect(QtCore.QCoreApplication.processEvents)
        self.finished.connect(self._stopped)

    def _started(self, val, status):
        self._running = True

    def _stopped(self):
        self._running = False

    def is_running(self):
        return self._running

    def exitCode(self):
        return self._exitSuccess

    def run(self):
        try:
            # self.progress.emit(0, "Analyzing...")
            status_label = "Analyzing..."
            self.update(status_label)

            # lazy load required modules
            from scipy.optimize import curve_fit
            from scipy.signal import argrelextrema
            from scipy.signal import savgol_filter
            import matplotlib.backends.backend_pdf
            from matplotlib.backends.backend_qt5agg import (
                FigureCanvasQTAgg,
                NavigationToolbar2QT as NavigationToolbar,
            )
            import matplotlib.pyplot as plt

            matplotlib.use("Qt5Agg")

            data, rows, cols = [
                {
                    "A": ["", "", "", ""],
                    "B": ["", "", "", ""],
                    "C": ["", "", "", ""],
                    "D": ["", "", "", ""],
                },
                4,
                4,
            ]
            results_table = TableView(data, rows, cols)
            results_figure = pg.PlotWidget()
            results_figure.setBackground("w")
            plot_text = pg.TextItem("", (51, 51, 51), anchor=(0.5, 0.5))
            plot_text.setHtml(
                "<span style='font-size: 10pt'>Analyze in-progress...</span>"
            )
            plot_text.setPos(0.5, 0.5)
            results_figure.addItem(plot_text, ignoreBounds=True)
            self.parent.results_split.replaceWidget(0, results_table)
            self.parent.results_split.replaceWidget(1, results_figure)
            self.parent.results_split.setEnabled(False)

            # self.progress.emit(50, "Analyzing...")

            confirm_envelopeSize = False
            confirm_startIndex = False
            confirm_stopIndex = False
            confirm_postIndex = False
            confirm_blipIndices = False

            poi_vals = self.poi_vals
            # poi_vals = np.insert(poi_vals, 2, poi_vals[1]+2)

            data_path = self.loaded_datapath
            data_title = os.path.splitext(os.path.basename(data_path))[0]
            Log.i("Starting Analysis process of file: {}".format(data_path))

            self.update(status_label)

            batch_input_type = "none"
            batch = "N/A"
            xml_path = (
                data_path[0:-4] +
                ".xml" if self.xml_path == None else self.xml_path
            )
            xml_params = {}
            if os.path.exists(xml_path):
                doc = minidom.parse(xml_path)
                params = doc.getElementsByTagName(
                    "params")[-1]  # most recent element

                for p in params.childNodes:
                    if p.nodeType == p.TEXT_NODE:
                        continue  # only process elements

                    name = p.getAttribute("name")
                    value = p.getAttribute("value")
                    xml_params[name] = value

                    if name == "batch_number" and p.hasAttribute("input"):
                        batch_input_type = p.getAttribute("input")

                    # if name == "bioformulation":
                    # if name == "protein":
                    # if name == "surfactant":
                    # if name == "concentration":
                    # if name == "surface_tension":
                    # if name == "contact_angle":
                    # if name == "density":

                batch = str(
                    xml_params.get("batch_number", "N/A")
                )  # used later on to pull batch params during analysis

                # START BATCH PARAMS INSERT #
                batch_params_old = {}
                batch_params_xml = doc.getElementsByTagName("batch_params")
                if len(batch_params_xml) > 0:
                    # most recent element
                    batch_params_xml = batch_params_xml[-1]
                    for p in batch_params_xml.childNodes:
                        if p.nodeType == p.TEXT_NODE:
                            continue  # only process elements

                        name = p.getAttribute("name")
                        value = p.getAttribute("value")
                        batch_params_old[name] = value
                else:
                    batch_params_xml = None

                batch_found = Constants.get_batch_param(batch)
                batch_params_all = Constants.get_batch_param(
                    batch, "ALL"
                )  # dictionary of {param_names:param_vals}
                batch_params_now = {}
                batch_params_now["BATCH"] = batch
                batch_params_now.update(
                    batch_params_all
                )  # update dict so that "BATCH" comes first, followed by other params

                # Look for changes
                changes = True
                if batch_params_xml != None:
                    changes = False
                    for key, val in batch_params_old.items():
                        if key in batch_params_now.keys():
                            if batch_params_now[key] != val:
                                changes = True
                                break
                        else:
                            changes = True
                            break
                    if not changes:
                        for key, val in batch_params_now.items():
                            if key in batch_params_old.keys():
                                if batch_params_old[key] != val:
                                    changes = True
                                    break
                            else:
                                changes = True
                                break

                # Add changed <batch_params> to XML
                if changes:
                    xml = doc.documentElement

                    # create new batch_params element
                    recorded_at = dt.datetime.now().isoformat()
                    batch_params = doc.createElement("batch_params")
                    batch_params.setAttribute("recorded", recorded_at)
                    xml.appendChild(batch_params)

                    # param = doc.createElement('batch_param')
                    # param.setAttribute('name', str("BATCH"))
                    # param.setAttribute('value', str(batch))
                    # batch_params.appendChild(param)

                    for k, v in batch_params_now.items():
                        param = doc.createElement("batch_param")
                        param.setAttribute("name", str(k))
                        param.setAttribute("value", str(v))
                        if k.upper() == "BATCH":
                            param.setAttribute("found", str(batch_found))
                        batch_params.appendChild(param)

                    hash = hashlib.sha256()
                    for p in batch_params.childNodes:
                        for name, value in p.attributes.items():
                            hash.update(name.encode())
                            hash.update(value.encode())
                    signature = hash.hexdigest()
                    batch_params.setAttribute("signature", signature)

                    with open(self.xml_path, "w") as f:
                        xml_str = doc.toxml()
                        f.write(xml_str)
                        Log.d(
                            f"Added <batch_params> to XML file: {self.xml_path}")
                # END BATCH PARAMS INSERT #

            self.update(status_label)

            Log.d(f"xml_path = {xml_path}")
            Log.d(f"xml_found = {os.path.exists(xml_path)}")
            Log.d(xml_params)

            BIOFORMULATION = xml_params.get(
                "bioformulation", "False") == "True"
            ST = float(xml_params.get("surface_tension", 69.0))
            CA = float(xml_params.get("contact_angle", 55.0))
            DENSITY = float(xml_params.get("density", 1.2))

            # only do this if "contact_angle" is auto-calculated (NOT if 'manual')
            if (
                batch_input_type == "auto" or True
            ):  # Per Zehra 2023-10-09, do this ALWAYS
                CA += float(Constants.get_batch_param(batch, "CA_offset"))

            self.update(status_label)

            if True:
                with secure_open(data_path, "r", "capture") as f:
                    csv_headers = next(f)

                    if isinstance(csv_headers, bytes):
                        csv_headers = csv_headers.decode()

                    if "Ambient" in csv_headers:
                        csv_cols = (2, 4, 6, 7)
                    else:
                        csv_cols = (2, 3, 5, 6)

                    data = loadtxt(
                        f.readlines(), delimiter=",", skiprows=0, usecols=csv_cols
                    )

            self.update(status_label)

            relative_time = data[:, 0]
            temperature = data[:, 1]
            resonance_frequency = data[:, 2]
            dissipation = data[:, 3]

            self.update(status_label)

            # check for and remove time jumps that would break analysis
            t_last = 0
            rows_to_toss = []
            for x, t in enumerate(relative_time):
                if t < t_last:
                    rows_to_toss.append(x - 1)
                t_last = t
            if len(rows_to_toss) > 0:
                Log.w(
                    f"Warning: time jump(s) observed at the following indices: {rows_to_toss}"
                )
                relative_time = np.delete(relative_time, rows_to_toss)
                temperature = np.delete(temperature, rows_to_toss)
                resonance_frequency = np.delete(
                    resonance_frequency, rows_to_toss)
                dissipation = np.delete(dissipation, rows_to_toss)
                Log.w(
                    "Time jumps removed from dataset for analysis purposes (original file unchanged)"
                )

            self.update(status_label)

            poi_path = os.path.join(
                os.path.split(data_path)[0], f"{data_title}_poi.csv"
            )
            cal_path = os.path.join(
                os.path.split(data_path)[0], f"{data_title}_cal.csv"
            )

            # NOTE: Temp CA offset removed from support as of 2025-03-17
            # # calculate and apply temperature adjusted contact angle offset
            # real_temps = [x for x in temperature if ~np.isnan(x)]
            # avg_run_temp = round(np.average(real_temps),
            #                      1) if len(real_temps) else 25.0
            # CA_temp_factor = round(
            #     (avg_run_temp - 25.0) * Constants.temp_adjusted_CA_factor, 1
            # )
            # Log.d(f"Applying temperature adjusted CA offset:")
            # Log.d(
            #     f"Temp CA offset = ({avg_run_temp}-25.0)*{Constants.temp_adjusted_CA_factor} = {CA_temp_factor}"
            # )
            # Log.d(
            #     f"Changing CA from {CA} to {CA + CA_temp_factor} with temperature offset {CA_temp_factor}"
            # )
            # CA += CA_temp_factor

            START_IDX = 0  # start-of-fill
            FILL_IDX = 1  # end-of-fill
            # NORMAL_PTS: 2-5 # 20%, 40%, 60%, 80%
            BLIP1_IDX = 6  # ch 1 fill
            # MIDP2_IDX = 6   # not used
            BLIP2_IDX = 7  # ch 2 fill
            # MIDP3_IDX = 8   # not used
            BLIP3_IDX = 8  # ch 3 fill

            # NOTE: start, eof, mid1, blip1, mid2, blip2, mid3, blip3
            # Support flexible array formatting in batch params lookup file:
            # [1.15, 1.61, 2.17, 2.67, 3.23, 5.00, 10.90, 16.2]  -or-
            # [1.15,1.61,2.17,2.67,3.23,5.00,10.90,16.2] -or-
            # [1.15 1.61 2.17 2.67 3.23 5.00 10.90 16.2]
            distances = str(Constants.get_batch_param(batch, "distances"))
            distances = (
                distances.replace("[", "")
                .replace("]", "")
                .replace(",", " ")
                .replace("  ", " ")
            )  # remove array chars: '[],'
            distances = np.fromstring(
                distances, sep=" "
            ).tolist()  # convert string to numpy array and then to a list
            normal_pts = [0.2, 0.4, 0.6, 0.8]

            self.update(status_label)

            # Computes initial difference cancelations for difference, resonance frequency
            # and dissipation and applies them to the UI curves.
            canceled_diss, canceled_rf = None, None
            if self.parent.drop_effect_cancelation_checkbox.isChecked():
                canceled_diss, canceled_rf = self.parent._correct_drop_effect(
                    self.loaded_datapath)
                if canceled_diss is not None:
                    dissipation = canceled_diss

            # raw data
            xs = relative_time
            ys = dissipation

            self.update(status_label)

            # use rough smoothing based on total runtime to figure start/stop
            total_runtime = xs[-1]
            smooth_factor = total_runtime * Constants.smooth_factor_ratio
            smooth_factor = int(smooth_factor) + (int(smooth_factor + 1) % 2)
            if smooth_factor < 3:
                smooth_factor = 3
            Log.i(TAG, f"Total run time: {total_runtime} secs")
            Log.d(
                TAG, f"Smoothing: {smooth_factor}"
            )  # the nearest odd number of seconds (runtime)
            Log.d(TAG, f"Applying smooth factor for first 90s ONLY.")

            t_first_90_split = (
                len(xs)
                if total_runtime <= 90
                else next(x for x, t in enumerate(xs) if t > 90)
            )
            extend_data = True if total_runtime > 90 else False
            extend_smf = int(
                smooth_factor / 20
            )  # downsample factor for extended data > 90s
            extend_smf += int(extend_smf + 1) % 2  # force to odd number

            if extend_data and len(xs) < t_first_90_split + 2 * extend_smf:
                Log.w(
                    "Not enough points after 90s to downsample effectively when analyzing. Not downsampling this dataset!"
                )
                t_first_90_split = len(xs)
                extend_data = False

            ys_fit = savgol_filter(ys[:t_first_90_split], smooth_factor, 1)
            if extend_data:
                ys_fit_ext = savgol_filter(
                    ys[t_first_90_split:],
                    min(len(ys[t_first_90_split:]), extend_smf),
                    1,
                )
                ys_fit = np.concatenate((ys_fit, ys_fit_ext))

            ys_diss_diff = savgol_filter(
                ys_fit[:t_first_90_split], smooth_factor, 1, 1)
            if extend_data:
                ys_diss_diff_ext = savgol_filter(
                    ys_fit[t_first_90_split:],
                    min(len(ys_fit[t_first_90_split:]), extend_smf),
                    1,
                    1,
                )
                ys_diss_diff = np.concatenate((ys_diss_diff, ys_diss_diff_ext))

            ys_diss_2ndd = savgol_filter(
                ys_diss_diff[:t_first_90_split], smooth_factor, 1, 1
            )
            if extend_data:
                ys_diss_2ndd_ext = savgol_filter(
                    ys_diss_diff[t_first_90_split:],
                    min(len(ys_diss_diff[t_first_90_split:]), extend_smf),
                    1,
                    1,
                )
                ys_diss_2ndd = np.concatenate((ys_diss_2ndd, ys_diss_2ndd_ext))

            ys_diss_diff_avg = np.average(
                ys_diss_diff
            )  # AJR TODO 4/14: pick up here, this line is too high for the 109cp run
            ys_diss_diff_offset = ys_diss_diff - ys_diss_diff_avg
            zeros3 = np.where(np.diff(np.sign(ys_diss_diff_offset)))[0]
            while len(zeros3) < 2:
                zeros3 = np.append(zeros3, 100)
            ys_diss_diff_avg = np.average(ys_diss_diff[zeros3[1]:])

            self.update(status_label)

            minima_idx = argrelextrema(ys_diss_2ndd, np.less)[0]
            minima_val = ys_diss_2ndd[minima_idx]
            minima_dict = {minima_idx[i]: minima_val[i]
                           for i in range(len(minima_idx))}
            minima_sort = sorted(minima_dict.items(), key=lambda kv: (kv[0]))

            maxima_idx = argrelextrema(ys_diss_2ndd, np.greater)[0]
            maxima_val = ys_diss_2ndd[maxima_idx]
            maxima_dict = {maxima_idx[i]: maxima_val[i]
                           for i in range(len(maxima_idx))}
            maxima_sort = sorted(maxima_dict.items(),
                                 key=lambda kv: (kv[1], kv[0]))

            self.update(status_label)

            start_stop = sorted(maxima_sort[-2:])
            start_stop = [start_stop[0][0], start_stop[1][0]]
            t_start = np.amin(start_stop)
            t_stop = np.amax(start_stop) + (3 * smooth_factor)
            if t_stop < len(xs) / 2 or t_stop >= len(xs):
                Log.d(
                    f"Warning: t_stop was {t_stop} out of {len(xs)} but that was deemed too big/small! (This can usually be ignored.)"
                )
                t_stop = len(xs) - 1
            if t_stop - t_start < len(xs) / 3 or t_start > len(xs) / 2:
                Log.d(
                    f"Warning: t_start was {t_start} out of {len(xs)} but that was deemed too big/small! (This can usually be ignored.)"
                )
                t_start = 100

            if total_runtime < 3:
                Log.e(
                    "ERROR: Data run must be at least 3 seconds in total runtime to analyze."
                )
                return

            self.update(status_label)

            # get indices for 0.5 seconds to start of run
            t_0p5 = (
                0
                if xs[t_start] < 0.5
                else next(x + 0 for x, t in enumerate(xs) if t > 0.5)
            )
            t_1p0 = (
                t_start
                if xs[t_start] < 2.0
                else next(x + 1 for x, t in enumerate(xs) if t > 2.0)
            )

            # new maths for resonance and dissipation (scaled)
            avg = np.average(resonance_frequency[t_0p5:t_1p0])
            ys = ys * avg / 2

            ys_fit = ys_fit * avg / 2
            ys = ys - np.amin(ys_fit)
            ys_fit = ys_fit - np.amin(ys_fit)
            ys_freq = avg - resonance_frequency
            # 'RF' Drop Effect Correction
            if self.parent.drop_effect_cancelation_checkbox.isChecked():
                if canceled_rf is not None:
                    ys_freq = avg - canceled_rf

            ys_freq_fit = savgol_filter(
                ys_freq[:t_first_90_split], smooth_factor, 1)
            if extend_data:
                ys_freq_fit_ext = savgol_filter(
                    ys_freq[t_first_90_split:],
                    min(len(ys_freq[t_first_90_split:]), extend_smf),
                    1,
                )
                ys_freq_fit = np.concatenate((ys_freq_fit, ys_freq_fit_ext))

            self.update(status_label)

            # # APPLY DROP EFFECT VECTORS
            # drop_offsets = np.zeros(ys.shape)
            # try:
            #     if self.parent.correct_drop_effect.isChecked():
            #         # baseline = np.average(ys[t_0p5:t_1p0])
            #         # base_std = np.std(ys[t_0p5:t_1p0])
            #         # next(x - 1 for x,y in enumerate(ys) if y > baseline + 4*base_std and x > t_1p0)
            #         drop_start = poi_vals[0]
            #         # next(ys[x + 2] for x,y in enumerate(ys) if y > Constants.drop_effect_cutoff_freq / 2 and x > t_1p0)
            #         drop_diss = ys[drop_start]
            #         if drop_diss > Constants.drop_effect_cutoff_freq:
            #             self.diff_factor = Constants.drop_effect_multiplier_high
            #         else:
            #             self.diff_factor = Constants.drop_effect_multiplier_low
            #         with open("QATCH/resources/lookup_drop_effect.csv", "r") as f:
            #             data = np.loadtxt(
            #                 f.readlines(), delimiter=",", skiprows=1)
            #             col = (
            #                 1
            #                 if self.diff_factor == Constants.drop_effect_multiplier_low
            #                 else 2
            #             )
            #             RR_offset = data[:, col]
            #             if drop_start + len(RR_offset) > len(drop_offsets):
            #                 # RR vector is longer than the actual run data, truncate it
            #                 drop_offsets[drop_start:] = RR_offset[
            #                     : len(drop_offsets) - drop_start
            #                 ]
            #             else:
            #                 # RR vector is shorter and needs to be padded with the final value
            #                 drop_offsets[drop_start: drop_start + len(RR_offset)] = (
            #                     RR_offset
            #                 )
            #                 drop_offsets[drop_start +
            #                              len(RR_offset):] = RR_offset[-1]
            #         Log.d(
            #             f"Applying vectors starting at time 't = {xs[drop_start]:1.3f}s'"
            #         )
            #         Log.d(
            #             f"Drop effect 'cutoff' dissipation frequency is {drop_diss:1.1f}Hz"
            #         )
            #         Log.d(
            #             f"Using {'low' if col == 1 else 'high'} viscosity drop effect 'diff_factor' and vector"
            #         )
            # except Exception as e:
            #     Log.e("ERROR:", e)

            # Automatically compute optimal difference factor
            if self.parent.difference_factor_optimizer_checkbox.isChecked():
                self.diff_factor = self.parent._optimize_curve(
                    self.loaded_datapath)

            baseline = np.average(dissipation[t_0p5:t_1p0])
            diff_factor = (
                Constants.default_diff_factor
            )  # 1.0 if baseline < 50e-6 else 1.5
            if hasattr(self, "diff_factor"):
                diff_factor = self.diff_factor
            ys_diff = ys_freq - (diff_factor * ys)

            # Invert difference curve if drop applied to outlet
            if np.average(ys_diff) < 0:
                Log.w("Inverting DIFFERENCE curve due to negative initial fill deltas")
                ys_diff *= -1

            ys_diff_fit = savgol_filter(
                ys_diff[:t_first_90_split], smooth_factor, 1)
            if extend_data:
                ys_diff_fit_ext = savgol_filter(
                    ys_diff[t_first_90_split:],
                    min(len(ys_diff[t_first_90_split:]), extend_smf),
                    1,
                )
                ys_diff_fit = np.concatenate((ys_diff_fit, ys_diff_fit_ext))
            Log.d(f"Difference factor: {diff_factor:1.3f}x")

            self.update(status_label)

            smf = max(3, int(smooth_factor / 10))
            if smf % 2 == 0:
                smf += 1  # force odd number
            ys_diff_fine = savgol_filter(ys_diff, smf, 1)
            ys_diff_diff = savgol_filter(
                ys_diff, smf, 1, 1
            )  # difference derivatives, not dissipation
            ys_diff_2ndd = savgol_filter(ys_diff_diff, smf, 1, 1)

            self.update(status_label)

            # plt.ion()
            fig = plt.figure(figsize=(12, 6))
            ax = fig.add_subplot(2, 3, (1, 3))
            ax2 = fig.add_subplot(234)
            ax3 = fig.add_subplot(235)
            ax4 = fig.add_subplot(236)
            ax.set_title(f"Confirm: {data_title}")

            self.update(status_label)

            mask = np.arange(0, len(xs), 1)

            ax.legend(["Resonance", "Difference", "Dissipation"])

            d_avg = np.average(ys_diff[t_0p5:t_1p0])
            d_max = np.amax(ys_diff[t_0p5:t_1p0])
            d_min = np.amin(ys_diff[t_0p5:t_1p0])
            envelope_size = int(d_max - d_min)

            start_stop.clear()

            self.update(status_label)

            if len(poi_vals) > 0:
                t0 = poi_vals[0]
            t0_was = t0
            cw = max(10, int(smooth_factor / 10))  # context width
            while confirm_startIndex:
                ax2.cla()  # clear axis state without closing it
                ax3.cla()
                ax4.cla()
                ax2.plot(
                    xs[t0 - cw: t0 + cw],
                    ys_freq[t0 - cw: t0 + cw],
                    "g.",
                    label="freq",
                )
                ax2.scatter(xs[t0], ys_freq[t0], marker="*",
                            s=75, c="black", zorder=10)
                ax3.plot(
                    xs[t0 - cw: t0 + cw],
                    ys_diff[t0 - cw: t0 + cw],
                    "b.",
                    label="diff",
                )
                ax3.scatter(xs[t0], ys_diff[t0], marker="*",
                            s=75, c="black", zorder=10)
                ax4.plot(
                    xs[t0 - cw: t0 + cw], ys[t0 - cw: t0 + cw], "r.", label="diss"
                )
                ax4.scatter(xs[t0], ys[t0], marker="*",
                            s=75, c="black", zorder=10)
                t0, done = QtWidgets.QInputDialog.getDouble(
                    None, "Input Dialog", "Confirm precise start index:", value=t0
                )
                if t0.is_integer() and int(t0) in [-1] + list(
                    range(t0_was - cw, t0_was + cw)
                ):
                    t0 = int(t0)
                else:
                    try:
                        t0 = next(x for x, t in enumerate(xs) if t > t0)
                    except:
                        Log.d(
                            "Re-interpreting user input as an index, not a timestamp")
                        t0 = int(t0)
                if not done:
                    return
                ax2.cla()  # clear axis state without closing it
                ax3.cla()
                ax4.cla()
                if t0_was == t0:
                    break
                t0_was = t0
            start_stop.append(t0)

            self.update(status_label)

            if len(poi_vals) > 1:
                t1 = poi_vals[1]
            t1_was = t1
            cw = max(10, int(smooth_factor / 2))  # context width
            while confirm_stopIndex:
                ax2.cla()  # clear axis state without closing it
                ax3.cla()
                ax4.cla()
                ax2.plot(
                    xs[t1 - cw: t1 + cw],
                    ys_freq[t1 - cw: t1 + cw],
                    "g.",
                    label="freq",
                )
                ax2.scatter(xs[t1], ys_freq[t1], marker="*",
                            s=75, c="black", zorder=10)
                ax3.plot(
                    xs[t1 - cw: t1 + cw],
                    ys_diff[t1 - cw: t1 + cw],
                    "b.",
                    label="diff",
                )
                ax3.scatter(xs[t1], ys_diff[t1], marker="*",
                            s=75, c="black", zorder=10)
                ax4.plot(
                    xs[t1 - cw: t1 + cw], ys[t1 - cw: t1 + cw], "r.", label="diss"
                )
                ax4.scatter(xs[t1], ys[t1], marker="*",
                            s=75, c="black", zorder=10)
                t1, done = QtWidgets.QInputDialog.getDouble(
                    None, "Input Dialog", "Confirm precise stop index:", value=t1
                )
                if t1.is_integer() and int(t1) in [-1] + list(
                    range(t1_was - cw, t1_was + cw)
                ):
                    t1 = int(t1)
                else:
                    try:
                        t1 = next(x for x, t in enumerate(xs) if t > t1)
                    except:
                        Log.d(
                            "Re-interpreting user input as an index, not a timestamp")
                        t1 = int(t1)
                if not done:
                    return
                ax2.cla()  # clear axis state without closing it
                ax3.cla()
                ax4.cla()
                if t1_was == t1:
                    break
                t1_was = t1
            start_stop.append(t1)

            self.update(status_label)

            tp = t1 + 2
            if len(poi_vals) > 2:
                tp = poi_vals[2]
            tp_was = tp
            while confirm_postIndex:
                ax2.cla()  # clear axis state without closing it
                ax3.cla()
                ax4.cla()
                ax2.plot(
                    xs[tp - cw: tp + cw],
                    ys_freq[tp - cw: tp + cw],
                    "g.",
                    label="freq",
                )
                ax2.scatter(xs[tp], ys_freq[tp], marker="*",
                            s=75, c="black", zorder=10)
                ax3.plot(
                    xs[tp - cw: tp + cw],
                    ys_diff[tp - cw: tp + cw],
                    "b.",
                    label="diff",
                )
                ax3.scatter(xs[tp], ys_diff[tp], marker="*",
                            s=75, c="black", zorder=10)
                ax4.plot(
                    xs[tp - cw: tp + cw], ys[tp - cw: tp + cw], "r.", label="diss"
                )
                ax4.scatter(xs[tp], ys[tp], marker="*",
                            s=75, c="black", zorder=10)
                tp, done = QtWidgets.QInputDialog.getDouble(
                    None, "Input Dialog", "Confirm precise post index:", value=tp
                )
                if tp.is_integer() and int(tp) in [-1] + list(
                    range(tp_was - cw, tp_was + cw)
                ):
                    tp = int(tp)
                else:
                    try:
                        tp = next(x for x, t in enumerate(xs) if t > tp)
                    except:
                        Log.d(
                            "Re-interpreting user input as an index, not a timestamp")
                        tp = int(tp)
                if not done:
                    return
                ax2.cla()  # clear axis state without closing it
                ax3.cla()
                ax4.cla()
                if tp_was == tp:
                    break
                tp_was = tp

            self.update(status_label)

            # offset time by start point
            xs -= xs[t0]

            # zero all three datasets (and their fits) at start point
            ys_fit -= ys[t0]
            ys_freq_fit -= ys_freq[t0]
            ys_diff_fit -= ys_diff[t0]
            ys -= ys[t0]
            ys_freq -= ys_freq[t0]
            ys_diff -= ys_diff[t0]

            self.update(status_label)

            def monoLine(x, m, b):
                return m * x + b

            def monoCube(x, a, b, c):
                return a * (x**3) + b * (x**2) + c * x

            def monoCurve(x, a, b, c, d):
                return a * np.exp(b * x + c) + d

            # calculate normalized curve
            normal_x = xs[t0: t1 + 1]
            normal_y = ys_diff[t0: t1 + 1]
            n_max = np.amax(normal_y)
            n_min = np.amin(normal_y)

            self.update(status_label)

            if len(normal_y) <= 5:
                Log.w("Initial fill region contains too few points to apply smoothing.")

            sm1 = min(len(normal_y), max(5, int(len(normal_y) / 2)))
            if sm1 % 2 == 0:
                sm1 -= 1  # force odd number
            initial_fill = normal_y  # save for later plot
            initial_smooth = (
                savgol_filter(initial_fill, sm1,
                              1) if sm1 > 1 else initial_fill
            )

            # approximate linear fit
            n_slope = 1 / (normal_x[-1] - normal_x[0])
            n_offset = -n_slope * normal_x[0]

            self.update(status_label)

            p0 = (0, 0, n_slope)  # start with values near those we expect
            a, b, n_slope = p0  # default, not yet optimized
            best_fit_pts = normal_y  # default, not yet optimized
            try:
                fit_ignore = 0  # int((t1 - t0) / 4)
                params, cv = curve_fit(
                    monoCube, normal_x[fit_ignore:], normal_y[fit_ignore:], p0
                )
                a, b, n_slope = params
                best_fit_pts = monoCube(normal_x, a, b, n_slope)
                Log.d(f"Normalized fit coeffs: {params}")
            except:
                Log.w(
                    'Curve fit 1 failed to find optimal parameters for Figure 1 "Normalized" curve.'
                )
                Log.w("Using raw points in place of fit line.")

            self.update(status_label)

            Df = n_max - n_min

            # normalize both raw data and best fit points
            y_max = np.amax(normal_y)
            y_offset = np.amin(normal_y)
            normal_y = (normal_y - y_offset) / (y_max - y_offset)
            y_max = np.amax(best_fit_pts)
            y_offset = np.amin(best_fit_pts)
            best_fit_pts = (best_fit_pts - y_offset) / (y_max - y_offset)

            #############################################################
            ### TODO: THIS IS A "BAND-AID" IMPLEMENTATION - REMOVE IT ###
            ### PURPOSE: APPLY POLYNOMIAL CORRECTION TO INITIAL FILL  ###
            ###          WHEN FILLING TIME IS GREATER THAN 1 SECOND.  ###
            ### DATE ADDED: 2024-01-14                                ###
            #############################################################
            enable_bandaid_code = False  # Use to disable modified behavior
            line1_x = normal_x
            t_filling = line1_x[-1]
            Log.i(f"t_filling = {t_filling} secs")
            if enable_bandaid_code and t_filling > 1.0:  # t_filling > 1 sec
                Log.w(
                    "Applying polynomial correction to initial fill region (for long runs)"
                )
                line1_y = (
                    np.sqrt(np.polyval([0.183, 0.8234, 0],
                            normal_y)) * distances[0]
                )
                line1_y_fit = (
                    np.sqrt(np.polyval([0.183, 0.8234, 0],
                            best_fit_pts)) * distances[0]
                )
            else:
                line1_y = np.sqrt(normal_y) * distances[0]
                line1_y_fit = np.sqrt(best_fit_pts) * distances[0]
            line1_y[np.isnan(line1_y)] = 0
            line1_y_fit[np.isnan(line1_y_fit)] = 0
            ### END OF CODE BLOCK: "BAND-AID" IMPLEMENTATION ############

            self.update(status_label)

            line1_smooth = savgol_filter(
                line1_y, sm1, 3) if sm1 > 3 else line1_y
            line1_smooth[0] = 0  # force first value to zero
            mask = np.where(line1_smooth < 0)
            line1_smooth[mask] = 0

            self.update(status_label)

            # start with values near those we expect
            p0 = (-1, -1, 1, distances[0])
            a, b, c, d = p0  # default, not yet optimized
            line1_curve = line1_y  # default, not yet optimized
            try:
                fit_ignore = 0  # int((t1 - t0) / 4)
                params, cv = curve_fit(
                    monoCurve, line1_x[fit_ignore:], line1_y[fit_ignore:], p0
                )
                a, b, c, d = params
                line1_curve = monoCurve(line1_x, a, b, c, d)
            except:
                Log.w(
                    'Curve fit 2 failed to find optimal parameters for Figure 1 "Position" curve.'
                )
                Log.w("Using raw points in place of fit line.")

            self.update(status_label)

            x_fit_pts = 0
            for x in range(len(line1_x)):
                if line1_curve[x] < line1_y[x]:
                    x_fit_pts = x + 1
                    break
            x_fit_val = np.linspace(0, line1_curve[x_fit_pts], x_fit_pts)
            for x in range(x_fit_pts - 1):
                line1_curve[x] = x_fit_val[x]

            self.update(status_label)

            # normalize endpoint to max of 1.15mm
            y_ratio = np.amax(line1_smooth) / distances[0]
            line1_y /= y_ratio
            line1_smooth /= y_ratio
            a_max = np.amax(line1_curve)
            line1_curve -= np.amin(line1_curve)
            line1_curve *= a_max / np.amax(line1_curve)
            y_ratio = np.amax(line1_curve) / distances[0]
            line1_curve /= y_ratio

            self.update(status_label)

            Log.d(TAG, f"Df = {Df}")
            Log.d(TAG, f"# pts = {t1+1-t0}")

            # search for locations of blips @ 5.6mm, 11.3mm, 15.7mm
            times = []

            # find zero2 crossings
            zeros2 = np.where(np.diff(np.sign(ys_diss_2ndd)))[0]

            # find zero3 crossings
            ys_diss_diff_offset = ys_diss_diff - ys_diss_diff_avg
            zeros3 = np.where(np.diff(np.sign(ys_diss_diff_offset)))[0]
            Log.d(zeros3)

            self.update(status_label)

            # define rough blip zones
            # t0 = next(t for t in zeros if t > t0) # first zero crossing to right of max value
            # t3r = t0 + np.argmin(ys_diss_diff[t0:])
            t0 = (
                t1  # t1 is from different context, refers to end of initial fill period
            )
            t3 = t_stop
            td = int((t3 - t0) / 3)
            t1 = t0 + td
            t2 = t1 + td
            t0r = float(t0)
            t1r = float(t1)
            t2r = float(t2)
            t3r = float(t3)

            self.update(status_label)

            # search for precise blips
            blips = [1, 2, 3]
            range_list = []
            # Log.d(zeros2)
            for key, val in maxima_sort[::-1]:  # iterate from big to small
                this_max = key
                try:
                    this_min = next(t for t, y in minima_sort if t > key)
                    this_zero = next(t for t in zeros2 if t > key)
                except:
                    this_min = len(ys_diss_2ndd) - 1
                    this_zero = len(ys_diss_2ndd) - 2
                if this_max > this_zero or this_min < this_zero:
                    if ys_diss_2ndd[this_max] > 0 and ys_diss_2ndd[this_min] < 0:
                        # Log.w("Warning: ")
                        Log.d(
                            TAG,
                            "Something is off! The maxima MUST come before the minima, with the zero crossing in between. (This can usually be ignored.)",
                        )
                    continue
                x_range = this_min - this_max
                y_range = ys_diss_2ndd[this_max] - ys_diss_2ndd[this_min]
                # Log.d((this_max, this_zero, this_min), xs[key], ys_diss_2ndd[this_max], ys_diss_2ndd[this_min], y_range)
                zone = -1
                if key > t0r and key < t1r:
                    zone = 1
                if key > t1r and key < t2r:
                    zone = 2
                if key > t2r and key <= t3r:
                    zone = 3
                range_list.append((this_zero, zone, x_range, y_range))
            range_sort = sorted(range_list, key=lambda kv: (kv[3], kv[1]))

            self.update(status_label)

            # Log.d(range_sort)
            # iterate from big to small
            for key, zone, x, y in range_sort[::-1]:
                # Log.d(xs[key], zone, y)
                if zone in blips:
                    blips.remove(zone)
                    # Log.d("Using:", zone, key, xs[key])
                    if zone == 1:
                        t1 = key
                    if zone == 2:
                        t2 = key
                    if zone == 3:
                        t3 = key
                        t3r = min(len(xs) - 1, int(key + x))
                if len(blips) == 0:
                    break

            self.update(status_label)

            # overload blips for new method (test)
            idx = 0
            t_num = 0
            t_len = 0
            t_minima = []
            t_size = []
            while True:
                if len(zeros3) > idx + 1:
                    mid_val = ys_diss_diff_offset[
                        int((zeros3[idx] + zeros3[idx + 1]) / 2)
                    ]
                    min_pt = zeros3[idx] + np.argmin(
                        ys_diss_diff_offset[zeros3[idx]: zeros3[idx + 1]]
                    )
                    this_size = zeros3[idx + 1] - zeros3[idx]
                    idx += 1
                    if mid_val > ys_diss_diff_offset[zeros3[idx]]:
                        continue  # skip if this interval is a maximum, not a minimum
                    t_minima.append(min_pt)
                    t_size.append(this_size)
                else:
                    break

            self.update(status_label)

            v_minima = []
            v_size = []
            for i in range(len(t_minima)):
                if t_size[i] > t_len:
                    v_minima.append(t_minima[i])
                    v_size.append(t_size[i])
                    t_len = t_size[i]

            self.update(status_label)

            if len(v_minima) == 3:
                t1 = int((v_minima[0] + v_minima[1]) / 2)
                t2 = v_minima[2]
            if len(v_minima) == 2:
                t1 = v_minima[0]
                t2 = v_minima[1]
            if len(v_minima) == 1:
                t1 = v_minima[0]
                t2 = t_minima[-1] + \
                    np.argmin(ys_diss_diff_offset[t_minima[-1]:])

            self.update(status_label)

            np.asarray(t_minima)

            ax2.plot(xs[zeros3[0]:], ys_diss_diff_offset[zeros3[0]:], "b:")
            ax2.plot(xs[t_minima], ys_diss_diff_offset[t_minima], "rx")
            ax2.plot(xs[t1], ys_diss_diff_offset[t1], "gx")
            ax2.plot(xs[t2], ys_diss_diff_offset[t2], "gx")
            ax2.axhline(y=0)  # ys_diss_diff_avg)

            self.update(status_label)

            if len(poi_vals) > 5:
                # write prior blips
                times.append(poi_vals[3])
                times.append(poi_vals[4])
                times.append(poi_vals[5])
            else:
                # write found blips
                times.append(t1)
                times.append(t2)
                times.append(t3r)
            Log.d(times)

            self.update(status_label)

            bounds = [int(t0r), int(t1r), int(t2r), int(t3r)]
            for b in range(len(times)):
                # confirm blips (if desired)
                time = times[b]
                time_was = time
                cw = max(10, int(smooth_factor * 3))  # context width
                while confirm_blipIndices:
                    ax.cla()  # clear axis state without closing it
                    num_points = int((bounds[b + 1] - bounds[b]) / 2)
                    mask = np.arange(
                        max(0, time - num_points),
                        min(len(xs) - 1, time + num_points),
                        1,
                    ).astype(
                        int
                    )  # keep centered in wide-context window
                    time = int(time)
                    Log.d(mask)
                    ax.plot(
                        xs[mask], ys_freq_fit[mask], ":", color="green", label="fit"
                    )
                    ax.plot(xs[mask], ys_diff_fit[mask],
                            ":", color="blue", label="fit")
                    ax.plot(xs[mask], ys_fit[mask], ":",
                            color="red", label="fit")
                    ax.plot(xs[mask], ys_freq[mask], "g,", label="freq")
                    ax.scatter(
                        xs[time],
                        ys_freq_fit[time],
                        marker="*",
                        s=75,
                        c="black",
                        zorder=10,
                    )
                    ax.plot(xs[mask], ys_diff[mask], "b,", label="diff")
                    ax.scatter(
                        xs[time],
                        ys_diff_fit[time],
                        marker="*",
                        s=75,
                        c="black",
                        zorder=10,
                    )
                    ax.plot(xs[mask], ys[mask], "r,", label="diss")
                    ax.scatter(
                        xs[time], ys_fit[time], marker="*", s=75, c="black", zorder=10
                    )
                    ax.legend(["Resonance", "Difference", "Dissipation"])
                    ax2.cla()  # clear axis state without closing it
                    ax3.cla()
                    ax4.cla()
                    ax2.plot(
                        xs[time - cw: time + cw],
                        ys_freq[time - cw: time + cw],
                        "g,",
                        label="freq",
                    )
                    ax2.plot(
                        xs[time - cw: time + cw],
                        ys_freq_fit[time - cw: time + cw],
                        "g.",
                        label="freq",
                    )
                    ax2.scatter(
                        xs[time],
                        ys_freq_fit[time],
                        marker="*",
                        s=75,
                        c="black",
                        zorder=10,
                    )
                    ax3.plot(
                        xs[time - cw: time + cw],
                        ys_diff[time - cw: time + cw],
                        "b,",
                        label="diff",
                    )
                    ax3.plot(
                        xs[time - cw: time + cw],
                        ys_diff_fit[time - cw: time + cw],
                        "b.",
                        label="diff",
                    )
                    ax3.scatter(
                        xs[time],
                        ys_diff_fit[time],
                        marker="*",
                        s=75,
                        c="black",
                        zorder=10,
                    )
                    ax4.plot(
                        xs[time - cw: time + cw],
                        ys[time - cw: time + cw],
                        "r,",
                        label="diss",
                    )
                    ax4.plot(
                        xs[time - cw: time + cw],
                        ys_fit[time - cw: time + cw],
                        "r.",
                        label="diss",
                    )
                    ax4.scatter(
                        xs[time], ys_fit[time], marker="*", s=75, c="black", zorder=10
                    )
                    time, done = QtWidgets.QInputDialog.getDouble(
                        None,
                        "Input Dialog",
                        f"Confirm precise blip_{b+1} index:",
                        value=time,
                    )
                    if time.is_integer():
                        time = int(time)
                    else:
                        try:
                            time = next(
                                x for x, t in enumerate(xs) if t > time)
                        except:
                            Log.d(
                                "Re-interpreting user input as an index, not a timestamp"
                            )
                            time = int(time)
                    if not done:
                        return
                    ax2.cla()  # clear axis state without closing it
                    ax3.cla()
                    ax4.cla()
                    if time_was == time:
                        break
                    time_was = time
                times[b] = time

                self.update(status_label)

            # display and export selected points
            points_of_interest = np.concatenate((start_stop, [tp], times))
            Log.d(f"Points of interest (index only): {points_of_interest}")
            Log.i(
                f"Points of interest: {points_of_interest} {xs[points_of_interest]}")
            np.savetxt(poi_path, points_of_interest, fmt="%i")

            self.update(status_label)

            # pop blips if user input -1
            while True:
                if times[-1] == -1:
                    times.pop(-1)
                else:
                    break

            # Log.d(times)
            # Log.d("times:", xs[times]) #-xs[times[0]])

            self.update(status_label)

            t_start = max(0, np.amin(start_stop) - 50)
            t_stop = min(len(xs), np.amax(times) + 50)

            self.update(status_label)

            ax.cla()  # clear axis state without closing it
            ax2.cla()
            ax3.cla()
            ax4.cla()
            ax.set_title(f"Raw Data: {data_title}")
            ax.grid(axis="y", which="major")
            mask = np.arange(t_start, t_stop, 1)
            ax.plot(xs[mask], ys_freq_fit[mask], "--",
                    color="green", label="freq fit")
            ax.plot(xs[mask], ys_diff_fit[mask], "--",
                    color="blue", label="diff fit")
            ax.plot(xs[mask], ys_fit[mask], "--",
                    color="red", label="diss fit")

            self.update(status_label)

            ax.plot(xs[mask], ys_freq[mask], "g,", label="freq")
            ax.plot(xs[mask], ys[mask], "r,", label="diss")
            ax.plot(xs[mask], ys_diff[mask], "b,", label="diff")

            # ax.plot(xs[mask], ys_diff_fine[mask], ":", color="blue", label="diff fine")
            # ax.plot(xs[mask], ys_diff_diff[mask], ':', color="orange", label="diss diff")
            # ax.plot(xs[mask], ys_diff_2ndd[mask], ':', color="red", label="freq fit")
            # ax.plot([0, xs[times[-1]]], [0, 0], "-", color="black", markersize=0)

            ax.plot(xs[start_stop], ys_diff[start_stop], "d", color="black")
            ax.plot(xs[times], ys_fit[times], "d", color="black")
            ax.legend(["Resonance", "Difference", "Dissipation"])

            ax2.plot(normal_x, initial_fill, "r.", label="init")
            ax2.plot(normal_x, initial_smooth, "-", label="fit")
            leg = ax2.legend(
                ["Initial Fill"], handlelength=0, handletextpad=0, fancybox=True
            )
            for item in leg.legend_handles:
                item.set_visible(False)

            self.update(status_label)

            mask = np.where(normal_y >= 0)
            ax3.plot(normal_x[mask], normal_y[mask], "r.", label="normal")
            ax3.plot(normal_x, best_fit_pts, "-", label="fit")
            leg = ax3.legend(
                ["Normalized"], handlelength=0, handletextpad=0, fancybox=True
            )
            for item in leg.legend_handles:
                item.set_visible(False)

            mask = np.where(line1_y >= 0)
            ax4.plot(line1_x[mask], line1_y[mask], "r.", label="line1")
            ax4.plot(line1_x, line1_y_fit, "-", label="curve")
            # ax4.plot(line1_x, line1_smooth, ':', label="fit")
            leg = ax4.legend(
                ["Position"], handlelength=0, handletextpad=0, fancybox=True
            )
            for item in leg.legend_handles:
                item.set_visible(False)

            self.update(status_label)

            # show final constructed distance vs time curve
            times.append(t0)  # overloaded: end of inital fill
            times.sort()

            # insert midpoints into "times" array (to match length of "distances" array)
            Log.i("(The following midpoints are shown as blue Xs on Figure 1):")

            if len(times) >= 2:
                midpoint_ch1_y = (ys_fit[times[1]] + ys_fit[times[0]]) / 2
                midpoint_ch1_i = next(
                    x for x, y in enumerate(ys_fit) if y > midpoint_ch1_y
                )
                midpoint_ch1_x = xs[midpoint_ch1_i]
                Log.i(
                    f"1st channel dissipation midpoint = {midpoint_ch1_y:2.2f} Hz @ {midpoint_ch1_x:2.2f} secs"
                )
                # ax.plot(midpoint_ch1_x, midpoint_ch1_y, "bd")
                # times.append(midpoint_ch1_i)
            else:
                Log.w(
                    "1st channel midpoint not available from dataset. Confirm Precise Fill Points 3 and 4 for accuracy."
                )
                Log.w(
                    "See Figure 2 to check if one of these points is being dropped due to time delta not being 2x last."
                )

            self.update(status_label)

            if len(times) >= 4:
                midpoint_ch2_y = (
                    ys_freq_fit[times[2]] + ys_freq_fit[times[1]]) / 2
                midpoint_ch2_i = next(
                    x for x, y in enumerate(ys_freq_fit) if y > midpoint_ch2_y
                )
                midpoint_ch2_x = xs[midpoint_ch2_i]
                Log.i(
                    f"2nd channel frequency midpoint = {midpoint_ch2_y:2.2f} Hz @ {midpoint_ch2_x:2.2f} secs"
                )
                # ax.plot(midpoint_ch2_x, midpoint_ch2_y, "bd")  # MIDP2
                # times.append(midpoint_ch2_i)                   # mid2
            else:
                Log.w(
                    "2nd channel midpoint not available from dataset. Confirm Precise Fill Points 4 and 5 for accuracy."
                )
                Log.w(
                    "See Figure 2 to check if one of these points is being dropped due to time delta not being 2x last."
                )

            self.update(status_label)

            if len(times) >= 6:
                midpoint_ch3_y = (
                    ys_freq_fit[times[3]] + ys_freq_fit[times[2]]) / 2
                midpoint_ch3_i = next(
                    x for x, y in enumerate(ys_freq_fit) if y > midpoint_ch3_y
                )
                midpoint_ch3_x = xs[midpoint_ch3_i]
                Log.i(
                    f"3rd channel frequency midpoint = {midpoint_ch3_y:2.2f} Hz @ {midpoint_ch3_x:2.2f} secs"
                )
                # ax.plot(midpoint_ch3_x, midpoint_ch3_y, "bd")  # MIDP3
                # times.append(midpoint_ch3_i)                   # mid3
            else:
                Log.w(
                    "3rd channel midpoint not available from dataset. Confirm Precise Fill Points 5 and 6 for accuracy."
                )
                Log.w(
                    "See Figure 2 to check if one of these points is being dropped due to time delta not being 2x last."
                )

            self.update(status_label)

            fine_smf = int(
                smooth_factor / 2.5
            )  # downsample factor for extended data > 90s
            fine_smf += int(fine_smf + 1) % 2  # force to odd number
            ys_fit_fine = savgol_filter(ys, fine_smf, 1)

            # fine fit points: smoothed, but only a little for accurate fast fill
            ys_normal = ys_fit_fine - ys_fit_fine[tp]
            ys_normal /= ys_fit_fine[times[1]] - ys_fit_fine[tp]
            ys_normal = ys_normal[tp: times[1]]

            debug = False
            if debug:
                import matplotlib.pyplot as plt

                fig_dbg = plt.figure(figsize=(12, 9))
                ax_dbg = fig_dbg.add_subplot(111)

                # raw points
                xs_dbg = xs[tp: times[1]]
                ys_normal2 = ys - ys_fit_fine[tp]
                ys_normal2 /= ys_fit_fine[times[1]] - ys_fit_fine[tp]
                ys_normal2 = ys_normal2[tp: times[1]]

                Log.i("ys_normal: ")
                Log.i(ys_normal)
                ax_dbg.plot(xs_dbg, ys_normal, color="red", marker=",")
                ax_dbg.plot(xs_dbg, ys_normal2, color="green", marker=",")
                # ax_dbg.plot(xs, ys_fit_fine, color="blue", marker=",")

                Log.i("times:")
                Log.i(times)
                Log.i(xs[times])
                ax_dbg.plot(xs[times[0]], 0, color="black", marker="X")
                ax_dbg.plot(xs[times[1]], 1, color="black", marker="X")

                fig_dbg.show()

            idx_of_normal_pts_to_remove = []
            for p in normal_pts:
                midpoint_p_i = next(
                    x for x, y in enumerate(ys_normal) if y >= p) + tp
                midpoint_p_x = xs[midpoint_p_i]
                midpoint_p_y = ys_fit[midpoint_p_i]
                Log.i(
                    f"1st channel dissipation @ {p:0.1f} = {midpoint_p_y:2.2f} Hz @ {midpoint_p_x:2.2f} secs"
                )
                ax.plot(
                    midpoint_p_x, midpoint_p_y, color="blue", marker="d", markersize=4
                )
                if debug:
                    ax_dbg.plot(midpoint_p_x, p, color="blue", marker="X")
                times.append(midpoint_p_i)
                if p == 0.2 or p == 0.4:
                    idx_of_normal_pts_to_remove.append(midpoint_p_i)
            times.sort()  # sort again, so midpoints are in proper order

            self.update(status_label)

            last_window_size = 0
            last_x = 0
            bad_idx = []
            bad_times = []
            bad_distances = []
            for x in range(1, len(times)):
                this_window_size = xs[times[x]] - xs[times[last_x]]
                # Log.e(f"Compare {times[x]} to {len(xs)-1}...")
                if (
                    this_window_size < 0.75 * last_window_size
                    or times[x] == len(xs) - 1
                ):
                    bad_x = x
                    if bad_x == 5:  # trust channel 1 pt more than estimated 80% point
                        bad_x = 4
                    Log.w(
                        f"Point {bad_x} @ {xs[times[bad_x]]}s is 'bad' and will be ignored!"
                    )
                    bad_idx.append(bad_x)
                    bad_times.append(times[bad_x])
                    bad_distances.append(distances[bad_x])
                if (
                    x == 5
                ):  # set ch1 window size compared to start, not estimated points
                    this_window_size = xs[times[x]] - xs[times[0]]
                last_window_size = this_window_size
                last_x = x

            self.update(status_label)

            # hide bad points from Figure 3 and Figure 4
            for x in bad_idx[::-1]:
                times.pop(x)
                distances.pop(x)

            np.asarray(times)
            np.asarray(bad_times)
            distances = np.asarray(distances)[0: len(times)]

            self.update(status_label)

            ext_line1_x = np.linspace(0, xs[times[-1]], 1000)
            ext_index = np.concatenate(([start_stop[0]], times))
            ext_times = np.concatenate(([0], xs[times]))
            ext_dists = np.concatenate(([0], distances))
            all_times = np.sort(
                np.concatenate([[points_of_interest[0]], times, bad_times])
            ).astype(int)
            Log.i("times and distances:")
            Log.d("indexes: {}".format(ext_index))
            Log.i(ext_times)
            Log.i(ext_dists)
            ext_line1_curve = np.interp(ext_line1_x, ext_times, ext_dists)

            self.update(status_label)

            fig2 = plt.figure(figsize=(12, 6))
            ax5 = fig2.add_subplot(111)
            ax5.plot(line1_x[0], 0, "d", color="black")
            ax5.plot(ext_line1_x, ext_line1_curve, ":", color="orange")
            for i in range(len(distances)):
                if not distances[i] in bad_distances:
                    ax5.plot(xs[times[i]], distances[i], "d", color="black")
            ax5.plot(xs[bad_times], bad_distances, "x", color="red")
            ax5.set_title(f"Position: {data_title}")
            ax5.set_xlabel("Time (s)")
            ax5.set_ylabel("Position (mm)")

            self.update(status_label)

            norm_fit_xs = xs[start_stop[1]: times[-1]]
            norm_fit_dists = ys_fit[start_stop[1]: times[-1]]
            norm_fit_dists -= norm_fit_dists[0]
            norm_fit_dists /= norm_fit_dists[-1]
            norm_fit_dists *= distances[-1] - distances[0]
            norm_fit_dists += distances[0]

            # Generate log() plot curves for velocity and position^-1
            log_velocity = np.concatenate(
                (line1_y / line1_x, distances / xs[times]))
            log_position = np.concatenate((1 / line1_y, 1 / distances))

            raw_velocity = norm_fit_dists / norm_fit_xs
            raw_position = 1 / norm_fit_dists

            self.update(status_label)

            log_velocity = np.log10(log_velocity)
            log_position = np.log10(log_position)

            raw_velocity = np.log10(raw_velocity)
            raw_position = np.log10(raw_position)

            self.update(status_label)

            log_velocity[np.isnan(log_velocity)] = 0
            log_position[np.isnan(log_position)] = 0

            raw_velocity[np.isnan(raw_velocity)] = 0
            raw_position[np.isnan(raw_position)] = 0

            log_velocity[np.isinf(log_velocity)] = 0
            log_position[np.isinf(log_position)] = 0

            raw_velocity[np.isinf(raw_velocity)] = 0
            raw_position[np.isinf(raw_position)] = 0

            # fit_ignore = next(x for x,y in enumerate(log_velocity) if y > 0)
            # log_velocity = log_velocity[fit_ignore:]
            # log_position = log_position[fit_ignore:]

            self.update(status_label)

            dropUnder5 = 0
            ####################################
            # NEW CODE for 2023-11-07 TESTING:
            # Drop 5 Hz or 3.33% of initial fill (whichever is larger)
            # default, if/when Band-Aid #2 disabled
            dropBelowPct = float(1 / 30)
            #######################################
            # Band-Aid #2: Drop more initial fill
            # To disable: Comment out line below:
            dropBelowPct = 0.10  # 0.15 if BIOFORMULATION else 0.40
            Log.w(
                f"Dropping {int(dropBelowPct * 100)}% of initial fill region...")
            ### END Band-Aid #2 ###################
            dropFreqBelow = max(5, initial_fill[-1] * dropBelowPct)
            ### END NEW CODE ###################
            for i in range(len(initial_fill)):
                if initial_fill[i] > dropFreqBelow:
                    Log.d(f"Dropped {i} initial samples under 5 Hz threshold")
                    log_velocity = log_velocity[i:]
                    log_position = log_position[i:]
                    dropUnder5 = i
                    ####################################
                    # NEW CODE for 02/03/2023 TESTING:
                    # REMOVED 2023-11-07:
                    # if initial_fill[-1] > 1.1*DENSITY*300:
                    #     dropUnder5 = int(np.floor(len(initial_fill)/5))
                    # else:
                    #     dropUnder5 = i
                    ### END NEW CODE ###################
                    Log.d(f"dropUnder5 = {dropUnder5}")
                    break

            self.update(status_label)

            log_velocity_46 = log_velocity
            log_position_46 = log_position
            Log.d(f"log_velocity = {log_velocity}")
            Log.d(f"initial_fill = {initial_fill}")
            if initial_fill[-1] < 90:
                log_velocity_46 = log_velocity_46[-len(distances):]
                log_position_46 = log_position_46[-len(distances):]
                cp = xs[all_times[FILL_IDX]] / 2
                ax2.annotate("Not Analyzed", (cp, 0), ha="center")
                ax3.annotate("Not Analyzed", (cp, 0), ha="center")
                ax4.annotate("Not Analyzed", (cp, 0), ha="center")
            else:
                for i in range(len(initial_fill)):
                    if initial_fill[i] > 46:
                        Log.d(
                            f"Dropped {i} initial samples under 46 Hz threshold")
                        log_velocity_46 = log_velocity_46[i:]
                        log_position_46 = log_position_46[i:]
                        break

            self.update(status_label)

            def reject_outliers(data, m):
                d = np.abs(data - np.median(data))
                mdev = np.median(d)
                s = d / mdev if mdev else 0.0
                # Log.d(f"reject_s = {s}")
                return s < m

            self.update(status_label)

            keep_ids = reject_outliers(log_velocity[0: -len(distances)], 11.0)
            if isinstance(keep_ids, bool):
                keep_ids = [keep_ids]
            trues = [True for x in distances]
            keep_ids = np.concatenate((keep_ids, trues))
            log_velocity_skip = log_velocity[~keep_ids]
            log_position_skip = log_position[~keep_ids]
            log_velocity = log_velocity[keep_ids]
            log_position = log_position[keep_ids]
            Log.d(
                f"Rejected {len(log_position_skip)} samples as initial outliers: {log_position_skip}"
            )

            self.update(status_label)

            p0 = (1, 0)  # start with values near those we expect
            n_slope, n_offset = p0  # default, not yet optimized
            best_fit_pts = log_position_46  # default, not yet optimized
            try:
                params, cv = curve_fit(
                    monoLine, log_velocity_46, log_position_46, p0)
                n_slope, n_offset = params
                best_fit_pts = monoLine(log_velocity_46, n_slope, n_offset)
            except:
                Log.w(
                    'Curve fit 3 failed to find optimal parameters for Figure 3 "slope" fit.'
                )
                Log.w('Using raw points in place of fit line (assuming "slope = 1").')

            n_rounded = max(
                0.05, min(1, round((n_slope + 0.05) * 20) / 20)
            )  # round up to nearest 0.05, max of 1
            n = n_rounded

            self.update(status_label)

            ####################################
            # NEW CODE for 2022-12-06 TESTING:
            # ADDED `try-except` protection on 2025-02-17
            # Initialize result velocity and position lists.
            log_velocity_20p = []
            log_position_20p = []
            try:
                # Ensure that log_velocity_46 and log_position_46 have the same length
                if len(log_velocity_46) != len(log_position_46):
                    raise ValueError(
                        "log_velocity_46 and log_position_46 must be the same length.")

                # Compute m based on ==> m = |initial_fill| - |log_velocity| - |lov_velocity_46|.
                m = len(initial_fill) - \
                    (len(log_velocity) - len(log_velocity_46))
                if m < 5:
                    raise ValueError(
                        "Not enough valid data points based on initial_fill and log_velocity lengths.")

                # Calculate the chunk length (mlen) and ensure it is positive.
                mlen = int(np.floor(m / 5))
                if mlen <= 0:
                    raise ValueError(
                        "Calculated mlen is not positive. Check input lengths.")

                # Ensure that the maximum index needed is within bounds.
                max_required_index = 5 * mlen  # roughly the maximum index accessed
                if max_required_index > len(log_velocity_46):
                    raise ValueError(
                        "Not enough entries in log_velocity_46 for the computed mlen.")

                # Process the first mlen elements.
                for hh in range(mlen):
                    if hh >= len(log_velocity_46) or hh >= len(log_position_46):
                        raise IndexError(
                            f"Index {hh} out of range for log_velocity_46 or log_position_46.")
                    log_velocity_20p.append(log_velocity_46[hh])
                    log_position_20p.append(log_position_46[hh])

                # Process the remaining four chunks using slicing and averaging.
                for hh in range(1, 5):
                    start_index = hh * mlen
                    end_index = (hh + 1) * mlen - 1

                    # Clamp the end_index to the length of the list if necessary.
                    if end_index > len(log_velocity_46):
                        end_index = len(log_velocity_46)
                    if end_index > len(log_position_46):
                        end_index = len(log_position_46)

                    # Create velocity & position slices.
                    slice_vel = log_velocity_46[start_index:end_index]
                    slice_pos = log_position_46[start_index:end_index]

                    # Check that the velocity and position slices are not empty.
                    if len(slice_vel) == 0 or len(slice_pos) == 0:
                        raise ValueError(
                            f"Slice from {start_index} to {end_index} resulted in an empty list.")

                    # Compute the averages of velocity and position slices.
                    avg_vel = np.average(slice_vel)
                    avg_pos = np.average(slice_pos)

                    log_velocity_20p.append(avg_vel)
                    log_position_20p.append(avg_pos)
            except Exception as e:
                Log.w(TAG, f"Bad initial fill region, skipping analysis of this reigon.")
                Log.d(TAG, f"With error: {e}")
            ### END NEW CODE ###################

            self.update(status_label)

            fig3 = plt.figure(figsize=(12, 6))
            ax6 = fig3.add_subplot(111)
            ax6.plot(log_velocity_20p, log_position_20p, ".", color="red")
            ax6.plot(log_velocity_46, log_position_46, ":", color="orange")
            ax6.plot(log_velocity_46, best_fit_pts, "-", color="blue")
            try:
                for i in range(-len(distances), 0):
                    ax6.plot(
                        log_velocity_46[i], log_position_46[i], "d", color="black")
                ax6.set_title(
                    f"Power log coefficient: {data_title}\nn = {n:.2f}"
                    + r"$ \pm $"
                    + "0.05"
                )
            except:
                Log.e(TAG, "An error occurred while annotating Figure 3")
            ax6.set_xlabel("Log(velocity) (mm/s)")
            ax6.set_ylabel("Log(1/position) (1/mm)")

            self.update(status_label)

            Log.d("the distances were:", distances)
            Log.d("the times were:", times)
            Log.d("the times to remove are:", idx_of_normal_pts_to_remove)
            for i in idx_of_normal_pts_to_remove:
                try:
                    idx = times.index(i)
                    Log.d(
                        f"Removing index {idx} from distances with value {distances[idx]}."
                    )
                    distances = np.delete(distances, idx)
                    Log.d(f"Removing index {idx} from times with value {i}.")
                    times.remove(i)
                except Exception as e:
                    Log.e("Error removing midpoint from dataset:", str(e))
            Log.d("the distances are now:", distances)
            Log.d("the times are now:", times)

            all_pos = np.concatenate((line1_y[dropUnder5:], distances))
            all_time = np.concatenate((line1_x[dropUnder5:], xs[times]))
            all_temp = np.concatenate(
                (temperature[t0: t0 + len(line1_x[dropUnder5:])],
                 temperature[times])
            )
            avg_temp = np.average(temperature[t0: times[-1]])
            all_velocity = all_pos / all_time
            # all_velocity[-7] /= 2 # 1.61 (#2 in distances)
            # all_velocity[-6] /= 1.5 # 2.17 (#3 in distances)
            # all_velocity[-5] /= 1 # 2.67 (#4 in distances)

            fill_pos = line1_y_fit[dropUnder5:]
            fill_time = line1_x[dropUnder5:]
            fill_velocity = fill_pos / fill_time

            self.update(status_label)

            Log.d(f"Channel thickness = {Constants.channel_thickness}")
            viscosity = (
                ST
                * np.cos(np.radians(CA))
                * all_time
                * Constants.channel_thickness
                / 6
                / (all_pos**2)
                * 1e6
                * (3 * (n + 1) / (2 * n + 1))
            )
            shear_rate = (
                6
                * all_velocity
                / Constants.channel_thickness
                * (2 / 3 + 1 / 3 / n)
                * 1e-3
                / (n + 1)
                * n
            )

            fill_visc = (
                ST
                * np.cos(np.radians(CA))
                * fill_time
                * Constants.channel_thickness
                / 6
                / (fill_pos**2)
                * 1e6
                * (3 * (n + 1) / (2 * n + 1))
            )
            fill_shear = (
                6
                * fill_velocity
                / Constants.channel_thickness
                * (2 / 3 + 1 / 3 / n)
                * 1e-3
                / (n + 1)
                * n
            )

            self.update(status_label)

            fig4 = plt.figure(figsize=(12, 6))
            ax7 = fig4.add_subplot(111)

            high_shear_5x = 0
            high_shear_15x = 0

            self.update(status_label)

            if len(all_times) >= 6:
                high_shear_15x = 15e6
                f0 = ys_freq[all_times[FILL_IDX]]
                d0 = dissipation[all_times[FILL_IDX]]
                f2 = ys_freq[all_times[BLIP1_IDX]]
                d2 = dissipation[all_times[BLIP1_IDX]]
                Log.i(f"f0 = {f0:2.2f} Hz")
                Log.i(f"f2 = {f2:2.2f} Hz")
                Log.i(f"f2-f0 = {f2-f0} Hz")

                self.update(status_label)

                if f2 - f0 > float(
                    Constants.get_batch_param(batch, "freq_delta_15MHz")
                ):
                    freq_factor_15MHz = float(
                        Constants.get_batch_param(batch, "freq_factor_15MHz")
                    )
                    high_shear_15y = (
                        ((f2 - f0) * freq_factor_15MHz) ** 2) / DENSITY
                    Log.i(
                        f"15MHz High shear = ((f2-f0) * {freq_factor_15MHz})^2 / {DENSITY} = {high_shear_15y:2.2f} cP"
                    )
                else:
                    diss_factor1_15MHz = float(
                        Constants.get_batch_param(batch, "diss_factor1_15MHz")
                    )
                    diss_factor2_15MHz = float(
                        Constants.get_batch_param(batch, "diss_factor2_15MHz")
                    )
                    bandaid_compensate_high_shear_viscosity = False
                    if bandaid_compensate_high_shear_viscosity:
                        E3 = (
                            ys_freq[all_times[FILL_IDX]] -
                            ys_freq[all_times[START_IDX]]
                        )  # from CAL file (Freq_fill)
                        D = (d2 - d0) - \
                            ((0.023112 * (E3) / DENSITY - 4.6868) * 1e-6)
                        high_shear_15y = (
                            (D * diss_factor1_15MHz - diss_factor2_15MHz) ** 2
                        ) / DENSITY
                    else:
                        high_shear_15y = (
                            ((d2 - d0) * diss_factor1_15MHz -
                             diss_factor2_15MHz) ** 2
                        ) / DENSITY
                    Log.i(f"d0 = {d0:1.4E}")
                    Log.i(f"d2 = {d2:1.4E}")
                    Log.i(f"d2-d0 = {d2-d0:1.4E}")
                    if bandaid_compensate_high_shear_viscosity:
                        Log.i(f"E3 = {E3}")
                        Log.i(f"D = {D}")
                        Log.i(
                            f"15MHz High shear = ({D} * {diss_factor1_15MHz}-{diss_factor2_15MHz})^2 / {DENSITY} = {high_shear_15y:2.2f} cP"
                        )
                    else:
                        Log.i(
                            f"15MHz High shear = ((d2-d0) * {diss_factor1_15MHz}-{diss_factor2_15MHz})^2 / {DENSITY} = {high_shear_15y:2.2f} cP"
                        )
                high_shear_15x = self.correctHighShear(
                    high_shear_15x, high_shear_15y)
                ax7.plot(high_shear_15x, high_shear_15y, "bd")
                ax7.errorbar(
                    high_shear_15x,
                    high_shear_15y,
                    0.30 * high_shear_15y,
                    fmt="b.",
                    ecolor="blue",
                    capsize=3,
                )

                self.update(status_label)

                if True:
                    data_path_fun = data_path.replace("_3rd.csv", "_lower.csv")
                    fun_file_exists = secure_open.file_exists(
                        data_path_fun, "capture")

                if (
                    f2 - f0 < 900 and fun_file_exists
                ):  # frequency check added 2023-02-01
                    if True:
                        with secure_open(data_path_fun, "r", "capture") as f:
                            csv_headers_fun = next(f)

                            if isinstance(csv_headers_fun, bytes):
                                csv_headers_fun = csv_headers_fun.decode()

                            if "Ambient" in csv_headers_fun:
                                csv_cols_fun = (2, 4, 6, 7)
                            else:
                                csv_cols_fun = (2, 3, 5, 6)

                            data_fun = loadtxt(
                                f.readlines(),
                                delimiter=",",
                                skiprows=0,
                                usecols=csv_cols_fun,
                            )

                    self.update(status_label)

                    relative_time_fun = data_fun[:, 0]
                    temperature_fun = data_fun[:, 1]
                    resonance_frequency_fun = data_fun[:, 2]
                    dissipation_fun = data_fun[:, 3]

                    self.update(status_label)

                    Log.i("Analyzing fundamental frequency dataset...")
                    times_fun = []
                    for i in range(len(all_times)):
                        t_fun = 0
                        try:
                            t_fun = (
                                next(
                                    x
                                    for x, t in enumerate(relative_time_fun)
                                    if t >= xs[all_times[i]] - xs[0]
                                )
                                - 1
                            )
                        except:
                            Log.e(
                                f"Failed to locate POI_{i} @ timestamp {xs[all_times[i]] - xs[0]} from fundamental dataset. Attempting to proceed with index 0..."
                            )
                        Log.d(
                            f"time[{i}] must be >= {xs[all_times[i]] - xs[0]}")
                        Log.d(
                            f"time[{i}] = {relative_time_fun[t_fun]}, index {t_fun}")
                        times_fun.append(t_fun)
                    ys_freq_fun = (
                        np.average(
                            resonance_frequency_fun[0: times_fun[FILL_IDX]])
                        - resonance_frequency_fun
                    )
                    high_shear_5x = 5e6
                    xp = relative_time_fun
                    fp = ys_freq_fun
                    t0 = (
                        xs[all_times[FILL_IDX]] - xs[0]
                    )  # absolute time of 15MHz start idx
                    t2 = (
                        xs[all_times[BLIP1_IDX]] - xs[0]
                    )  # absolute time of 15MHz blip1 idx
                    f0 = np.interp(t0, xp, fp)
                    d0 = dissipation_fun[10]
                    f2 = np.interp(t2, xp, fp)
                    d2 = dissipation_fun[times_fun[BLIP1_IDX]]
                    Log.d(f"fun values to interpolate: [{t0}, {t2}]")
                    Log.d(f"{0}: ({xp[0]}, {fp[0]})")
                    Log.d("...")
                    for i in range(len(xp)):
                        if xp[i - 1] <= t0 and xp[i] >= t0:
                            Log.d(f"{i-1}: ({xp[i-1]}, {fp[i-1]})")
                            Log.d(f"## INTERP t0 HERE: ({t0}, {f0})")
                            Log.d(f"{i+1}: ({xp[i+1]}, {fp[i+1]})")
                            Log.d("...")
                        if xp[i - 1] <= t2 and xp[i] >= t2:
                            Log.d(f"{i-1}: ({xp[i-1]}, {fp[i-1]})")
                            Log.d(f"## INTERP t2 HERE: ({t2}, {f2})")
                            Log.d(f"{i+1}: ({xp[i+1]}, {fp[i+1]})")
                            Log.d("...")
                        # Log.d(f"{i}: ({xp[i]}, {fp[i]})")
                    # ending 'i' from last 'for' loop
                    Log.d(f"{i}: ({xp[i]}, {fp[i]})")
                    Log.i(f"f0 = {f0:2.2f} Hz")
                    Log.i(f"f2 = {f2:2.2f} Hz")
                    Log.i(f"f2-f0 = {f2-f0} Hz")
                    if f2 - f0 > float(
                        Constants.get_batch_param(batch, "freq_delta_5MHz")
                    ):
                        freq_factor_5MHz = float(
                            Constants.get_batch_param(
                                batch, "freq_factor_5MHz")
                        )
                        high_shear_5y = (
                            ((f2 - f0) * freq_factor_5MHz) ** 2) / DENSITY
                        Log.i(
                            f"5MHz High shear = ((f2-f0) * {freq_factor_5MHz})^2 / {DENSITY} = {high_shear_5y:2.2f} cP"
                        )
                    else:
                        diss_factor1_5MHz = float(
                            Constants.get_batch_param(
                                batch, "diss_factor1_5MHz")
                        )
                        diss_factor2_5MHz = float(
                            Constants.get_batch_param(
                                batch, "diss_factor2_5MHz")
                        )
                        high_shear_5y = (
                            ((d2 - d0) * diss_factor1_5MHz - diss_factor2_5MHz) ** 2
                        ) / DENSITY
                        Log.i(f"d0 = {d0:1.4E}")
                        Log.i(f"d2 = {d2:1.4E}")
                        Log.i(f"d2-d0 = {d2-d0:1.4E}")
                        Log.i(
                            f"5MHz High shear = ((d2-d0) * {diss_factor1_5MHz}-{diss_factor2_5MHz})^2 / {DENSITY} = {high_shear_5y:2.2f} cP"
                        )
                    high_shear_5x = self.correctHighShear(
                        high_shear_5x, high_shear_5y)
                    ax7.plot(high_shear_5x, high_shear_5y, "bd")
                    ax7.errorbar(
                        high_shear_5x,
                        high_shear_5y,
                        0.30 * high_shear_5y,
                        fmt="b.",
                        ecolor="blue",
                        capsize=3,
                    )
                else:
                    Log.w("5 MHz high-shear calculation not available from dataset.")
                    if not fun_file_exists:
                        Log.w(
                            "The 5 MHz mode does not exist in the dataset for this captured run."
                        )
                    else:
                        Log.w(
                            "The frequency shift of the initial fill region is too small (<900 Hz) for high-shear calculation accuracy."
                        )
            else:
                Log.w("5 MHz high-shear calculation not available from dataset.")
                Log.w("15 MHz high-shear calculation not available from dataset.")

                Log.w(
                    "Too few valid time points are available in Figure 2 for any high-shear calculation accuracy."
                )
                Log.w(
                    "See Figure 2 to check if any of these points is being dropped due to time delta not being 2x last."
                )
                Log.w(
                    "If so, please adjust the Precise Fill Points for this run accordingly and try this analysis again."
                )

            self.update(status_label)

            # viscosity = ST*np.cos(np.radians(CA))*all_time*Constants.channel_thickness/6/(all_pos**2)*1e3*(3*(n+1)/(2*n+1))
            # viscosity = viscosity * 1000

            # viscosity_2 = ST*np.cos(np.radians(CA))*line1_x*Constants.channel_thickness/6/(line1_curve**2)*1e3*(3*(n+1)/(2*n+1))
            # viscosity_2 = viscosity_2 * 1000

            # keep_ids = reject_outliers(viscosity, 11.)
            # out_shear_rate = shear_rate[~keep_ids]
            # out_viscosity = viscosity[~keep_ids]
            in_shear_rate = shear_rate  # [keep_ids]
            in_viscosity = viscosity  # [keep_ids]
            in_temp = all_temp
            # outliers = np.where(keep_ids == False)
            # Log.d(f"in_visc = {viscosity}")
            # Log.d(f"outliers = {outliers}")

            self.update(status_label)

            if len(in_shear_rate) == 0 or len(in_viscosity) == 0:
                in_shear_rate = shear_rate
                in_viscosity = viscosity
                in_temp = all_temp
                Log.w(
                    "WARN: Initial fill region contains nothing but outlier. Attempting to continue with outliers."
                )
                Log.w("Please check the first 2 points of interest for accuracy.")

            # remove NANs from datasets
            to_remove = np.isnan(in_shear_rate)
            to_remove |= np.isnan(in_viscosity)
            to_remove |= np.isinf(in_shear_rate)
            to_remove |= np.isinf(in_viscosity)
            in_shear_rate = in_shear_rate[~to_remove]
            in_viscosity = in_viscosity[~to_remove]
            in_temp = in_temp[~to_remove]

            self.update(status_label)

            if len(in_shear_rate) == 0 or len(in_viscosity) == 0:
                in_shear_rate = shear_rate
                in_viscosity = viscosity
                in_temp = all_temp
                Log.w(
                    "WARN: Initial fill region contains nothing but inf/nan. Attempting to continue with outliers."
                )
                Log.w("Please check the first 2 points of interest for accuracy.")

            viscosity_at_1p15 = viscosity[-len(distances)]

            try:
                idx0 = -6
                idx1 = -5
                idx2 = -4
                idx3 = -3
                avg_viscosity = np.average(
                    [in_viscosity[idx0], in_viscosity[idx3]])
                std_viscosity = np.std(
                    np.delete(in_viscosity, [idx1, idx2])
                )  # all of in_viscosity, just not 2 points
                min_visc = min(np.min(avg_viscosity),
                               np.min(fill_visc)) - std_viscosity
                max_visc = max(np.max(avg_viscosity),
                               np.max(fill_visc)) + std_viscosity
                Log.d(
                    f"Expected viscosity = {avg_viscosity} +/- {std_viscosity}, min = {min_visc}, max = {max_visc}"
                )
                Log.d("Indices 0-3 are:", [idx0, idx1, idx2, idx3])
                for i in range(idx1, idx3):
                    if min_visc <= viscosity[i] <= max_visc:
                        continue
                    Log.d(
                        f"Removed point '{viscosity[i]}' for being outside the standard deviation of expected viscosity."
                    )
                    in_shear_rate = np.delete(in_shear_rate, i)
                    in_viscosity = np.delete(in_viscosity, i)
                    in_temp = np.delete(in_temp, i)
                    viscosity = np.delete(viscosity, i)
                    shear_rate = np.delete(shear_rate, i)
                    fill_visc = np.delete(fill_visc, i)
                    fill_shear = np.delete(fill_shear, i)
            except Exception as e:
                Log.e("ERROR:", e)
                Log.e("Unable to remove outliers from the dataset prior to plotting.")

            self.update(status_label)

            # np.linspace(lin_shear_rate[0], lin_shear_rate[-1]) # default: 50 points
            fit_shear = fill_shear
            fit_visc = (
                # cube_fit(fit_shear) # plot this one, evenly spaced points
                fill_visc
            )
            lin_viscosity = fill_visc

            debug = False
            if debug:
                raw_shear = in_shear_rate[0: -len(distances)]
                raw_visc = in_viscosity[0: -len(distances)]
                import matplotlib.pyplot as plt

                fig_dbg = plt.figure(figsize=(12, 9))
                ax_dbg = fig_dbg.add_subplot(111)
                # ax_dbg.scatter(raw_shear_out, raw_visc_out, color="red", marker="x")
                ax_dbg.scatter(raw_shear, raw_visc, color="blue", marker=".")
                ax_dbg.plot(fit_shear, fit_visc, color="black", marker=",")
                fig_dbg.show()

            self.update(status_label)

            # ax7.annotate("START", (shear_rate[0],viscosity[0]),
            #    textcoords="offset points", xytext=(0,-15), ha='center')
            # ax7.plot(out_shear_rate, out_viscosity, 'rx')
            # ax7.plot(shear_rate, viscosity, 'r:')

            ### BANDAID #3 ###
            # PURPOSE: Hide initial fill points when trending in the wrong direction of high-shear
            enable_bandaid_3 = True
            hide_initial_fill = False  # if disabled, never force hide initial fill
            remove_initial_fill = False
            point_factor_limit = 0.25
            if point_factor_limit < 0 or point_factor_limit > 1:
                Log.e(
                    f"Invalid 'point_factor_limit' set: {point_factor_limit:2.2f} (Must be between zero and one)"
                )
                Log.e(
                    "Disabling initial fill limit check due to invalid parameter specified: 'point_factor_limit'"
                )
                enable_bandaid_3 = False
            if enable_bandaid_3:
                P1_value = fit_visc[-1]
                P2_value = high_shear_15y
                lower_factor = 1 - point_factor_limit
                upper_factor = 1 + point_factor_limit
                min_fit_end = min(P1_value, P2_value) * lower_factor
                max_fit_end = max(P1_value, P2_value) * upper_factor
                Log.d(
                    f"Point Factor Limit for Initial Fill is: {point_factor_limit:2.2f}x"
                )
                Log.d(
                    f"Trendline must be within range from {min_fit_end:2.2f} to {max_fit_end:2.2f}"
                )
                Log.d(f"Initial Fill Trendline ends at: {fit_visc[0]:2.2f}")
                if (
                    min_fit_end > fit_visc[0] or max_fit_end < fit_visc[0]
                ):  # Point 2 (right) is less than Point 1 (left)
                    Log.w(
                        f"Dropping initial fill region due to being outside of the accepted limits (see Debug for more info)"
                    )
                    hide_initial_fill = True
            ##################

            if initial_fill[-1] >= 90 and not hide_initial_fill:
                mlen = int(np.floor((len(in_shear_rate) - len(distances)) / 5))
                ax7.scatter(
                    in_shear_rate[:mlen],
                    in_viscosity[:mlen],
                    marker=".",
                    s=15,
                    c="blue",
                )
                ax7.scatter(
                    in_shear_rate[mlen:], in_viscosity[mlen:], marker="d", s=1, c="blue"
                )
                ax7.plot(fit_shear, fit_visc, color="black", marker=",")
                for hh in range(1, 5):
                    xp = np.average(
                        in_shear_rate[hh * mlen: (hh + 1) * mlen - 1])
                    yp = np.average(
                        in_viscosity[hh * mlen: (hh + 1) * mlen - 1])
                    stdev = np.std(
                        in_viscosity[hh * mlen: (hh + 1) * mlen - 1])
                    # ax7.plot(xp, yp, 'b.')
                    ax7.errorbar(xp, yp, stdev, fmt="b.",
                                 ecolor="blue", capsize=3)
            else:
                # Remove initial fill points from output table later
                remove_initial_fill = True

            self.update(status_label)

            avg_viscosity = np.average(in_viscosity)
            std_viscosity = np.std(in_viscosity)
            # lin_viscosity = np.flip(lin_viscosity)
            for i in range(-len(distances), 0):
                percent_error = (
                    abs(
                        (viscosity[i] - viscosity[-len(distances)])
                        / viscosity[-len(distances)]
                    )
                    * 100
                )
                Log.d(
                    f"Percent error for calculated viscosity is: {percent_error}")
                if percent_error < 20.0:
                    ax7.plot(
                        shear_rate[i], viscosity[i], "bd"
                    )  # show bigly if it's not an outlier
                else:
                    ax7.plot(
                        shear_rate[i], viscosity[i], "bd"
                    )  # show bigly even if it is (for now)

                if lin_viscosity[-1] == viscosity[i] and i == -len(distances):
                    continue  # skip adding the first viscosity point if it is a duplicate
                lin_viscosity = np.append(lin_viscosity, viscosity[i])
            if len(lin_viscosity) == len(in_shear_rate) - 1:
                # re-add the skipped viscosity point if the lengths do not match
                lin_viscosity = np.insert(
                    lin_viscosity, -len(distances), viscosity[-len(distances)]
                )

            if remove_initial_fill:
                # Remove initial fill points from output table
                in_shear_rate = in_shear_rate[-len(distances):]
                in_viscosity = in_viscosity[-len(distances):]
                lin_viscosity = lin_viscosity[-len(distances):]
                in_temp = in_temp[-len(distances):]

            in_shear_rate = np.flip(in_shear_rate)
            in_viscosity = np.flip(in_viscosity)
            lin_viscosity = np.flip(lin_viscosity)
            in_temp = np.flip(in_temp)
            if high_shear_5x != 0:
                in_shear_rate = np.append(in_shear_rate, high_shear_5x)
                in_viscosity = np.append(in_viscosity, high_shear_5y)
                lin_viscosity = np.append(lin_viscosity, high_shear_5y)
                in_temp = np.append(in_temp, avg_temp)
            if high_shear_15x != 0:
                in_shear_rate = np.append(in_shear_rate, high_shear_15x)
                in_viscosity = np.append(in_viscosity, high_shear_15y)
                lin_viscosity = np.append(lin_viscosity, high_shear_15y)
                in_temp = np.append(in_temp, avg_temp)

            self.update(status_label)

            ax7.set_title(f"Shear-rate vs. Viscosity: {data_title}")
            ax7.set_xlabel("Shear-rate (1/s)")
            ax7.set_ylabel("Viscosity (cP)")
            lower_limit = np.amin(in_viscosity) / 1.5
            power = 1
            while power > -5:
                if lower_limit > 10**power:
                    lower_limit = 10**power
                    break
                power -= 1
            upper_limit = np.amax(in_viscosity) * 1.5
            power = 0
            while power < 5:
                if upper_limit < 10**power:
                    upper_limit = 10**power
                    break
                power += 1
            if lower_limit >= upper_limit:
                Log.w(
                    "Limits were auto-calculated but are in an invalid range! Using ylim [0, 1000]."
                )
                ax7.set_ylim([0, 1000])
            elif np.isfinite(lower_limit) and np.isfinite(upper_limit):
                Log.d(
                    f"Auto-calculated y-range limits for Figure 4 are: [{lower_limit}, {upper_limit}]"
                )
                ax7.set_ylim([lower_limit, upper_limit])
            else:
                Log.w(
                    "Limits were auto-calculated but were not finite values! Using ylim [0, 1000]."
                )
                ax7.set_ylim([0, 1000])

            ax7.set_xscale("log")
            ax7.set_yscale("log")

            self.update(status_label)

            err_viscosity = []
            str_viscosity = []
            for i in range(len(in_shear_rate)):
                err_viscosity.append(in_viscosity[i] * 0.10)
                str_viscosity.append(
                    f"{lin_viscosity[i]:2.2f} \u00b1 {err_viscosity[i]:2.2f}"
                )  # plus-or-minus = \u00b1

            try:
                # export data to csv
                export_path = data_path
                export_path = export_path.replace(
                    ".csv", Constants.export_file_format)
                export_path = export_path.replace("_fundamental", "")
                export_path = export_path.replace("_3rd", "")
                Log.i(f"Exporting analyze output to:\n\t{export_path}")
                np.savetxt(
                    export_path,
                    np.column_stack(
                        [
                            in_shear_rate,
                            in_viscosity,
                            lin_viscosity,
                            err_viscosity,
                            in_temp,
                        ]
                    ),
                    fmt="%.2f",
                    delimiter=",",
                    header="shear_rate,viscosity_raw,viscosity_avg,percent_error,temperature",
                )
            except Exception as e:
                Log.e("Error generating output file: " + str(e))
                if not os.path.exists(export_path):
                    with open(export_path, "w") as f:
                        f.write(str(e))
                # raise e # Debug only!

            self.update(status_label)

            # Add a footnote below and to the right side of the chart
            footnote = "Generated by {} {} ({}) at {}."
            for axis in [ax4, ax5, ax6, ax7]:
                axis.annotate(
                    footnote.format(
                        Constants.app_title,
                        Constants.app_version,
                        Constants.app_date,
                        strftime("%Y-%m-%d %I:%M:%S %p", localtime()),
                    ),
                    xy=(0.5, 1),
                    xycoords=("figure fraction", "figure pixels"),
                    ha="center",
                    va="bottom",
                    color="dimgray",
                    fontsize=8,
                )

            status_label = "Saving Results..."
            self.update(status_label)

            # def export_figures(fig1, fig2, fig3, fig4):
            # export figures to file
            Log.i("Saving figures to file...")
            # self.progress.emit(75, "Saving Results...")
            Log.i(
                f'Exporting Figure 1 to:\n\t{export_path.replace(".csv", "_1.pdf")}')
            fig.savefig(export_path.replace(".csv", "_1.pdf"))
            self.update(status_label)
            # self.progress.emit(80, "Saving Results...")
            Log.i(
                f'Exporting Figure 2 to:\n\t{export_path.replace(".csv", "_2.pdf")}')
            fig2.savefig(export_path.replace(".csv", "_2.pdf"))
            self.update(status_label)
            # self.progress.emit(85, "Saving Results...")
            Log.i(
                f'Exporting Figure 3 to:\n\t{export_path.replace(".csv", "_3.pdf")}')
            fig3.savefig(export_path.replace(".csv", "_3.pdf"))
            self.update(status_label)
            # self.progress.emit(90, "Saving Results...")
            Log.i(
                f'Exporting Figure 4 to:\n\t{export_path.replace(".csv", "_4.pdf")}')
            fig4.savefig(export_path.replace(".csv", "_4.pdf"))
            self.update(status_label)

            enabled, error, expires = UserProfiles.checkDevMode()
            if enabled == False and (error == True or expires != ""):
                PopUp.warning(
                    self,
                    "Developer Mode Expired",
                    "Developer Mode has expired and these analysis results will now be encrypted.\n"
                    + 'An admin must renew or disable "Developer Mode" to suppress this warning.',
                )

            self.update(status_label)

            # Generate CAL file if dev mode is enabled, and not expired
            try:
                if enabled:

                    Log.i("Generating CAL file in output folder for manual analysis...")
                    cal_pts = np.array(
                        [
                            "start",
                            "fill",
                            "20%",
                            "40%",
                            "60%",
                            "80%",
                            "ch1",
                            "ch2",
                            "ch3",
                        ],
                        dtype=str,
                    )
                    cal_idxs = np.unique(
                        np.sort(
                            np.concatenate(
                                [
                                    [points_of_interest[0]],
                                    times,
                                    bad_times,
                                    idx_of_normal_pts_to_remove,
                                ]
                            )
                        ).astype(int)
                    )
                    na_val = len(xs) - 1
                    na_pts = bad_times.count(na_val)
                    if na_pts > 1:
                        for i in range(na_pts - 1):
                            cal_idxs = np.append(cal_idxs, na_val)
                    cal_times = np.array(
                        np.round(xs[cal_idxs], 4), dtype=float)
                    cal_disss = np.array(
                        np.round(ys[cal_idxs] - ys[points_of_interest[0]], 4),
                        dtype=float,
                    )
                    cal_freqs = np.array(
                        np.round(ys_freq[cal_idxs] -
                                 ys_freq[points_of_interest[0]], 4),
                        dtype=float,
                    )
                    cal_notes = [
                        "Not Analyzed" if x in bad_times else "" for x in cal_idxs
                    ]
                    cal_data = np.column_stack(
                        [cal_pts, cal_idxs, cal_times,
                            cal_disss, cal_freqs, cal_notes]
                    )

                    np.savetxt(
                        cal_path,
                        cal_data,
                        delimiter=",",
                        fmt="%s",
                        header="Point,Index,Time,Diss,Freq,Notes",
                    )

                    Log.i("Successfully generated CAL file: " + cal_path)

            except Exception as e:
                Log.e("Error generating CAL file: " + str(e))
                if not os.path.exists(cal_path):
                    with open(cal_path, "w") as f:
                        f.write(str(e))
                # raise e # Debug only!

            self.update(status_label)

            # Move generated PDFs (and CSVs) to secure ZIP folder
            Log.i(f"Compressing exported files to ZIP...")
            QtCore.QCoreApplication.processEvents()

            num = 1
            fullpath = os.path.split(export_path)[0]
            folder = os.path.split(fullpath)[1]
            last_zn = None
            while True:
                zn = os.path.join(fullpath, f"analyze-{num}.zip")
                if os.path.exists(zn):
                    last_zn = zn
                    num += 1
                else:
                    break
            with pyzipper.AESZipFile(
                zn,
                "w",
                compression=pyzipper.ZIP_DEFLATED,
                allowZip64=True,
                encryption=pyzipper.WZ_AES,
            ) as zf:
                # Add a protected file to the zip archive
                friendly_name = f"{folder} ({dt.date.today()})"
                zf.comment = friendly_name.encode()  # run name
                if (
                    False and UserProfiles.count() > 0 and enabled == False
                ):  # NEVER do this (is this still CFR compliant?)
                    # create a protected archive
                    zf.setpassword(hashlib.sha256(
                        zf.comment).hexdigest().encode())
                else:
                    zf.setencryption(None)
                    if enabled:
                        Log.w("Developer Mode is ENABLED - NOT encrypting ZIP file")

                copy_file = poi_path
                zf.write(copy_file, arcname=os.path.split(copy_file)[1])
                # os.remove(copy_file) # do not remove POIs file

                copy_file = export_path
                zf.write(copy_file, arcname=os.path.split(copy_file)[1])
                os.remove(copy_file)

                copy_file = export_path.replace(".csv", "_1.pdf")
                zf.write(copy_file, arcname=os.path.split(copy_file)[1])
                os.remove(copy_file)

                copy_file = export_path.replace(".csv", "_2.pdf")
                zf.write(copy_file, arcname=os.path.split(copy_file)[1])
                os.remove(copy_file)

                copy_file = export_path.replace(".csv", "_3.pdf")
                zf.write(copy_file, arcname=os.path.split(copy_file)[1])
                os.remove(copy_file)

                copy_file = export_path.replace(".csv", "_4.pdf")
                zf.write(copy_file, arcname=os.path.split(copy_file)[1])
                os.remove(copy_file)

                this_poi_csv_crc = str(
                    hex(zf.getinfo(os.path.split(poi_path)[1]).CRC))
                this_out_csv_crc = str(
                    hex(zf.getinfo(os.path.split(export_path)[1]).CRC)
                )
                this_files_count = len(zf.namelist())

                Log.i(f"Compressed exported files to ZIP:\n\t{zn}")

            self.update(status_label)

            if last_zn != None and self.parent.option_remove_dups.isChecked():
                Log.d("Checking for duplicate analysis output file...")
                with pyzipper.AESZipFile(
                    last_zn,
                    "r",
                    compression=pyzipper.ZIP_DEFLATED,
                    allowZip64=True,
                    encryption=pyzipper.WZ_AES,
                ) as zf:
                    try:
                        last_poi_csv_crc = str(
                            hex(zf.getinfo(os.path.split(poi_path)[1]).CRC)
                        )
                        last_out_csv_crc = str(
                            hex(zf.getinfo(os.path.split(export_path)[1]).CRC)
                        )
                        last_files_count = len(zf.namelist())
                    except Exception as e:
                        Log.w(f"Error checking prior archive: {str(e)}")
                        last_poi_csv_crc = 0
                        last_out_csv_crc = 0
                        last_files_count = 0

                    Log.d(f"Last poi.csv CRC: {last_poi_csv_crc}")
                    Log.d(f"This poi.csv CRC: {this_poi_csv_crc}")
                    Log.d(f"Last out.csv CRC: {last_out_csv_crc}")
                    Log.d(f"This out.csv CRC: {this_out_csv_crc}")
                    Log.d(f"Last files count: {last_files_count}")
                    Log.d(f"This files count: {this_files_count}")

                    if (
                        last_poi_csv_crc == this_poi_csv_crc
                        and last_out_csv_crc == this_out_csv_crc
                        and last_files_count == this_files_count
                    ):
                        Log.w("Removing duplicate analysis output file.")
                        Log.w(f"See prior analyze output file:\n\t{last_zn}")
                        os.remove(zn)  # duplicate

            # self.progress.emit(99, "Showing Results...")
            status_label = "Showing Results..."
            self.update(status_label)
            Log.i("\tDONE!")
            # sub = threading.Thread(target=export_figures, args=(fig,fig2,fig3,fig4,))
            # sub.start()
            # sub.join()

            i = 0
            Log.d("Waiting for progressbar...")
            while (
                self.parent.progress_value_scanning and i < 300
            ):  # wait for progressBar to reach 99%
                i += 1
                QtCore.QCoreApplication.processEvents()

            Log.i("Showing results...")
            # sleep(1)

            self.parent.results_split.setEnabled(True)
            # self.parent.widget_h4.setStyleSheet("background-color: #ffffff; color: #515151")

            if len(log_velocity_46) == len(distances):  # not checked
                Log.w(
                    "WARNING: Initial fill values are not considered to be reliably accurate for this run."
                )
                Log.w(
                    "Initial fill values are marked as 'light red' in the tabular data for reference only."
                )

                in_shear_rate = np.array(in_shear_rate, dtype=str)
                in_viscosity = np.array(in_viscosity, dtype=str)
                # str_viscosity = np.array(str_viscosity, dtype=str) # NOTE: Numpy doesn't handle unicode chars in array strings
                in_temp = np.array(in_temp, dtype=str)

                pts_to_modify = range(len(distances), len(in_shear_rate))
                for i in range(len(in_shear_rate)):
                    is_error_cell = i in pts_to_modify
                    if in_shear_rate[i] in [str(5e6), str(15e6)]:
                        is_error_cell = False

                    if is_error_cell:
                        # Log.i(f"Converting {in_shear_rate[i]}")
                        # Log.i(f"into *{in_shear_rate[i]:2.2f}*")
                        in_shear_rate[i] = f"*{float(in_shear_rate[i]):2.2f}*"
                        in_viscosity[i] = f"*{float(in_viscosity[i]):2.2f}*"
                        str_viscosity[i] = f"*{str_viscosity[i]}*"
                        in_temp[i] = f"*{float(in_temp[i]):2.2f}*"
                    else:
                        in_shear_rate[i] = f"{float(in_shear_rate[i]):2.2f}"
                        in_viscosity[i] = f"{float(in_viscosity[i]):2.2f}"
                        # str_viscosity[i] = f"{str_viscosity[i]}"
                        in_temp[i] = f"{float(in_temp[i]):2.2f}"

                in_shear_rate = in_shear_rate.tolist()
                in_viscosity = in_viscosity.tolist()
                # str_viscosity = str_viscosity.tolist()
                in_temp = in_temp.tolist()

            # add data to table view of results
            data = {
                "Shear Rate (1/s)": in_shear_rate,
                "Raw Viscosity (cP)": in_viscosity,
                "Avg Viscosity (cP)": str_viscosity,
                "Temperature (C)": in_temp,
            }
            rows = len(in_shear_rate)
            cols = len(data)
            # On multiplex systems, all `in_temp` will be NaN
            real_temps = [x for x in in_temp if ~np.isnan(x)]
            if len(real_temps) == 0:
                Log.w(
                    "Hiding \"Temperature (C)\" column, as all temperature values are 'nan'.")
                data.pop("Temperature (C)")
                cols -= 1
            # data, rows, cols = [{"col1": ["Hello", "This"], "col2": ["World", "Is"], "col3": ["Foo", "A"], "col4": ["Bar", "Test"]}, 2, 4]
            tableWidget = TableView(data, rows, cols)
            # tableWidget.setStyleSheet("QScrollBar:vertical { width: 15px; }")
            # tableWidget.setHorizontalScrollBarPolicy(QtCore.Qt.ScrollBarAlwaysOff)
            self.parent.results_split.replaceWidget(0, tableWidget)
            self.parent.results_split.setSizes(
                self.parent.get_results_split_auto_sizes()
            )

            # add figure to plot view of results
            plt.tight_layout()
            plt.subplots_adjust(bottom=0.15)
            sc = FigureCanvasQTAgg(fig4)
            mp_toolbar = NavigationToolbar(sc, self.parent)
            mp_layout = QtWidgets.QVBoxLayout()
            mp_layout.addWidget(mp_toolbar)
            mp_layout.addWidget(sc)
            plotWidget = QtWidgets.QWidget()
            plotWidget.setLayout(mp_layout)
            self.parent.results_split.replaceWidget(1, plotWidget)

            # all_figs = [fig4] # [fig,fig2,fig3,fig4]
            # for f in all_figs:
            #     f.show()
            #     mngr = f.canvas.manager     # plt.get_current_fig_manager()
            #     mngr.window.showMaximized() # setGeometry(7, 30, 1503, 742)

            self.progress.emit(
                100, "Finishing..."
            )  # will change to "Progress: Finished" once finished() handlers fire
            Log.i("Analyze process finished.")
            self._exitSuccess = True

        except:
            limit = None
            t, v, tb = sys.exc_info()
            from traceback import format_tb

            a_list = ["Traceback (most recent call last):"]
            a_list = a_list + format_tb(tb, limit)
            a_list.append(f"{t.__name__}: {str(v)}")
            for line in a_list:
                Log.e(line)

        finally:
            self.finished.emit()  # queue callback

    def update(self, status):
        try:
            from inspect import currentframe, getframeinfo

            frameinfo = getframeinfo(currentframe().f_back)
            # print(frameinfo.filename, frameinfo.lineno)
            start = self.run.__code__.co_firstlineno
            stop = self.update.__code__.co_firstlineno
            pct = 100 * (frameinfo.lineno - start) / (stop - start)
            # Log.i(f"line #: {start}, {frameinfo.lineno}, {stop}, {pct}%")
            self.progress.emit(int(pct), status)

        except:
            limit = None
            t, v, tb = sys.exc_info()
            from traceback import format_tb

            a_list = ["Traceback (most recent call last):"]
            a_list = a_list + format_tb(tb, limit)
            a_list.append(f"{t.__name__}: {str(v)}")
            for line in a_list:
                Log.e(line)

    def correctHighShear(self, initial, visc):
        output = initial
        try:
            with open("QATCH/resources/lookup_shear_correction.csv", "r") as f:
                data = np.loadtxt(f.readlines(), delimiter=",", skiprows=1)
                col = 1 if initial == 5e6 else 2
                lookup_visc = data[:, 0]
                lookup_freq = data[:, col]
                nearest_idx = (np.abs(lookup_visc - visc)).argmin()
                correction_factor = lookup_freq[nearest_idx]
                output *= correction_factor
        except Exception as e:
            Log.e("ERROR:", e)
        return np.round(output, 2)


class TableView(QtWidgets.QTableWidget):

    def __init__(self, data, *args):
        QtWidgets.QTableWidget.__init__(self, *args)
        self.setData(data)
        self.resizeColumnsToContents()
        self.resizeRowsToContents()

    def setData(self, data):
        self.data = data
        self.clear()
        horHeaders = []
        for n, key in enumerate(self.data.keys()):
            horHeaders.append(key)
            for m, item in enumerate(self.data[key]):
                error_cell = False
                if str(item).startswith("*") and str(item).endswith("*"):
                    item = str(item)[1:-1]
                    error_cell = True
                if item == str(item):
                    newitem = QtWidgets.QTableWidgetItem(item)
                else:
                    newitem = QtWidgets.QTableWidgetItem(f"{item:2.2f}")
                newitem.setFlags(QtCore.Qt.ItemIsEnabled)
                if error_cell:
                    newitem.setForeground(QtGui.QBrush(
                        QtGui.QColor(255, 127, 127)))
                self.setItem(m, n, newitem)
        self.setHorizontalHeaderLabels(horHeaders)
        header = self.horizontalHeader()
        header.setSectionResizeMode(
            QtWidgets.QHeaderView.ResizeToContents
        )  # refactored for Python 3.11: was setResizeMode()
        header.setStretchLastSection(False)
        # for i in range(len(horHeaders)):
        #     header.setResizeMode(i, QtWidgets.QHeaderView.ResizeToContents
        #               if i < 3 else QtWidgets.QHeaderView.Stretch)<|MERGE_RESOLUTION|>--- conflicted
+++ resolved
@@ -1518,11 +1518,7 @@
             enable_back = enable_next = False
 
         # Apply button states
-<<<<<<< HEAD
         self.tBtn_Load.setEnabled(enable_load)
-=======
-        self.tool_Load.setEnabled(enable_load)
->>>>>>> 9ed86052
         self.tBtn_Info.setEnabled(enable_info)
         self.tool_Cancel.setEnabled(enable_cancel)
         self.tool_Back.setEnabled(enable_back)
