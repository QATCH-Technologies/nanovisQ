--- conflicted
+++ resolved
@@ -1,10 +1,6 @@
 from QATCH.core.constants import MinimalPython
 import os
 
-<<<<<<< HEAD
-if __name__ == "__main__":
-    QATCH().run()
-=======
 if __name__ == '__main__':
     with open("QATCH\__pythonw__.vbs", "w") as f:
         f.writelines([
@@ -17,5 +13,4 @@
         ])
     os.startfile("QATCH\__pythonw__.vbs")
     #freeze_support()
-    #QATCH().run()
->>>>>>> a1837f71
+    #QATCH().run()