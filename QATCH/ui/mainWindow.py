--- conflicted
+++ resolved
@@ -34,11 +34,7 @@
 import stat
 import subprocess
 
-<<<<<<< HEAD
-TAG = ""  # "[MainWindow]"
-=======
 TAG = "[MainWindow]"  # ""
->>>>>>> 64467cb5
 ADMIN_OPTION_CMDS = 1
 
 ##########################################################################################
@@ -226,11 +222,6 @@
         self.menubar[3].addAction('View &User Guide', self.view_user_guide)
         self.menubar[3].addAction('&Check for Updates', self.check_for_updates)
         self.menubar[3].addSeparator()
-<<<<<<< HEAD
-        version = self.menubar[3].addAction('{} ({})'.format(
-            Constants.app_version, Constants.app_date))
-        version.setEnabled(False)
-=======
         sw_version = self.menubar[3].addAction('SW {}_{} ({})'.format(
             Constants.app_version,
             "exe" if getattr(sys, 'frozen', False) else "py",
@@ -241,7 +232,6 @@
         q_version = self.menubar[3].addAction('QModel v{} ({})'.format(
             QModel_version, QModel_release))
         q_version.setEnabled(False)
->>>>>>> 64467cb5
 
         # update application UI states to reflect viewStates from AppSettings
         if not self.chk1.isChecked():
@@ -1069,10 +1059,7 @@
         try:
             xml_path = data_path[0:-3] + "xml"
             # set always, even if not found
-<<<<<<< HEAD
-=======
             Log.d(TAG, f'XML PATH= {xml_path}, DATA PATH = {data_path}')
->>>>>>> 64467cb5
             self.AnalyzeProc.setXmlPath(xml_path)
             if os.path.exists(xml_path):
                 doc = minidom.parse(xml_path)
@@ -1100,15 +1087,12 @@
 
         self.AnalyzeProc.Analyze_Data(data_path)
 
-<<<<<<< HEAD
-=======
     def refresh_data_files(self):
         Log.i(TAG, "Refreshing data files...")
         # print(self.data_files) # DEBUG ONLY
         self.data_files = FileStorage.DEV_get_logged_data_files(
             self.data_device, self.data_folder)
 
->>>>>>> 64467cb5
     def analyze_data_get_data_device(self):
         idx = self.aWorker.clickedButton()
         if idx >= 0:
@@ -1136,11 +1120,7 @@
         idx = self.aWorker.clickedButton()
         if idx >= 0:
             self.data_file = self.data_files[idx]
-<<<<<<< HEAD
-            Log.i("Selected data file = {}".format(self.data_file))
-=======
             Log.i(TAG, f"Selected data file = {self.data_file}")
->>>>>>> 64467cb5
             self.analyze_data(self.data_device, self.data_folder,
                               self.data_file)  # continue analysis
         else:
@@ -1169,7 +1149,6 @@
         if chk4 != self.ControlsWin.chk4.isChecked():
             self.ControlsWin.toggle_RandD()
 
-<<<<<<< HEAD
     def parse_ports_from_file(self, path_to_plate_config: str = r'plate-config.json'):
         """
         Parses a JSON file containing a nested list of booleans and maps them to port names.
@@ -1239,8 +1218,6 @@
 
         return ports_dict, active_ports
 
-=======
->>>>>>> 64467cb5
     ###########################################################################
     # Starts the acquisition of the selected serial port
     ###########################################################################
@@ -1262,8 +1239,6 @@
         # Validate if a userprofile can perform the capture action.
         action_role = UserRoles.CAPTURE
         check_result = UserProfiles().check(self.ControlsWin.userrole, action_role)
-<<<<<<< HEAD
-=======
         if check_result == None:  # user check required, but no user signed in
             Log.w(
                 f"Not signed in: User with role {action_role.name} is required to perform this action.")
@@ -1275,7 +1250,6 @@
             Log.w(
                 f"ACTION DENIED: User with role {self.ControlsWin.userrole.name} does not have permission to {action_role.name}.")
             return  # deny action
->>>>>>> 64467cb5
 
         # User check required, but no user signed in.
         if check_result == None:
@@ -1318,22 +1292,15 @@
             if os.path.exists(Constants.new_files_path):
                 os.remove(Constants.new_files_path)
             import glob
-<<<<<<< HEAD
 
             # Get a recursive list of file paths that matches pattern including sub directories
             fileList = glob.glob(os.path.join(
                 os.getcwd(), Constants.csv_export_path, '*/*.csv'))
 
-=======
-            # get a recursive list of file paths that matches pattern including sub directories
-            fileList = glob.glob(os.path.join(
-                os.getcwd(), Constants.csv_export_path, '*/*.csv'))
->>>>>>> 64467cb5
             # Iterate over the list of filepaths & remove each file.
             for old_path in fileList:
                 subDir = "_unnamed"
                 path_parts = os.path.split(old_path)
-<<<<<<< HEAD
 
                 # Filenames in list will be left alone ignoring files with 'output_tec.csv' as their file
                 # name.
@@ -1346,15 +1313,7 @@
                 # Uniquify file names.
                 new_file_time = strftime(
                     Constants.csv_default_prefix, localtime())
-=======
-                # filenames in list will be left alone
-                if path_parts[1] in ["output_tec.csv"]:
-                    continue  # only ignore certain filenames
-                Log.w(TAG, "WARNING: Found an orphaned output file!")
-                os.makedirs(os.path.join(path_parts[0], subDir), exist_ok=True)
-                new_file_time = strftime(
-                    Constants.csv_default_prefix, localtime())  # uniquify
->>>>>>> 64467cb5
+
                 new_path = os.path.join(
                     path_parts[0], subDir, "{}_{}".format(new_file_time, path_parts[1]))
                 try:
@@ -1362,19 +1321,12 @@
                     Log.i(
                         tag=TAG, msg='Renamed "{}" ->\n         "{}"'.format(old_path, new_path))
                 except:
-<<<<<<< HEAD
                     Log.e(tag=TAG, msg='Failed to rename "{}" to "{}"!'.format(
                         old_path, new_path))
         except:
             Log.e(
                 tag=TAG, msg="Failed to move prior created files. Some new files may not be renamed.")
-=======
-                    Log.e(' ERROR: Failed to rename "{}" to "{}"!!!'.format(
-                        old_path, new_path))
-        except:
-            Log.e(
-                TAG, "ERROR: Failed to move prior created files. Some new files may not be renamed.")
->>>>>>> 64467cb5
+
         ### END HANDLE ORPHANED FILES ###
 
         # Add TEC output file to new files list (if exists)
@@ -1387,21 +1339,13 @@
         # str "CMD_DEV_INFO", the selected port is set to the empty string effectively dissallowing
         # those actions.
         selected_port = self.ControlsWin.ui1.cBox_Port.currentData()
-<<<<<<< HEAD
-        if selected_port is None:
-            selected_port = ''
-        if selected_port == "CMD_DEV_INFO":
-            selected_port = ''
-=======
         if selected_port == None:
             selected_port = ''  # Dissallow None
         if selected_port == "CMD_DEV_INFO":
             selected_port = ''  # Dissallow Action
->>>>>>> 64467cb5
 
         # If the selected port has been disallowed, the application scans for connected devices.
         if selected_port == '':
-<<<<<<< HEAD
 
             # Scan for connected devices.
             self.ControlsWin.ui1.pButton_Refresh.clicked.emit()
@@ -1421,29 +1365,11 @@
                 if self.ControlsWin.ui1.cBox_Port.count() > 2:
                     Log.e(
                         tag=TAG, msg="Multiple devices detected. Please select a device and try again.")
-=======
-            self.ControlsWin.ui1.pButton_Refresh.clicked.emit()  # look for devices
-
-            now_port = self.ControlsWin.ui1.cBox_Port.currentData()
-            if now_port == None:
-                now_port = ''  # Dissallow None
-            if now_port == "CMD_DEV_INFO":
-                now_port = ''  # Dissallow Action
-
-            if now_port == '' or now_port == None:
-                if self.ControlsWin.ui1.cBox_Port.count() > 2:  # multiple devices
-                    Log.e(
-                        "Multiple devices detected. Please select a device and try again.")
->>>>>>> 64467cb5
                     PopUp.warning(
                         self, Constants.app_title, "Multiple devices detected. Please select a device in Advanced Settings and try again.")
                 else:
                     Log.e(
-<<<<<<< HEAD
                         tag=TAG, msg="No device is detected. Please connect a device and try again.")
-=======
-                        "No device is detected. Please connect a device and try again.")
->>>>>>> 64467cb5
                     PopUp.warning(
                         self, Constants.app_title, "No device is detected. Please connect a device and try again.")
                 self._enable_ui(True)
@@ -1458,7 +1384,6 @@
         # Sets the number of ports to use for a multiplex device.
         if self.multiplex_plots > 1:
             selected_port = []
-<<<<<<< HEAD
             for port_id in active_port_list:
                 if port_id < self.ControlsWin.ui1.cBox_Port.count() - 1:
 
@@ -1466,12 +1391,6 @@
                     # Format is PORT_SERIALDEVICE from Last_Used.txt
                     selected_port.append(
                         self.ControlsWin.ui1.cBox_Port.itemData(port_id))
-=======
-            for i in range(self.multiplex_plots):
-                if i < self.ControlsWin.ui1.cBox_Port.count() - 1:
-                    selected_port.append(
-                        self.ControlsWin.ui1.cBox_Port.itemData(i))
->>>>>>> 64467cb5
 
         # Determine the measurement type and user profile is not in developer mode.  If the user profile is in developer
         # mode, and there is an error or expires is empty, warn the user.
@@ -1495,12 +1414,10 @@
             else:
                 Log.i(TAG, "Initialize was last performed {} minute{} ago.".format(
                     age_in_mins, "" if age_in_mins == 1 else "s"))
-<<<<<<< HEAD
+
             # Application EXE hangs on close if we do not check before doing a measurement run every single time.
-=======
-            # application EXE hangs on close if we do not check before doing a measurement run every single time
->>>>>>> 64467cb5
             self.fwUpdater.checkAgain()
+
         else:
             # Check for and remove any invalid calibration files in root of config folder on CAL start
             paths = [Constants.csv_calibration_path,
@@ -1531,14 +1448,9 @@
                 selected_port = self.fwUpdater._port
                 self.worker._port = selected_port
             if not do_continue:
-<<<<<<< HEAD
                 # If firmware is incompatible with software, notify the user and return to caller.
                 Log.e(
                     tag=TAG, msg="Firmware is incompatible for running with this version of software.")
-=======
-                Log.e(
-                    "Firmware is incompatible for running with this version of software.")
->>>>>>> 64467cb5
                 self._enable_ui(True)
                 return
         except Exception as e:
@@ -1567,19 +1479,11 @@
                 logging.ERROR)  # suppress AutoGraph warnings
             if Constants.preload_tensorflow and Constants.Tensorflow_predict:
                 # load tensorflow library once per session
-<<<<<<< HEAD
                 Log.d(tag=TAG, msg="GUI: Force repaint events")
                 Log.w(tag=TAG, msg="Loading tensorflow modules...")
                 import tensorflow as tf  # lazy load
                 Log.d(tag=TAG, msg="Loaded tensorflow as tf")
                 Log.d(tag=TAG, msg="GUI: Normal repaint events")
-=======
-                Log.d("GUI: Force repaint events")
-                Log.w("Loading tensorflow modules...")
-                import tensorflow as tf  # lazy load
-                Log.d("LOADED: tensorflow as tf")
-                Log.d("GUI: Normal repaint events")
->>>>>>> 64467cb5
 
         # Start worker thread.
         worker_check = self.worker.start()
@@ -1603,12 +1507,8 @@
             self._reference_value_dissipation = [0]
             self._labelref1 = "not set"
             self._labelref2 = "not set"
-<<<<<<< HEAD
 
             # Progressbar variables.
-=======
-            # progressbar variables
->>>>>>> 64467cb5
             self._completed = 0
             self._ser_control = 0
 
@@ -1623,11 +1523,7 @@
             # Check for invalid range and abort if bad logging error message and returning to the caller.
             if self._readFREQ[0] >= self._readFREQ[-1]:
                 Log.e(
-<<<<<<< HEAD
                     tag=TAG, msg="Invalid frequency range calculated. Re-Initialize and try again. Aborting run...")
-=======
-                    "Invalid frequency range calculated. Re-Initialize and try again. Aborting run...")
->>>>>>> 64467cb5
                 self._enable_ui(True)
                 return
 
@@ -1638,11 +1534,7 @@
                 overtones_number = len(
                     self.worker.get_source_speeds(OperationType.measurement))
 
-<<<<<<< HEAD
                 # Set the quartz sensor
-=======
-                # set the quartz sensor
->>>>>>> 64467cb5
                 if overtones_number == 5:
                     label_quartz = "@5MHz_QCM"
                 elif overtones_number == 3:
@@ -1699,11 +1591,7 @@
                 self.InfoWin.ui3.info4.setText(
                     "<font color=#0000ff > Stop Frequency </font>" + label4)
                 label4a = str(int(Constants.calibration_frequency_stop -
-<<<<<<< HEAD
                               Constants.calibration_frequency_start))+" Hz"
-=======
-                                  Constants.calibration_frequency_start))+" Hz"
->>>>>>> 64467cb5
                 self.InfoWin.ui3.info4a.setText(
                     "<font color=#0000ff > Frequency Range </font>" + label4a)
                 label5 = str(int(Constants.calibration_fStep))+" Hz"
@@ -1722,20 +1610,12 @@
                 self.ControlsWin.ui1.pButton_Reference.setEnabled(
                     False)  # insert
         elif worker_check == 0:
-<<<<<<< HEAD
             Log.w(tag=TAG, msg="Port is not available")
-=======
-            Log.w(TAG, "Warning: port is not available")
->>>>>>> 64467cb5
             PopUp.warning(self, Constants.app_title, "Warning: Selected Port [{}] is not available!".format(
                 self.ControlsWin.ui1.cBox_Port.currentText()))
             self._enable_ui(True)
         elif worker_check == -1:
-<<<<<<< HEAD
             Log.w(tag=TAG, msg="No peak magnitudes found. Rerun Initialize.")
-=======
-            Log.w(TAG, "Warning: No peak magnitudes found. Rerun Initialize.")
->>>>>>> 64467cb5
             PopUp.warning(self, Constants.app_title, "Warning: No peak magnitudes found. Rerun Initialize on port {}".format(
                 self.ControlsWin.ui1.cBox_Port.currentText()))
             self._enable_ui(True)
@@ -1947,11 +1827,7 @@
             self._yaxis.append(AxisItem(orientation='left'))
             self._xaxis.append(DateAxis(orientation='bottom'))
             p = self.PlotsWin.ui2.pltB.addPlot(col=x, row=y, title=title2+f" {i+1}", **{
-<<<<<<< HEAD
                                                'font-size': '12pt'}, axisItems={"bottom": self._xaxis[i], "left": self._yaxis[i]})
-=======
-                'font-size': '12pt'}, axisItems={"bottom": self._xaxis[i], "left": self._yaxis[i]})
->>>>>>> 64467cb5
             p.showGrid(x=True, y=True)
             p.setLabel('bottom', 'Time', units='s')
             p.setLabel('left', 'Resonance Frequency', units='Hz',
@@ -1988,11 +1864,7 @@
         # -----------------------------------------------------------------------------------------------------------------
         # Configures elements of the PyQtGraph plots: temperature
         self._plt4 = self.PlotsWin.ui2.plt.addPlot(row=3, col=0, colspan=2, title=title3, axisItems={
-<<<<<<< HEAD
                                                    'bottom': DateAxis(orientation='bottom')})
-=======
-            'bottom': DateAxis(orientation='bottom')})
->>>>>>> 64467cb5
         self._plt4.showGrid(x=True, y=True)
         self._plt4.setLabel('bottom', 'Time', units='s')
         self._plt4.setLabel('left', 'Temperature', units='°C',
@@ -2097,11 +1969,7 @@
         self.ControlsWin.ui1.cBox_Port.currentIndexChanged.connect(
             self._port_changed)
         self.ControlsWin.ui1.cBox_MultiMode.currentIndexChanged.connect(
-<<<<<<< HEAD
             self.set_multi_mode)
-=======
-            self.setMultiMode)
->>>>>>> 64467cb5
         self.ControlsWin.ui1.pTemp.clicked.connect(self._enable_tec)
         # --------
         self.InfoWin.ui3.pButton_Download.clicked.connect(self.start_download)
@@ -2376,7 +2244,6 @@
             # Log.w(f"Conflicts should automatically resolve once the port is FW checked.")
         self._refresh_speeds()
 
-<<<<<<< HEAD
     def set_multi_mode(self):
         """
         Sets the application in multi-port mode for multiplex devices.
@@ -2387,10 +2254,6 @@
         """
         try:
 
-=======
-    def setMultiMode(self):
-        try:
->>>>>>> 64467cb5
             self.multiplex_plots = max(
                 1, min(4, 1 + self.ControlsWin.ui1.cBox_MultiMode.currentIndex()))
             self.PlotsWin.ui2.plt.clear()
@@ -2398,13 +2261,8 @@
             self.clear()  # erase any saved data shown on plots
             self._configure_plot()  # re-draw plots with new count
         except Exception as e:
-<<<<<<< HEAD
             Log.e(tag=TAG, msg="Unable to set count of multiplex plots.")
             Log.e(tag=TAG, msg=f"Details: {str(e)}")
-=======
-            Log.e("ERROR: Unable to set count of multiplex plots.")
-            Log.e("Details: " + str(e))
->>>>>>> 64467cb5
 
     ###########################################################################
     # Run user through the device information configuration prompts
