--- conflicted
+++ resolved
@@ -26,11 +26,6 @@
 from datetime import datetime
 warnings.filterwarnings('ignore')
 
-<<<<<<< HEAD
-=======
-# Configure TensorFlow for better compatibility
-
->>>>>>> 64b3958e
 # Try to use legacy Keras if available
 try:
     import tf_keras
