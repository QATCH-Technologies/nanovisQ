#!/usr/bin/env python3
"""
q_model_predictor.py

Provides the QModelPredictor class for predicting Points of Interest (POIs) in dissipation
data using a pre-trained XGBoost booster and an sklearn scaler pipeline. Includes methods for
file validation, feature extraction, probability formatting, and bias correction for refined
POI selection.

Author:
    Paul MacNichol (paul.macnichol@qatchtech.com)

<<<<<<< HEAD
Date: 
    2025-09-12

Version: 
    QModel.Ver3.4.0
=======
Date:
    2025-07-02

Version:
    QModel.Ver3.3
>>>>>>> b5be7047
"""
import math
import xgboost as xgb
from sklearn.pipeline import Pipeline
import pickle
import os
import pandas as pd
import matplotlib.pyplot as plt
import numpy as np
from typing import Dict, List, Any, Union, Optional, Tuple
from scipy.signal import find_peaks, savgol_filter
from sklearn.cluster import DBSCAN
try:
    from QATCH.common.logger import Logger as Log
except ImportError:
    class Log:
        """
        Minimal drop-in replacement for QATCH.common.logger.Logger
        """

        def __init__(self, *tags: str):
            self.tags = tags

        def _format(self, level: str, msg: str, *args):
            tagstr = ".".join(self.tags) if self.tags else ""
            text = msg % args if args else msg
            if tagstr:
                print(f"[{level}][{tagstr}] {text}")
            else:
                print(f"[{level}] {text}")

        @staticmethod
        def i(*args):
            Log._dispatch("INFO", *args)

        @staticmethod
        def d(*args):
            Log._dispatch("DEBUG", *args)

        @staticmethod
        def w(*args):
            Log._dispatch("WARNING", *args)

        @staticmethod
        def e(*args):
            Log._dispatch("ERROR", *args)

        @staticmethod
        def _dispatch(level: str, *args):
            if not args:
                return
            first, *rest = args
            if isinstance(first, (list, tuple)):
                tags = first
                if not rest:
                    return
                msg, *fmt = rest
            else:
                tags = []
                msg, *fmt = args
            inst = Log(*tags)
            inst._format(level, msg, *fmt)
try:
    from QATCH.QModel.src.models.static_v3.q_model_data_processor import QDataProcessor
    from QATCH.models.ModelData import ModelData
    from QATCH.QModel.src.models.static_v2.q_multi_model import QPredictor
    from QATCH.common.architecture import Architecture
    from QATCH.QModel.src.models.static_v4.qmodel_v4_predictor import QModelPredictorV4
except ImportError as e:
    Log().w("Could not import QATCH core modules: %s", e)
    from q_model_data_processor import QDataProcessor
    from ModelData import ModelData
    from q_predictor import QPredictor
    from qmodel_v4_predictor import QModelPredictorV4

PLOTTING = False
POI_1_OFFSET = 2
POI_2_OFFSET = -2

TAG = "[QModel V3]"


class QModelPredictor:
    """Predict points-of-interest (POIs) in dissipation time-series data.

    This class orchestrates the full pipeline for identifying six key POI indices
    using:
      - QModel v2 clustering to choose a prediction model,
      - An XGBoost booster for initial probability predictions,
      - Post-processing filters including baseline filtering (POI1),
        window slicing (POI4-6), bias correction, and strict ordering,
      - Confidence sorting and fallback mechanisms to ensure robust outputs.
    """

    def __init__(self, booster_path: str, scaler_path: str) -> None:
        """Initialize the model loader by loading the booster and scaler.

        Attempts to load an XGBoost booster model and a preprocessing scaler pipeline
        from the given file paths. If a path is invalid or loading fails, an error
        will be logged.

        Args:
            booster_path (str): Path to the XGBoost booster model file.
            scaler_path (str): Path to the serialized scaler pipeline file.

        Returns:
            None
        """
        if booster_path is None or booster_path == "" or not os.path.exists(booster_path):
            Log.e(TAG,
                  f'Booster path `{booster_path}` is empty string or does not exist.')
        if scaler_path is None or scaler_path == "" or not os.path.exists(scaler_path):
            Log.e(TAG,
                  f'Scaler path `{scaler_path}` is empty string or does not exist.')

        self._booster: xgb.Booster = xgb.Booster()
        self._scaler: Pipeline = None
        v4_model_path = os.path.join(
            Architecture.get_path(),
            "QATCH", "QModel", "SavedModels", "qmodel_v4",
            "v4_model_mini.h5"
        )
        v4_scaler_path = os.path.join(
            Architecture.get_path(),
            "QATCH", "QModel", "SavedModels", "qmodel_v4",
            "v4_scaler_mini.joblib",
        )
        self._v4_model = QModelPredictorV4(
            model_path=v4_model_path, scaler_path=v4_scaler_path)

        try:
            self._booster.load_model(fname=booster_path)
            Log.i(TAG, f'Booster loaded from path `{booster_path}`.')
        except Exception as e:
            Log.e(TAG,
                  f'Error loading booster from path `{booster_path}` with exception: `{e}`')

        try:
            self._scaler = self._load_scaler(scaler_path=scaler_path)
            Log.i(TAG, f'Scaler loaded from path `{scaler_path}`.')
        except Exception as e:
            Log.e(TAG,
                  f'Error loading scaler from path `{scaler_path}` with exception: `{e}`')

    def _load_scaler(self, scaler_path: str) -> Pipeline:
        """Load a serialized preprocessing scaler pipeline from a pickle file.

        Opens the file at `scaler_path` in binary mode and deserializes it into
        a scikit-learn `Pipeline` object. If loading fails or the result is `None`,
        an `IOError` is raised.

        Args:
            scaler_path (str): Filesystem path to the pickled scaler pipeline.

        Returns:
            Pipeline: The deserialized scaler pipeline ready for use.

        Raises:
            IOError: If the scaler could not be deserialized or is `None`.
        """
        scaler: Pipeline = None
        with open(scaler_path, "rb") as f:
            scaler = pickle.load(f)

        if scaler is None:
            raise IOError(
                f"Scaler could not be loaded from path `{scaler_path}`.")

        return scaler

    def _filter_labels(self, predicted_labels: np.ndarray, multiplier: float = 1.5) -> np.ndarray:
        """Filter outlier class labels based on median absolute deviation in index space.

        For each class label in 1-6, computes the median index of occurrences
        and removes any occurrences whose distance from that median exceeds
        `multiplier` x MAD (median absolute deviation). Outliers are replaced with 0.

        Args:
            predicted_labels (np.ndarray): 1D array of integer class labels.
                Valid labels are non-negative integers; 0 is reserved for “filtered out.”
            multiplier (float, optional): Scaling factor applied to the MAD to
                determine the outlier threshold. Must be positive. Defaults to 1.5.

        Returns:
            np.ndarray: A copy of `predicted_labels` where outlier labels have been
            set to 0.

        Raises:
            TypeError: If `predicted_labels` is not a NumPy array or if `multiplier`
                is not a float or int.
            ValueError: If `predicted_labels` is not one-dimensional, if it contains
                non-integer values, or if `multiplier` is not positive.
        """
        # Input validation
        if not isinstance(predicted_labels, np.ndarray):
            raise TypeError("`predicted_labels` must be a numpy.ndarray.")
        if predicted_labels.ndim != 1:
            raise ValueError("`predicted_labels` must be one-dimensional.")
        if not issubclass(predicted_labels.dtype.type, np.integer):
            raise ValueError(
                "`predicted_labels` array must contain integer values.")
        if not isinstance(multiplier, (float, int)):
            raise TypeError("`multiplier` must be a float or int.")
        multiplier = float(multiplier)
        if multiplier <= 0:
            raise ValueError("`multiplier` must be greater than zero.")

        filtered = predicted_labels.copy()

        # Process each class label 1 through 6
        for cls in range(1, 7):
            indices = np.where(predicted_labels == cls)[0]
            if indices.size == 0:
                continue

            # Compute median index and MAD
            median_idx = np.median(indices)
            deviations = np.abs(indices - median_idx)
            mad = np.median(deviations)
            threshold = multiplier * (mad if mad > 0 else 1)

            # Identify and filter outliers
            outlier_mask = deviations > threshold
            outlier_indices = indices[outlier_mask]
            filtered[outlier_indices] = 0

        return filtered

    def _get_model_data_predictions(self, file_buffer: str):
        """Load model-based point predictions from a file path or CSV buffer.

        This method uses the `ModelData` class to identify key point indices
        (POIs) in dissipation data. If `file_buffer` is a string, it is treated
        as a filesystem path and passed directly to `ModelData.IdentifyPoints`.
        Otherwise, the buffer is reset and read as CSV text: the header line
        determines which columns to load for time, frequency, and dissipation,
        and the data is parsed with `numpy.loadtxt`. Raw predictions from
        `IdentifyPoints` (either integers or lists of `(index, score)` pairs)
        are normalized into a flat list of integer indices by selecting each
        integer directly or, for lists, choosing the index with the highest score.

        Args:
            file_buffer (str or file-like):
                - If `str`, the path to a CSV file containing time, frequency,
                and dissipation data.
                - Otherwise, an open file-like object yielding CSV lines;
                the first line (header) is inspected to choose column indices:
                    - `(2, 4, 6, 7)` if "Ambient" appears in the header
                    - `(2, 3, 5, 6)` otherwise

        Returns:
            List[int]: A list of integer point indices as predicted by the model.
        """
        model = ModelData()
        if isinstance(file_buffer, str):
            model_data_predictions = model.IdentifyPoints(file_buffer)
        else:
            file_buffer = self._reset_file_buffer(file_buffer)
            header = next(file_buffer)
            if isinstance(header, bytes):
                header = header.decode()
            csv_cols = (2, 4, 6, 7) if "Ambient" in header else (2, 3, 5, 6)
            file_data = np.loadtxt(
                file_buffer.readlines(), delimiter=",", usecols=csv_cols)
            relative_time = file_data[:, 0]
            resonance_frequency = file_data[:, 2]
            data = file_data[:, 3]
            model_data_predictions = model.IdentifyPoints(
                data_path="QModel Passthrough",
                times=relative_time,
                freq=resonance_frequency,
                diss=data
            )
        model_data_points = []
        if isinstance(model_data_predictions, list):
            for pt in model_data_predictions:
                if isinstance(pt, int):
                    model_data_points.append(pt)
                elif isinstance(pt, list) and pt:
                    model_data_points.append(max(pt, key=lambda x: x[1])[0])
        return model_data_points

    def _get_qmodel_v4_predictions(self, file_buffer: str) -> dict:
        return self._v4_model.predict(file_buffer, apply_constraints=False)

    def _get_qmodel_v2_predictions(self, file_buffer: str) -> List[int]:
        """Generate point-of-interest predictions using QModel v2.

        This method first uses a clustering model to assign the input data
        (`file_buffer`) to one of several clusters. Based on the cluster label,
        it selects a corresponding QPredictor model to generate candidate POI
        indices. The first index of each returned candidate is collected and
        returned as a list. If clustering or prediction fails at any stage,
        a warning is logged and a fallback prediction is returned.

        Args:
            file_buffer (str or file-like): Either a filesystem path to the data
                file or an open file-like buffer containing CSV lines of dissipation
                data.

        Returns:
            List[int]: A list of predicted POI indices. If prediction fails,
            falls back to `_get_model_data_predictions`.

        """
        qmodel_v2_points: List[int] = []

        # Paths for clustering and prediction models
        try:
            base_path = os.path.join(
                Architecture.get_path(),
                "QATCH", "QModel", "SavedModels", "qmodel_v2"
            )
        except (NameError, AttributeError):
            script_dir = os.path.dirname(os.path.abspath(__file__))
            repo_root = os.path.abspath(
                os.path.join(script_dir, os.pardir, os.pardir))
            base_path = os.path.join(
                "QModel", "SavedModels", "qmodel_v2"
            )

        predict_model_template = os.path.join(base_path, "QMultiType_{}.json")

        # Initialize clusterer
        label = 0

        # Reset buffer for predictor
        try:
            file_buffer.seek(0)
        except Exception:
            pass

        # Select predictor based on cluster label
        try:
            model_path = predict_model_template.format(
                label if label in (0, 1) else 2)
            qpredictor = QPredictor(model_path=model_path)
        except Exception as e:
            Log.w(
                f"Failed to load QModel v2 predictor for label {label}, defaulting to 0: {e}")
            qpredictor = QPredictor(
                model_path=predict_model_template.format(0))

        # Generate predictions
        try:
            candidates = qpredictor.predict(
                file_buffer=file_buffer, run_type=label)
            for c in candidates:
                qmodel_v2_points.append(c[0][0])
            return qmodel_v2_points
        except Exception as e:
            Log.w(
                f"Failed QModel v2 prediction, falling back to ModelData: {e}")
            return self._get_model_data_predictions(file_buffer)

    def _reset_file_buffer(self, file_buffer: str):
        """Ensure the file buffer is positioned at its beginning for reading.

        If `file_buffer` is a file path (string), it is returned unchanged.
        If it is a seekable file-like object, its position is reset to zero.
        Otherwise, an exception is raised.

        Args:
            file_buffer (str or file-like): Either a filesystem path (string)
                or a file-like object supporting `seek`.

        Returns:
            str or file-like: The original `file_buffer`, with its read pointer
            reset if applicable.

        Raises:
            Exception: If `file_buffer` is a non-seekable stream and thus cannot
                be rewound.
        """
        if isinstance(file_buffer, str):
            return file_buffer
        if hasattr(file_buffer, "seekable") and file_buffer.seekable():
            file_buffer.seek(0)
            return file_buffer
        else:
            raise Exception(
                "Cannot `seek` stream prior to passing to processing.")

    def _validate_file_buffer(self, file_buffer: str) -> pd.DataFrame:
        """Load and validate a CSV data file into a pandas DataFrame.

        This method ensures the file buffer is reset or accepts a string path,
        then attempts to read it as CSV. It handles common read errors, checks
        for emptiness, and verifies the presence of required columns.

        Args:
            file_buffer (str or file-like): Either a filesystem path pointing to
                a CSV file, or a file-like object containing CSV data.

        Returns:
            pd.DataFrame: A DataFrame containing the CSV data with at least the
            columns "Dissipation", "Resonance_Frequency", and "Relative_time".

        Raises:
            ValueError: If the buffer cannot be reset, the file is empty,
                        parsing fails, the resulting DataFrame is empty, or
                        required columns are missing.
        """
        # Reset buffer if necessary
        try:
            file_buffer = self._reset_file_buffer(file_buffer=file_buffer)
        except Exception:
            raise ValueError(
                "File buffer must be a non-empty string containing CSV data.")

        # Read CSV into DataFrame
        try:
            df = pd.read_csv(file_buffer)
        except pd.errors.EmptyDataError:
            raise ValueError("The provided data file is empty.")
        except pd.errors.ParserError as e:
            raise ValueError(f"Error parsing data file: `{e}`")
        except Exception as e:
            raise ValueError(
                f"An unexpected error occurred while reading the data file: `{e}`")

        # Validate DataFrame contents
        if df.empty:
            raise ValueError("The data file does not contain any data.")

        required_columns = {"Dissipation",
                            "Resonance_Frequency", "Relative_time"}
        missing = required_columns - set(df.columns)
        if missing:
            raise ValueError(
                f"Data file missing required columns: `{', '.join(missing)}`.")

        return df

    def _extract_predictions(
        self,
        predicted_probabilities: np.ndarray,
        model_data_labels: np.ndarray,
        qmodel_v4_predictions: dict,
        threshold: float = 0.5,
        min_count: int = 5
    ) -> Dict[str, Dict[str, List[float]]]:
        """Extract POI indices and confidence scores from predicted probabilities.

        This method converts a 2D array of class probability predictions into a
        structured dictionary of point-of-interest (POI) results. For each POI class
        (1=>6), it identifies all sample indices where that POI was predicted,
        sorts them by descending confidence, and returns both the indices and
        their corresponding confidence scores. If no samples are predicted for a
        given POI, the ground truth index from `model_data_labels` is used with
        a confidence of 0.

        Args:
            predicted_probabilities (np.ndarray):
                A 2D array of shape `(n_samples, n_classes)` containing the
                predicted probability of each class at each sample index.
            model_data_labels (np.ndarray):
                A 1D array of length ≥6 containing ground-truth POI indices
                for classes 1 through 6. Used as a fallback when no predictions
                exist for a class.

        Returns:
            Dict[str, Dict[str, List[int] or List[float]]]:
                A dictionary mapping each POI key (`"POI1"` ... `"POI6"`) to:
                    - `"indices"`: list of sample indices sorted by confidence (desc),
                    - `"confidences"`: list of corresponding probability scores.

        Raises:
            TypeError:
                If `predicted_probabilities` or `model_data_labels` is not a
                numpy ndarray.
            ValueError:
                If `predicted_probabilities` is not 2D, if its second dimension
                is less than 7 (to cover classes 0-6), or if `model_data_labels`
                has fewer than 6 elements.
        """
        # --- input validation (unchanged + threshold/min_count checks) ---
        if not isinstance(predicted_probabilities, np.ndarray):
            raise TypeError(
                "`predicted_probabilities` must be a numpy.ndarray.")
        if predicted_probabilities.ndim != 2:
            raise ValueError("`predicted_probabilities` must be 2D.")
        n_classes = predicted_probabilities.shape[1]
        if n_classes < 7:
            raise ValueError("Need at least 7 columns for classes 0-6.")

        if not hasattr(model_data_labels, "__len__") or len(model_data_labels) < 6:
            raise ValueError(
                "`model_data_labels` must have at least 6 elements.")

        if not (0.0 <= threshold <= 1.0):
            raise ValueError("`threshold` must be between 0 and 1.")
        if min_count < 1:
            raise ValueError("`min_count` must be ≥ 1.")

        poi_results: Dict[str, Dict[str, List[float]]] = {}

        # --- for each POI class 1–6 ---
        for poi in range(1, 7):
            key = f"POI{poi}"
            confs = predicted_probabilities[:, poi]
            order = np.argsort(-confs)
            sorted_confs = confs[order]

            # if confidences are zero, fallback to ground truth
            if sorted_confs[0] == 0.0:
                poi_results[key] = {
                    "indices": [int(model_data_labels[poi - 1])],
                    "confidences": [0.0]
                }
                continue
            above_mask = sorted_confs >= threshold
            selected_indices = order[above_mask]
            selected_confs = sorted_confs[above_mask]
            if selected_indices.size < min_count:
                selected_indices = order[:min_count]
                selected_confs = sorted_confs[:min_count]
            poi_results[key] = {
                "indices": selected_indices.tolist(),
                "confidences": selected_confs.tolist()
            }
        for poi in range(1, 7):
            key = f"POI{poi}"
            point = qmodel_v4_predictions.get(key).get("indices", -1)
            conf = qmodel_v4_predictions.get(key).get("confidences", -1)
            if len(point) > 0:
                if point[0] > -1:
                    poi_results[key]["indices"].insert(0, point[0])
                if conf[0] > -1:
                    poi_results[key]["confidences"].insert(0, conf[0])
        return poi_results

    def _correct_bias(
        self,
        dissipation: np.ndarray,
        relative_time: np.ndarray,
        candidates: list,
        feature_vector: pd.DataFrame,
        poi: str,
        ground_truth: list
    ) -> int:
        """Adjust a candidate point by bias-correcting toward steep slope onsets.

        Iteratively lowers a slope percentile threshold from 100 down toward 90 (in
        0.5% steps) to find peaks in the dissipation slope within the candidate
        range. For each peak, finds the left-hand base (where slope ≤ 0) and then
        selects the candidate closest to one of those bases. If no valid pick is
        found by the 90th percentile, falls back to 90% directly. Special handling
        for POI6 and a slip-check for POI4 are applied.

        Args:
            dissipation (np.ndarray): 1D array of dissipation values.
            relative_time (np.ndarray): 1D array of time values, same length as
                `dissipation`.
            candidates (list[int]): List of integer indices representing candidate
                points of interest.
            feature_vector (pd.DataFrame): DataFrame containing at least the columns
                `"Detrend_Difference"` and `"Resonance_Frequency_smooth"`.
            poi (str): One of `"POI1"` … `"POI6"`, determining special-case logic.
            ground_truth (list[int]): List of ground-truth POI indices for classes
                1=>6; used as a fallback for POI4 slip-check.

        Returns:
            int: The selected, bias-corrected index.

        Raises:
            TypeError: If any input is of incorrect type.
            ValueError: If array lengths mismatch, `poi` is invalid, or no
                candidates are provided.
        """
        # --- Input validation ---
        if not isinstance(dissipation, np.ndarray):
            raise TypeError("`dissipation` must be a numpy.ndarray.")
        if dissipation.ndim != 1:
            raise ValueError("`dissipation` must be 1-dimensional.")
        if not isinstance(relative_time, np.ndarray):
            raise TypeError("`relative_time` must be a numpy.ndarray.")
        if relative_time.ndim != 1:
            raise ValueError("`relative_time` must be 1-dimensional.")
        if dissipation.shape[0] != relative_time.shape[0]:
            raise ValueError(
                "`dissipation` and `relative_time` must have the same length.")
        if not isinstance(feature_vector, pd.DataFrame):
            raise TypeError("`feature_vector` must be a pandas DataFrame.")
        if poi not in {f"POI{i}" for i in range(1, 7)}:
            raise ValueError("`poi` must be one of 'POI1' … 'POI6'.")
        if not isinstance(ground_truth, list):
            raise TypeError("`ground_truth` must be a list of integers.")
        # --- Core logic ---
        if len(candidates) == 0:
            Log.d(
                TAG, f'No candidates available for {poi} during bias correction; restoring ground truth.')
            if poi == 'POI4':
                candidates = [ground_truth[3]]
            elif poi == 'POI5':
                candidates = [ground_truth[4]]
            else:
                candidates = [ground_truth[5]]
        if len(candidates) <= 1:
            Log.d(TAG,
                  'Found less than 1 candidate for {poi} during bias correction.')
        cmin, cmax = min(candidates), max(candidates)
        chosen_perc = None
        valid_peaks = np.array([], dtype=int)
        valid_bases = []
        valid_filtered = []
        min_iter = 50.0 if poi == "POI6" else 89.6

        # For POI6, use detrended-difference column
        if poi == "POI6":
            if "Detrend_Difference" not in feature_vector:
                raise ValueError(
                    "`feature_vector` missing 'Detrend_Difference' column for POI6.")
            diss = feature_vector["Detrend_Difference"].values
        else:
            diss = dissipation

        # Compute slope
        slope = np.gradient(diss, relative_time)

        # Try lowering threshold percentiles from 100 -> min_iter in 0.5 steps
        for perc in np.arange(100.0, min_iter, -0.5):
            thresh = np.percentile(slope, perc)
            peaks, _ = find_peaks(slope, height=thresh)
            peaks = peaks[(peaks >= cmin) & (peaks <= cmax)]
            if peaks.size == 0:
                continue

            # Find left-hand bases (first non-positive slope before each peak)
            bases = []
            for p in peaks:
                j = p
                while j > 0 and slope[j] > 0:
                    j -= 1
                bases.append(j)

            # Distance function: candidate to nearest base of a peak to its right
            def dist_if_left(c):
                valid = [(p_i, b_i)
                         for p_i, b_i in zip(peaks, bases) if p_i >= c]
                if not valid:
                    return np.inf
                pk, bs = min(valid, key=lambda x: abs(x[0] - c))
                return abs(c - bs)

            filtered = [c for c in candidates]
            if filtered:
                chosen_perc = perc
                valid_peaks, valid_bases, valid_filtered = peaks, bases, filtered
                break

        # Fallback at min_iter (e.g. 90th percentile)
        if chosen_perc is None:
            thresh = np.percentile(slope, min_iter)
            peaks, _ = find_peaks(slope, height=thresh)
            valid_peaks = peaks[(peaks >= cmin) & (peaks <= cmax)]
            valid_bases = []
            for p in valid_peaks:
                j = p
                while j > 0 and slope[j] > 0:
                    j -= 1
                valid_bases.append(j)
            valid_filtered = candidates

            def dist_if_left(c):
                valid = [(p_i, b_i) for p_i, b_i in zip(
                    valid_peaks, valid_bases) if p_i >= c]
                if not valid:
                    return np.inf
                pk, bs = min(valid, key=lambda x: abs(x[0] - c))
                return abs(c - bs)

        # Select best candidate by proximity to a base
        best_idx = min(valid_filtered, key=dist_if_left)

        if poi == "POI6" and valid_filtered:
            start_idx, end_idx = cmin, cmax
            dog_score = feature_vector.get("Difference_DoG_SVM_Score")
            if dog_score is None:
                raise ValueError(
                    "`feature_vector` missing 'Difference_DoG_SVM_Score' for POI6."
                )

            # Step 2: Find candidate with minimum DoG score
            dog_values = dog_score.values
            candidate_dog_scores = [dog_values[idx] for idx in candidates]
            min_score_idx = candidates[int(np.argmin(candidate_dog_scores))]

            # Step 3: Find where the point-to-point delta is most negative
            window = 20
            local_start = max(min_score_idx - window, start_idx)
            local_end = min(min_score_idx + window, end_idx)

            # Extract the window of DoG values and compute deltas
            window_vals = dog_values[local_start: local_end + 1]
            deltas = np.diff(window_vals)

            if deltas.size > 0:
                # argmin of deltas gives the largest drop between consecutive points
                drop_idx = np.argmin(deltas)
                # +1 because diff[i] = vals[i+1] - vals[i]
                best_idx = local_start + drop_idx + 1
            else:
                # Fallback if window is too small
                best_idx = min_score_idx

            # Step 4: RF peak and trough adjustment (unchanged)
            rf = feature_vector.get("Resonance_Frequency_smooth")
            if rf is None:
                raise ValueError(
                    "`feature_vector` missing 'Resonance_Frequency_smooth' for POI6."
                )

            rf_vals = rf.values
            peaks_rf, _ = find_peaks(rf_vals)
            proximity = 5
            close = peaks_rf[np.abs(peaks_rf - best_idx) <= proximity]
            if close.size > 0:
                peak_idx = close[np.argmin(np.abs(close - best_idx))]
                troughs, _ = find_peaks(-rf_vals)
                left_troughs = troughs[troughs < peak_idx]
                if left_troughs.size > 0:
                    best_idx = int(left_troughs[-1])
                else:
                    local_seg = rf_vals[local_start: peak_idx + 1]
                    base_rel = int(np.argmin(local_seg))
                    best_idx = local_start + base_rel

        # Slip-check for POI4: ensure bias correction didn't drift toward POI3
        if poi == "POI4" and len(ground_truth) >= 4:
            poi3_gt, poi4_gt = ground_truth[2], ground_truth[3]
            if abs(best_idx - poi3_gt) * 2 < abs(best_idx - poi4_gt):
                Log.d(TAG,
                      "Bias correction for POI4 slipped toward POI3; skipping adjustment.")
                best_idx = poi4_gt

        return best_idx

    def _poi_2_offset(self,
                      positions: Dict[str, Dict[str, List[int]]],
                      feature_vector: pd.DataFrame,
                      relative_time: np.ndarray) -> int:
        """Compute the adjusted index for POI2 based on the “knee” of the Difference_smooth curve.

        This method locates the point along the Difference_smooth signal—between the first
        candidate for POI1 and the last candidate for POI3—where the rate of increase
        (slope) falls below a fraction of its maximum (i.e., where the curve starts to flatten).
        It then returns that point’s index plus a fixed offset (POI_2_OFFSET).

        The algorithm is:
        1. Validate that `positions` contains dict entries for "POI1" and "POI3", each with
        an integer `indices` list.
        2. If POI3 indices are missing or empty, fall back to the model’s stored POI3 label.
        3. If POI1 indices are missing or empty, simply return two steps before the earliest
        POI3 candidate.
        4. Otherwise, slice the Difference_smooth curve between the first POI1 index and the
        last POI3 index.
        5. Compute the instantaneous slope via `np.gradient`.
        6. Find the first point after the peak slope where the slope drops below 20% of its max.
        If none is found, use the end of the segment.
        7. Return that flattened “knee” index plus POI_2_OFFSET.

        Args:
            positions: Mapping of POI keys ("POI1", "POI3", etc.) to dicts with an "indices"
                key containing candidate integer indices.
            feature_vector: DataFrame containing a 'Difference_smooth' column of smoothed
                difference values.
            relative_time: 1D array of time points corresponding to feature_vector rows.

        Returns:
            The integer index of the detected flattening point plus the constant POI_2_OFFSET.

        Raises:
            TypeError: If `positions` is not a dict, or if any indices list contains non-int
                entries.
            ValueError: If entries for 'POI1' or 'POI3' are missing or not dicts.
        """
        # Input validation
        if not isinstance(positions, dict):
            raise TypeError(
                "`positions` must be a dict mapping POI keys to dicts.")

        poi3_entry = positions.get("POI3")
        if not isinstance(poi3_entry, dict):
            raise ValueError(
                "Missing or invalid entry for 'POI3' in positions.")
        poi1_entry = positions.get("POI1")
        if not isinstance(poi1_entry, dict):
            raise ValueError(
                "Missing or invalid entry for 'POI1' in positions.")
        poi2_entry = positions.get("POI2")
        if not isinstance(poi2_entry, dict):
            raise ValueError(
                "Missing or invalid entry for 'POI2' in positions.")

        poi3_indices = poi3_entry.get("indices")
        if not isinstance(poi3_indices, (list, tuple)) or not poi3_indices:
            poi3_indices = [self._model_data_labels[2]]
        if not all(isinstance(idx, int) for idx in poi3_indices):
            raise TypeError("All entries in 'POI3' indices must be integers.")
        poi2_indices = poi2_entry.get("indices")
        if not isinstance(poi3_indices, (list, tuple)) or not poi3_indices:
            poi2_indices = [self._model_data_labels[1]]
        if not all(isinstance(idx, int) for idx in poi3_indices):
            raise TypeError("All entries in 'POI3' indices must be integers.")
        base2 = max(poi2_indices) + POI_2_OFFSET
        base3 = min(poi3_indices) + POI_2_OFFSET
        first3 = poi3_indices[0]

        if base2 < first3:
            result = max(base3, base2)
            Log.d(f"Choosing max(base3, base2) {result}")
        else:
            result = base3
            Log.d(f"base2 >= first3; falling back to base3 {result}")

        return result

    def _merge_candidate_sets(
        self,
        candidates_1: dict,
        candidates_2: dict,
        target_1: int,
        target_2: int,
        relative_time: np.ndarray,
        feature_vector: pd.DataFrame = None
    ):
        """
        Reassign any candidate to the target whose time is closest.

        - For each index in candidates_1: if |t_i - t2| < |t_i - t1|, move it to set2.
        - For each index in candidates_2: if |t_i - t1| < |t_i - t2|, move it to set1.
        Returns two dicts (merged_1, merged_2) sorted by descending confidence.
        """
        # --- Extract original indices & confidences ---
        cand1 = np.array(candidates_1.get("indices", []), dtype=int)
        conf1 = np.array(candidates_1.get("confidences", []), dtype=float)
        cand2 = np.array(candidates_2.get("indices", []), dtype=int)
        conf2 = np.array(candidates_2.get("confidences", []), dtype=float)

        # Compute absolute target times
        t1 = relative_time[target_1]
        t2 = relative_time[target_2]

        # === BEFORE ASSIGNMENT PLOT ===
        if feature_vector is not None and PLOTTING:
            fig, axes = plt.subplots(1, 2, figsize=(16, 6), sharey=True)
            ax_before, ax_after = axes

            ax_before.plot(relative_time, feature_vector["Dissipation"],
                           color="#555555", linewidth=1.5, label="Dissipation")
            if cand1.size:
                ax_before.scatter(relative_time[cand1],
                                  feature_vector["Dissipation"].iloc[cand1],
                                  c="#1f77b4", s=50, alpha=0.8, edgecolors="black",
                                  label="Cand Set 1 (orig)")
            if cand2.size:
                ax_before.scatter(relative_time[cand2],
                                  feature_vector["Dissipation"].iloc[cand2],
                                  c="#ff7f0e", s=50, alpha=0.8, edgecolors="black",
                                  label="Cand Set 2 (orig)")
            ax_before.axvline(t1, color="#1f77b4",
                              linestyle="--", linewidth=2, label="Target 1")
            ax_before.axvline(t2, color="#ff7f0e",
                              linestyle="--", linewidth=2, label="Target 2")
            ax_before.set_title("Before Reassignment", fontsize=14)
            ax_before.set_xlabel("Relative Time", fontsize=12)
            ax_before.set_ylabel("Dissipation", fontsize=12)
            ax_before.legend(loc="upper right", fontsize=10)
            ax_before.grid(alpha=0.3)

        # === REASSIGN BASED ON ABSOLUTE TIME DISTANCE ===
        # For cand1: those closer to t2 go to set2, the rest stay
        keep_mask1 = np.abs(
            relative_time[cand1] - t1) <= np.abs(relative_time[cand1] - t2)
        keep1 = cand1[keep_mask1]
        keep_conf1 = conf1[keep_mask1]
        reassign1 = cand1[~keep_mask1]
        reassign_conf1 = conf1[~keep_mask1]

        # For cand2: those closer to t1 go to set1, the rest stay
        keep_mask2 = np.abs(
            relative_time[cand2] - t2) <= np.abs(relative_time[cand2] - t1)
        keep2 = cand2[keep_mask2]
        keep_conf2 = conf2[keep_mask2]
        reassign2 = cand2[~keep_mask2]
        reassign_conf2 = conf2[~keep_mask2]

        # === BUILD FINAL ASSIGNMENTS ===
        final1 = np.concatenate(
            [keep1, reassign2]) if reassign2.size else keep1.copy()
        conf_final1 = np.concatenate(
            [keep_conf1, reassign_conf2]) if reassign_conf2.size else keep_conf1.copy()

        final2 = np.concatenate(
            [keep2, reassign1]) if reassign1.size else keep2.copy()
        conf_final2 = np.concatenate(
            [keep_conf2, reassign_conf1]) if reassign_conf1.size else keep_conf2.copy()

        # === SORT BY CONFIDENCE DESC ===
        if conf_final1.size:
            order1 = np.argsort(-conf_final1)
            sorted_idx1, sorted_conf1 = final1[order1], conf_final1[order1]
        else:
            sorted_idx1, sorted_conf1 = np.array([], int), np.array([], float)

        if conf_final2.size:
            order2 = np.argsort(-conf_final2)
            sorted_idx2, sorted_conf2 = final2[order2], conf_final2[order2]
        else:
            sorted_idx2, sorted_conf2 = np.array([], int), np.array([], float)

        merged_1 = {"indices": sorted_idx1.tolist(
        ), "confidences": sorted_conf1.tolist()}
        merged_2 = {"indices": sorted_idx2.tolist(
        ), "confidences": sorted_conf2.tolist()}

        # === AFTER ASSIGNMENT PLOT ===
        if feature_vector is not None and PLOTTING:
            ax_after.plot(relative_time, feature_vector["Dissipation"],
                          color="#555555", linewidth=1.5, label="Dissipation")
            if sorted_idx1.size:
                ax_after.scatter(relative_time[sorted_idx1],
                                 feature_vector["Dissipation"].iloc[sorted_idx1],
                                 c="#1f77b4", s=50, alpha=0.8, edgecolors="black",
                                 label="Cand Set 1 (final)")
            if sorted_idx2.size:
                ax_after.scatter(relative_time[sorted_idx2],
                                 feature_vector["Dissipation"].iloc[sorted_idx2],
                                 c="#ff7f0e", s=50, alpha=0.8, edgecolors="black",
                                 label="Cand Set 2 (final)")
            ax_after.axvline(t1, color="#1f77b4", linestyle="--",
                             linewidth=2, label="Target 1")
            ax_after.axvline(t2, color="#ff7f0e", linestyle="--",
                             linewidth=2, label="Target 2")
            ax_after.set_title("After Reassignment", fontsize=14)
            ax_after.set_xlabel("Relative Time", fontsize=12)
            ax_after.legend(loc="upper right", fontsize=10)
            ax_after.grid(alpha=0.3)

            plt.tight_layout()
            plt.show()

        return merged_1, merged_2

    def _poi_6_knee_point(self,
                          start_of_segment: int,
                          end_of_segment: int,
                          feature_vector: pd.DataFrame,
                          relative_time: np.ndarray) -> int:

        # Extract raw “Detrend_Difference” over the segment
        raw_diff = feature_vector['Detrend_Difference'].values
        seg_raw = raw_diff[start_of_segment: end_of_segment + 1]
        seg_t = relative_time[start_of_segment: end_of_segment + 1]
        n = len(seg_raw)

        # Build a monotonic “component signal” (non-increasing)
        comp_sig = [seg_raw[0]]
        for x in seg_raw[1:]:
            comp_sig.append(x if x <= comp_sig[-1] else comp_sig[-1])
        seg_comp = np.array(comp_sig)

        # Smooth the component signal via Savitzky-Golay
        if n < 3:
            seg_sm = seg_comp.copy()
        else:
            w = max(3, int(n * 0.08))
            if w % 2 == 0:
                w += 1
            w = min(w, n if n % 2 == 1 else n - 1)
            po = min(1, w - 1)
            seg_sm = savgol_filter(seg_comp, window_length=w, polyorder=po)

        # Compute first derivative (slope) of the smoothed component
        slope = np.gradient(seg_sm, seg_t)

        # Estimate baseline noise from the first few slope values
        baseline_window = min(n, max(3, int(n * 0.2)))
        baseline_vals = slope[:baseline_window]
        baseline_mean = baseline_vals.mean()
        baseline_std = baseline_vals.std()

        # Define threshold: slope must drop below (mean - std)
        threshold = baseline_mean - baseline_std
        threshold = threshold * 1
        # Find the first index where slope < threshold
        knee_rel = None
        for i, s in enumerate(slope):
            if s < threshold:
                knee_rel = i
                break
        # If no such point is found, fall back to second-derivative method
        if knee_rel is None:
            d1 = slope
            d2 = np.gradient(d1, seg_t)
            knee_rel = int(np.argmax(np.abs(d2)))

        knee_idx = start_of_segment + knee_rel
        return knee_idx

    def _choose_and_insert(
        self,
        indices: List[int],
        dissipation: np.ndarray,
        relative_time: np.ndarray,
        feature_vector: pd.DataFrame,
        poi: str,
        ground_truth: List[int]
    ) -> List[int]:
        """Select and prioritize the best candidate index for a POI, optionally bias-corrected.

        For POI4, POI5, and POI6, applies bias correction to choose the best index.
        For other POIs, selects the first candidate as the best. Returns a list
        with the chosen index first, followed by the remaining candidates.

        Args:
            indices (List[int]): Candidate indices for the point of interest.
            dissipation (np.ndarray): 1D array of dissipation values.
            relative_time (np.ndarray): 1D array of time values (same length as `dissipation`).
            feature_vector (pd.DataFrame): DataFrame containing columns needed for
                bias correction (e.g., "Detrend_Difference", "Resonance_Frequency_smooth").
            poi (str): Name of the POI, one of "POI1" … "POI6".
            ground_truth (List[int]): Ground-truth POI indices used for bias logic.

        Returns:
            List[int]: Ordered list of indices, with the selected best index first.

        Raises:
            TypeError: If inputs are of incorrect types.
            ValueError: If `indices` is empty, arrays have mismatched lengths,
                        or `poi` is not in the expected set.
        """
        # --- Convert and validate indices ---
        if not isinstance(indices, (list, tuple)):
            raise TypeError("`indices` must be a list or tuple of integers.")
        try:
            indices = [int(i) for i in indices]
        except Exception:
            raise TypeError(
                "All entries in `indices` must be convertible to int.")

        # --- Convert and validate ground_truth ---
        if not isinstance(ground_truth, (list, tuple)):
            raise TypeError(
                "`ground_truth` must be a list or tuple of integers.")
        try:
            ground_truth = [int(gt) for gt in ground_truth]
        except Exception:
            raise TypeError(
                "All entries in `ground_truth` must be convertible to int.")

        # --- Validate arrays ---
        if not isinstance(dissipation, np.ndarray) or dissipation.ndim != 1:
            raise TypeError("`dissipation` must be a 1D numpy.ndarray.")
        if not isinstance(relative_time, np.ndarray) or relative_time.ndim != 1:
            raise TypeError("`relative_time` must be a 1D numpy.ndarray.")
        if dissipation.shape[0] != relative_time.shape[0]:
            raise ValueError(
                "`dissipation` and `relative_time` must have the same length.")

        # --- Validate DataFrame and poi ---
        if not isinstance(feature_vector, pd.DataFrame):
            raise TypeError("`feature_vector` must be a pandas DataFrame.")
        valid_pois = {f"POI{i}" for i in range(1, 7)}
        if poi not in valid_pois:
            raise ValueError(f"`poi` must be one of {sorted(valid_pois)}.")

        # Determine best index
        if poi in ("POI4", "POI5", "POI6"):
            best = self._correct_bias(
                dissipation, relative_time, indices, feature_vector, poi, ground_truth
            )
        else:
            best = indices[0]
        # Normalize to single integer
        if isinstance(best, (list, np.ndarray)):
            # Flatten and take first element
            best_idx = int(np.array(best).flat[0])
        else:
            best_idx = int(best)

        # Reorder: best first, then the rest
        remaining = [i for i in indices if i != best_idx]
        return [best_idx] + remaining

    def _sort_by_confidence(
        self,
        positions: Dict[str, Dict[str, List[Union[int, float]]]],
        poi_key: str
    ) -> None:
        """Sort the indices and confidences for a given POI by descending confidence.

        Ensures that for the specified `poi_key`, the list of indices and their
        corresponding confidences are both present, of equal length, and sortable.
        Converts any numpy types to native Python `int` and `float` before sorting.

        Args:
            positions (Dict[str, Dict[str, List[int or float]]]):
                Mapping from POI keys (e.g. "POI1"… "POI6") to dictionaries
                containing:
                - 'indices': List of sample indices (int or np.integer).
                - 'confidences': List of confidence scores (float or np.floating).
            poi_key (str): The POI key whose values should be sorted.

        Returns:
            None: The `positions` dict is modified in place.

        Raises:
            TypeError: If `positions` is not a dict, `poi_key` not a str, the entry
                under `poi_key` is not a dict, or elements in 'indices'/'confidences'
                cannot be converted to int/float.
            ValueError: If 'indices' and 'confidences' are of mismatched lengths.
        """
        # Validate inputs
        if not isinstance(positions, dict):
            raise TypeError(
                "`positions` must be a dict mapping POI keys to dicts.")
        if not isinstance(poi_key, str):
            raise TypeError("`poi_key` must be a string.")
        if poi_key not in positions:
            return

        entry = positions[poi_key]
        if not isinstance(entry, dict):
            raise TypeError(f"Entry for '{poi_key}' must be a dict.")

        inds = entry.get('indices')
        confs = entry.get('confidences')
        if not isinstance(inds, (list, tuple)) or not isinstance(confs, (list, tuple)):
            return
        if len(inds) != len(confs):
            raise ValueError(
                f"'indices' and 'confidences' must have the same length for '{poi_key}'.")

        # Convert types
        try:
            inds = [int(i) for i in inds]
        except Exception:
            raise TypeError(
                "All entries in 'indices' must be convertible to int.")
        try:
            confs = [float(c) for c in confs]
        except Exception:
            raise TypeError(
                "All entries in 'confidences' must be convertible to float.")

        # Sort by confidence descending
        pairs = list(zip(confs, inds))
        pairs.sort(key=lambda x: x[0], reverse=True)

        # Unzip back to sorted lists
        if pairs:
            sorted_confs, sorted_inds = zip(*pairs)
            entry['confidences'] = list(sorted_confs)
            entry['indices'] = list(sorted_inds)
        else:
            entry['confidences'] = []
            entry['indices'] = []

    def _filter_poi6_near_ground_truth(
        self,
        positions: Dict[str, Any],
        ground_truth: List[Union[int, np.integer]],
        relative_time: np.ndarray,
        pct: float = 0.1
    ) -> None:
        """Filter POI6 candidates to those within a time window around the ground-truth.

        Removes any candidate index for POI6 whose timestamp deviates by more than
        `pct * total_duration` from the ground-truth POI6 time.

        Args:
            positions (Dict[str, Any]):
                Mapping of POI keys to dicts containing 'indices' and optional 'confidences'.
            ground_truth (List[int or np.integer]):
                List of ground-truth POI indices; index 5 (the sixth element) is used for POI6.
            relative_time (np.ndarray):
                1D array of time values corresponding to dissipation measurements.
            pct (float, optional):
                Fraction of the total run duration defining the allowed deviation
                window. Must be between 0 and 1. Defaults to 0.1.

        Returns:
            None: Modifies `positions['POI6']` in place.

        Raises:
            TypeError: If input types are incorrect or not convertible.
            ValueError: If required data is missing, or `pct` is out of range,
                        or `relative_time` has insufficient length.
        """
        # Validate inputs
        if not isinstance(positions, dict):
            raise TypeError(
                "`positions` must be a dict mapping POI keys to dicts.")
        key = "POI6"
        if key not in positions:
            return
        entry = positions[key]
        if not isinstance(entry, dict):
            raise TypeError(f"Entry for '{key}' must be a dict.")
        if not isinstance(ground_truth, (list, tuple)):
            raise TypeError(
                "`ground_truth` must be a list or tuple of integers.")
        if len(ground_truth) <= 5:
            return
        try:
            gt6 = int(ground_truth[5])
        except Exception:
            raise TypeError(
                "Ground-truth POI6 index must be convertible to int.")
        if not isinstance(relative_time, np.ndarray) or relative_time.ndim != 1:
            raise TypeError("`relative_time` must be a 1D numpy.ndarray.")
        if relative_time.size < 2:
            raise ValueError(
                "`relative_time` must contain at least two time points.")
        if not (0 < pct <= 1):
            raise ValueError(
                "`pct` must be a float between 0 (exclusive) and 1 (inclusive).")
        if not self._valid_index(gt6, relative_time):
            return

        # Retrieve and validate candidate lists
        inds = entry.get("indices")
        confs = entry.get("confidences")
        if not isinstance(inds, (list, tuple)) or not inds or confs is None:
            return
        try:
            inds = [int(i) for i in inds]
        except Exception:
            raise TypeError(
                "All entries in 'indices' must be convertible to int.")
        try:
            confs = [float(c) for c in confs]
        except Exception:
            raise TypeError(
                "All entries in 'confidences' must be convertible to float.")
        if len(inds) != len(confs):
            raise ValueError(
                "'indices' and 'confidences' must have the same length.")

        # Compute time window around ground-truth
        total_duration = float(relative_time[-1] - relative_time[0])
        threshold = pct * total_duration

        # Filter candidates by time proximity
        new_inds = []
        new_confs = []
        gt_time = float(relative_time[gt6])
        for idx, conf in zip(inds, confs):
            if idx < 0 or idx >= relative_time.size:
                continue
            if abs(relative_time[idx] - gt_time) <= threshold:
                new_inds.append(int(idx))
                new_confs.append(float(conf))

        # Update in-place
        positions[key]["indices"] = new_inds
        positions[key]["confidences"] = new_confs

    def _copy_predictions(self, predictions):
        """Create a shallow copy of the predictions mapping.

        Each POI key in the `predictions` dict is copied to a new dict where the
        'indices' list is shallow-copied and the 'confidences' list (if present)
        is preserved.

        Args:
            predictions (Dict[str, Dict[str, Any]]): Mapping from POI keys (e.g.
                "POI1"… "POI6") to dicts containing:
                    - 'indices': List of integer indices.
                    - 'confidences' (optional): List of float confidences.

        Returns:
            Dict[str, Dict[str, Any]]: A new dict with the same keys as
            `predictions`, where each value dict has its 'indices' list copied
            and 'confidences' passed through.
        """
        return {
            k: {"indices": v["indices"][:],
                "confidences": v.get("confidences")}
            for k, v in predictions.items()
        }

    def _determine_t0(self, ground_truth, predictions, relative_time):
        """Determine the start time (t0) for windowing based on POI3.

        Prefers the ground-truth index for POI3 if available and valid; otherwise
        falls back to the first predicted index for POI3; if neither is available,
        returns the first timestamp.

        Args:
            ground_truth (List[int]): Ground-truth POI indices for classes 1–6.
            predictions (Dict[str, Dict[str, List[int]]]): Predicted POI mappings.
            relative_time (np.ndarray): 1D array of time values.

        Returns:
            float: The timestamp corresponding to the chosen POI3 index, or
            `relative_time[0]` if no valid POI3 index is found.
        """
        if len(ground_truth) > 2:
            idx = ground_truth[2]
            if self._valid_index(idx, relative_time):
                return relative_time[idx]
        cand = predictions.get("POI3", {}).get("indices", [])
        if cand and self._valid_index(cand[0], relative_time):
            return relative_time[cand[0]]
        return relative_time[0]

    def _determine_t3(self, ground_truth, predictions, relative_time):
        """Determine the end time (t3) for windowing based on POI6.

        Uses the ground-truth POI6 timestamp if available and valid, then any
        predicted POI6 index; returns the earliest of these, or the final
        timestamp if none are valid.

        Args:
            ground_truth (List[int]): Ground-truth POI indices for classes 1–6.
            predictions (Dict[str, Dict[str, List[int]]]): Predicted POI mappings.
            relative_time (np.ndarray): 1D array of time values.

        Returns:
            float: The timestamp corresponding to the chosen POI6 index, or
            `relative_time[-1]` if no valid POI6 index is found.
        """
        times = []
        if len(ground_truth) > 5 and self._valid_index(ground_truth[5], relative_time):
            times.append(relative_time[ground_truth[5]])
        cand = predictions.get("POI6", {}).get("indices", [])
        if cand and self._valid_index(cand[0], relative_time):
            times.append(relative_time[cand[0]])
        return min(times) if times else relative_time[-1]

    def _compute_cuts(self, t0, t3):
        """Compute two cut times dividing the interval [t0, t3] into thirds.

        Args:
            t0 (float): The start time.
            t3 (float): The end time.

        Returns:
            Tuple[float, float]: A pair `(cut1, cut2)` where
            `cut1 = t0 + (t3 - t0) / 3` and `cut2 = t0 + 2*(t3 - t0) / 3`.
        """
        delta = abs(t3 - t0)
        part = delta / 3.0
        return t0 + part, t0 + 2 * part

    def _filter_windows(
        self,
        positions,
        ground_truth,
        relative_time,
        cut1,
        cut2,
    ):
        """Partition POI4–POI6 candidates into time-based windows.

        Uses `cut1` and `cut2` to assign:
        - POI4 candidates occurring on or before `cut1`,
        - POI5 candidates between `cut1` and `cut2`,
        - POI6 candidates on or after `cut2`.

        Args:
            positions (Dict[str, Dict[str, List[int]]]): Mapping of POI keys to
                dicts with 'indices' lists.
            ground_truth (List[int]): Ground-truth POI indices (unused here).
            relative_time (np.ndarray): 1D array of time values.
            cut1 (float): First cut timestamp.
            cut2 (float): Second cut timestamp.

        Returns:
            Dict[str, List[int]]: A dict with keys 'POI4', 'POI5', 'POI6', each
            mapping to the list of candidate indices falling in the respective
            time window.
        """
        for poi in ("POI4", "POI5", "POI6"):
            inds = positions.get(poi).get('indices')
            if len(inds) <= 1 or inds is None:
                Log.d(
                    TAG, f'Found less than 1 candidate {poi} pre-filtering.')
        windows = {
            'POI4': [
                i for i in positions['POI4']['indices']
                if relative_time[i] <= cut1
            ],
            'POI5': [
                i for i in positions['POI5']['indices']
                if int(cut1 * 0.75) <= relative_time[i] <= int(cut2 * 1)
            ],
            'POI6': [
                i for i in positions['POI6']['indices']
                if relative_time[i] >= cut2
            ]
        }
        return windows

    def _update_positions(
        self,
        positions: Dict[str, Dict[str, List[int]]],
        windows: Dict[str, List[int]]
    ) -> Dict[str, Dict[str, List[int]]]:
        """Update POI position indices in place based on filtered windows.

        Args:
            positions (dict): Mapping from POI keys ("POI4","POI5","POI6") to dicts
                containing at least an 'indices' list.
            windows (dict): Mapping from the same POI keys to the new list of indices.

        Returns:
            dict: The updated `positions` dict (same object as passed in).

        Raises:
            TypeError: If inputs are not dicts or the values are not lists of ints.
            KeyError: If a POI key in `windows` is missing from `positions`.
        """
        if not isinstance(positions, dict) or not isinstance(windows, dict):
            raise TypeError("`positions` and `windows` must be dicts.")
        for poi, inds in windows.items():
            if poi not in positions:
                raise KeyError(f"POI key '{poi}' not found in positions.")
            if not isinstance(inds, (list, tuple)):
                raise TypeError(
                    f"Window indices for '{poi}' must be a list of ints.")
            positions[poi]['indices'] = [int(i) for i in inds]
        return positions

    def _handle_negatives(
        self,
        positions: Dict[str, Dict[str, List[int]]],
        ground_truth: List[int],
        relative_time: np.ndarray
    ) -> None:
        """Replace invalid (-1) POI indices with fallbacks.

        For POI4-POI6:
        - If all indices are -1, replace with the ground-truth index.
        - For POI6, if the first index is -1, replace it with 98% of the run length.

        Args:
            positions (dict): Mapping from POI keys to dicts with 'indices' lists.
            ground_truth (list[int]): List of true POI indices (length ≥ 6).
            relative_time (np.ndarray): 1D array of time values.

        Raises:
            TypeError: If inputs are of incorrect types.
            ValueError: If `ground_truth` has fewer than 6 elements.
        """
        if not isinstance(positions, dict):
            raise TypeError("`positions` must be a dict.")
        if not isinstance(ground_truth, (list, tuple)) or len(ground_truth) < 6:
            raise ValueError("`ground_truth` must be a list of ≥6 ints.")
        if not isinstance(relative_time, np.ndarray) or relative_time.ndim != 1:
            raise TypeError("`relative_time` must be a 1D numpy.ndarray.")

        for num in (4, 5, 6):
            key = f"POI{num}"
            entry = positions.get(key)
            if not entry or 'indices' not in entry:
                continue
            lst = entry['indices']
            if not lst:
                continue
            # All-invalid case
            if all(int(i) == -1 for i in lst):
                entry['indices'] = [int(ground_truth[num - 1])]
                continue
            # POI6 special single-index case
            if key == 'POI6' and int(lst[0]) == -1:
                entry['indices'][0] = int(len(relative_time) * 0.98)

    def _enforce_strict_ordering(
        self,
        positions: Dict[str, Dict[str, List[int]]],
        ground_truth: List[int]
    ) -> None:
        """Ensure POI indices strictly increase from POI1 through POI6.

        For each POI2–POI6, if its first index ≤ the previous POI's first index,
        reset it to the corresponding ground-truth index.

        Args:
            positions (dict): Mapping from POI keys to dicts with 'indices' lists.
            ground_truth (list[int]): List of true POI indices (length ≥ 6).

        Raises:
            TypeError: If inputs are of incorrect types.
            ValueError: If `ground_truth` has fewer than 6 elements.
        """
        if not isinstance(positions, dict):
            raise TypeError("`positions` must be a dict.")
        if not isinstance(ground_truth, (list, tuple)) or len(ground_truth) < 6:
            raise ValueError("`ground_truth` must be a list of ≥6 ints.")

        for num in range(2, 7):
            key = f"POI{num}"
            prev_key = f"POI{num - 1}"
            inds = positions.get(key, {}).get('indices', [])
            if not inds:
                positions[key]['indices'] = [int(ground_truth[num - 1])]
                continue
            # Determine previous index
            prev_inds = positions.get(prev_key, {}).get('indices')
            prev_idx = int(prev_inds[0]) if prev_inds else int(
                ground_truth[num - 2])
            # Enforce ordering
            if int(inds[0]) <= prev_idx:
                positions[key]['indices'][0] = int(ground_truth[num - 1])

    def _truncate_confidences(
        self,
        positions: Dict[str, Dict[str, List[Any]]]
    ) -> None:
        """Truncate each confidence list to match its indices list length.

        Ensures that `positions[key]['confidences']` has at most as many entries
        as `positions[key]['indices']`.

        Args:
            positions (dict): Mapping from POI keys to dicts with 'indices' and
                optional 'confidences' lists.

        Raises:
            TypeError: If `positions` is not a dict or entries are malformed.
        """
        if not isinstance(positions, dict):
            raise TypeError("`positions` must be a dict.")
        for key, data in positions.items():
            if not isinstance(data, dict):
                continue
            inds = data.get('indices')
            confs = data.get('confidences')
            if confs is not None:
                if not isinstance(inds, (list, tuple)) or not isinstance(confs, (list, tuple)):
                    raise TypeError(
                        f"Invalid 'indices' or 'confidences' for '{key}'.")
                data['confidences'] = confs[:len(inds)]

    def _filter_poi1(self,
                     indices: List[int],
                     confidences: List[float],
                     feature_vector: pd.DataFrame,
                     relative_time: np.ndarray
                     ) -> Tuple[List[int], List[float]]:
        dissipation = feature_vector['Dissipation'].values
        resonance = feature_vector['Resonance_Frequency'].values
        diff_smooth = feature_vector['Difference'].values
        svm_scores = {
            col: feature_vector[col].values
            for col in feature_vector.columns
            if col.endswith('_DoG_SVM_Score')
        }
        orig_inds = list(indices)
        orig_confs = list(confidences)

        def pick_after(cands, times, t):
            return [i for i in cands if times[i] > t]
        grad_d = np.gradient(dissipation, relative_time)
        thr_d = grad_d.mean() + grad_d.std()
        sh_d = np.where(grad_d > thr_d)[0]
        if len(sh_d):
            t1 = relative_time[sh_d[0]]
            inds = pick_after(orig_inds, relative_time, t1)
        else:
            inds = orig_inds
        grad_r = np.gradient(resonance, relative_time)
        thr_r = grad_r.mean() - grad_r.std()
        sh_r = np.where(grad_r < thr_r)[0]
        if len(sh_r):
            t2 = relative_time[sh_r[0]]
            inds = pick_after(inds, relative_time, t2)
        grad_diff = np.gradient(diff_smooth, relative_time)
        thr_diff = grad_diff.mean() + grad_diff.std()
        sh_diff = np.where(grad_diff > thr_diff)[0]
        if len(sh_diff):
            t_diff = relative_time[sh_diff[0]]
            avg_interval = np.mean(np.diff(sorted(relative_time[orig_inds])))
            tol = avg_interval / 2
            aligned = [i for i in inds if abs(
                relative_time[i] - t_diff) <= tol]
            inds = aligned or inds
        if not inds:
            for scores in svm_scores.values():
                jumps = np.abs(np.diff(scores))
                thr_j = jumps.mean() + jumps.std()
                big = np.where(jumps > thr_j)[0]
                if len(big):
                    t3 = relative_time[big[0] + 1]
                    inds = pick_after(orig_inds, relative_time, t3)
                    if inds:
                        break
        inds = orig_inds.copy()

        # HEIGHT FILTER
        baseline_window = int(0.015*len(dissipation))
        base_vals = dissipation[int(0.005*len(dissipation)):baseline_window]
        height_thresh = base_vals.mean() + 2 * base_vals.std()
        height_filtered = [i for i in inds if dissipation[i] > height_thresh]
        inds_after_height = height_filtered or inds.copy()

        # PEAK-JUMP FILTER
        delta_d = np.diff(dissipation)
        thr_jump = delta_d.mean() + delta_d.std()
        jump_idxs = np.where(delta_d > thr_jump)[0] + 1

        if len(jump_idxs):
            injection_idx = jump_idxs[0]
        else:
            # fallback to global max if nothing exceeds thr_jump
            injection_idx = np.argmax(delta_d) + 1

        jump_filtered = [i for i in inds_after_height if i >= injection_idx]
        inds_after_jump = jump_filtered or inds_after_height.copy()

        # NO-INCLINE FILTER
        flat_filtered = [i for i in inds_after_jump if grad_d[i] <= thr_d]
        final_inds = flat_filtered or inds_after_jump.copy()

        if PLOTTING:
            plt.figure(figsize=(12, 6))
            plt.plot(relative_time, dissipation, color='black',
                     lw=1.2, label='Dissipation')
            plt.axhline(height_thresh, color='gray',
                        ls='--', label='height_thresh')
            plt.axvline(relative_time[injection_idx], color='blue', ls='--',
                        label=f'biggest jump @ {relative_time[injection_idx]:.2f}s')

            # plot each stage
            def scatter(idxs, marker, label, color):
                plt.scatter(relative_time[idxs], dissipation[idxs],
                            marker=marker, s=100, edgecolors=color,
                            facecolors='none', label=label)

            scatter(orig_inds,         'x', 'orig_inds',   'red')
            scatter(inds_after_height, 'o', 'after height', 'orange')
            scatter(inds_after_jump,   's', 'after jump',   'green')
            scatter(final_inds,        'D', 'after slope',  'blue')

            plt.xlabel("Time (s)")
            plt.ylabel("Dissipation")
            plt.title("Filter Debug – dissipation & candidates at each stage")
            plt.legend(loc="upper left", fontsize="small", ncol=2)
            plt.tight_layout()
            plt.show()

        final_confs = [orig_confs[orig_inds.index(i)] for i in final_inds]

        return final_inds, final_confs

    def _filter_poi2(
        self,
        indices: List[int],
        confidences: List[float],
        feature_vector: pd.DataFrame,
        relative_time: np.ndarray,
        poi1_idx: int,
    ) -> Tuple[List[int], List[float]]:
        if not indices or not confidences:
            return indices, confidences

        try:
            diff = feature_vector["Difference"].values
            res = feature_vector["Resonance_Frequency"].values
            diss = feature_vector["Dissipation"].values
            dog = feature_vector["Difference_DoG_SVM_Score"].values
            poi1 = getattr(self, "poi1_idx", None)
            if poi1 is None or poi1 < 0 or poi1 >= len(relative_time):
                return indices, confidences
            grad_diff = np.gradient(diff, relative_time)
            half_max = grad_diff.max() * 0.5 if grad_diff.size else 0
            plateau = np.where(grad_diff < half_max)[0]
            later = plateau[plateau > poi1] if plateau.size else np.array([])
            cut1 = int(later[0]) if later.size else min(
                poi1 + int(0.1 * len(relative_time)), len(relative_time)-1)
            pre1 = [c for c in indices if c < cut1]
            cand1 = max(pre1) if pre1 else indices[0]
            grad_res = np.gradient(res, relative_time)
            win = max(int(0.1 * len(relative_time)), 1)
            lo, hi = max(cand1 - win, 0), min(cand1 +
                                              win, len(relative_time)-1)
            window = grad_res[lo:hi] if hi > lo else np.array([])
            neg_peak = lo + int(np.argmin(window)) if window.size else cand1
            cand2 = min(indices, key=lambda c: abs(c - neg_peak))

            grad_diss = np.gradient(diss, relative_time)
            sec_deriv = np.gradient(grad_diss, relative_time)
            thresh = sec_deriv.mean() + sec_deriv.std() if sec_deriv.size else 0
            zone = np.where((sec_deriv > thresh) & (
                np.arange(len(sec_deriv)) > poi1))[0]
            cut3 = int(zone[0]) if zone.size else min(
                poi1 + win, len(relative_time)-1)
            pre3 = [c for c in indices if c < cut3]
            selected = max(pre3, key=lambda c: abs(
                dog[c])) if pre3 else indices[0]

            idx_in_list = indices.index(selected)
            sel_conf = confidences[idx_in_list]

            return [selected], [sel_conf]

        except (IndexError, KeyError, ValueError, Exception):
            return indices, confidences

    def _filter_poi4(
        self,
        indices: List[int],
        confidences: List[float],
        feature_vector: pd.DataFrame,
        relative_time: np.ndarray,
        poi3_idx: int,
    ) -> Tuple[List[int], List[float]]:
        """
        Filter POI4 candidates by:
        - Dissipation: left base of a positive change in rate-of-increase (2nd derivative peak)
        - RF: base of trough (minimum RF)
        - Difference: left side of a sudden downslope (negative 1st derivative peak)

        Uses the *_DoG_SVM_Score series to help locate shifts, and enforces POI4 > POI3.
        Also plots the normalized signals, candidate points, and their computed scores.
        """
        def _min_max(x: np.ndarray) -> np.ndarray:
            xmin, xmax = x.min(), x.max()
            return (x - xmin) / (xmax - xmin) if xmax != xmin else x
        cand = [(i, c) for i, c in zip(indices, confidences) if i > poi3_idx]
        if not cand:
            return indices, confidences  # fallback to original if no valid candidates

        cand_idxs, cand_confs = zip(*cand)
        cand_idxs = list(cand_idxs)
        cand_confs = list(cand_confs)
        diss = feature_vector["Dissipation"].values
        rf = feature_vector["Resonance_Frequency"].values
        diff = feature_vector["Difference"].values
        # normalize each series
        diss_norm = _min_max(diss)
        rf_norm = _min_max(rf)
        diff_norm = _min_max(diff)
        # first and second-derivatives
        diss_slope = np.gradient(diss_norm, relative_time)
        diss_accel = np.gradient(rf_norm, relative_time)
        diff_slope = np.gradient(diff_norm, relative_time)

        # SVM-DoG scores
        diss_score = feature_vector["Dissipation_DoG_SVM_Score"].values
        rf_score = feature_vector["Resonance_Frequency_DoG_SVM_Score"].values
        diff_score = feature_vector["Difference_DoG_SVM_Score"].values

        # compute composite scores at each candidate
        scores = []
        for idx in cand_idxs:
            # second-derivative positive crest
            m1 = max(0.0, diss_accel[idx])
            m2 = max(0.0, -rf[idx])                  # trough in RF
            m3 = max(0.0, -diff_slope[idx])          # downslope in Difference
            # m4 = abs(diss_score[idx]) + \
            #     abs(rf_score[idx]) + abs(diff_score[idx])
            m4 = abs(diss_score[idx]) + abs(diff_score[idx])
            scores.append(m1 + m3 + m4)

        # pick best
        best_pos = int(np.argmax(scores))
        best_idx = cand_idxs[best_pos]
        best_conf = cand_confs[best_pos]
        best_score = scores[best_pos]

        window_radius = 150
        start = max(poi3_idx + 1, best_idx - window_radius)
        end = min(len(diss_score) - 1, best_idx + window_radius)

        local_scores = diss_score[start:end+1]
        rel_trough = np.argmin(local_scores)
        trough_idx = start + rel_trough

        thresh = np.mean(diss_score) - np.std(diss_score)
        if diss_score[trough_idx] < thresh:
            left_base = max(start, trough_idx - 1)
            best_idx = left_base

        # --- DEBUG PLOTTING (enhanced) ---
        # fig, (ax1, ax2) = plt.subplots(2, 1, figsize=(12, 8), sharex=True)

        # ax1.plot(relative_time, diss_norm, label='Dissipation (norm)')
        # ax1.plot(relative_time, rf_norm,   label='RF (norm)')
        # ax1.plot(relative_time, diff_norm, label='Difference (norm)')

        # # original candidates
        # ax1.scatter(relative_time[cand_idxs], diss_norm[cand_idxs],
        #             c='red', marker='x', s=80, label='candidates')

        # # show the detected trough and its left-base
        # ax1.scatter(relative_time[trough_idx], diss_norm[trough_idx],
        #             c='blue', s=100, label='neg spike (trough)')
        # ax1.scatter(relative_time[best_idx], diss_norm[best_idx],
        #             c='orange', s=100, label='snapped POI4')

        # ax1.set_ylabel('Normalized value')
        # ax1.legend(loc='upper right')
        # ax1.grid(True, alpha=0.3)
        # times_cand = [relative_time[i] for i in cand_idxs]
        # ax2.plot(times_cand, scores, marker='o',
        #          linestyle='-', label='composite score')
        # # mark whichever best_idx survived
        # ax2.scatter(relative_time[best_idx], best_score,
        #             c='green', s=100, label='final POI4')
        # ax2.set_xlabel('Relative time (s)')
        # ax2.set_ylabel('Score')
        # ax2.legend(loc='upper right')
        # ax2.grid(True, alpha=0.3)

        # plt.tight_layout()
        # plt.show()
        # — end plotting —

        # rebuild output lists, putting our (possibly snapped) best_idx first
        # remove original occurrence of best_idx if it was in cand_idxs
        remaining = [(i, c)
                     for i, c in zip(cand_idxs, cand_confs) if i != best_idx]
        out_indices = [best_idx] + [i for i, _ in remaining]
        out_confidences = [best_conf] + [c for _, c in remaining]

        return out_indices, out_confidences

    def _filter_poi6(
        self,
        indices: List[int],
        confidences: List[float],
        feature_vector: pd.DataFrame,
        relative_time: np.ndarray,
        poi5_idx: int,
    ) -> Tuple[List[int], List[float]]:
        """
        POI6: choose the best candidate after poi5_idx by equally weighting
        rough envelopes of all three raw curves plus the three DoG_SVM scores,
        with a debug plot of normalized envelopes and candidates.
        """
        # filter out-of-bounds
        filtered = [(i, c)
                    for i, c in zip(indices, confidences) if i > poi5_idx]
        if not filtered:
            return indices, confidences
        cand_idxs, cand_confs = zip(*filtered)
        cand_idxs = list(cand_idxs)
        cand_confs = list(cand_confs)
        # raw values & DoG_SVM scores
        diss_vals = feature_vector['Dissipation'].values
        rf_vals = feature_vector['Resonance_Frequency'].values
        diff_vals = feature_vector['Difference'].values

        diss_score = feature_vector['Dissipation_DoG_SVM_Score'].values
        rf_score = feature_vector['Resonance_Frequency_DoG_SVM_Score'].values
        diff_score = feature_vector['Difference_DoG_SVM_Score'].values

        # build rough "envelopes" by thresholding the gradients
        d_diss = np.gradient(diss_vals,  relative_time)
        d_rf = np.gradient(rf_vals,    relative_time)
        d_diff = np.gradient(diff_vals,  relative_time)

        def make_env(d):
            thr = np.std(d)
            return np.where(np.abs(d) >= thr, d, 0)

        diss_env = make_env(d_diss)
        rf_env = make_env(d_rf)
        diff_env = make_env(d_diff)

        # min–max normalize
        def _min_max(x: np.ndarray) -> np.ndarray:
            xmin, xmax = x.min(), x.max()
            return (x - xmin) / (xmax - xmin) if xmax != xmin else x

        norm_diss = _min_max(diss_env)
        norm_rf = _min_max(rf_env)
        norm_diff = _min_max(diff_env)

        # score each candidate
        scores = []
        for idx in cand_idxs:
            dog_score = abs(diss_score[idx]) + \
                abs(rf_score[idx]) + abs(diff_score[idx])
            score = (
                norm_diss[idx]      # + for big diss slope
                + (-norm_rf[idx])   # + for big negative RF slope
                + (-norm_diff[idx])  # + for big downward diff slope
                + dog_score
            )
            scores.append(score)

        # pick best
        best_pos = int(np.argmax(scores))
        best_idx = cand_idxs[best_pos]
        best_conf = cand_confs[best_pos]
        best_score = scores[best_pos]

        idxs = list(cand_idxs)
        times_cand = relative_time[idxs]

        # normalize scores for marker sizing using np.ptp
        score_arr = np.array(scores)
        min_s, max_s = 30, 150
        norm_sz = (score_arr - score_arr.min()) / (np.ptp(score_arr) + 1e-6)
        sizes = norm_sz * (max_s - min_s) + min_s

        # fig, ax = plt.subplots(figsize=(10, 5), dpi=100)

        # # plot envelopes
        # ax.plot(relative_time, norm_diss,  label='Norm Diss Env', linewidth=1)
        # ax.plot(relative_time, norm_rf,    label='Norm RF Env',   linewidth=1)
        # ax.plot(relative_time, norm_diff,  label='Norm Diff Env', linewidth=1)

        # # scatter candidates sized by score
        # ax.scatter(times_cand, norm_diss[idxs],
        #            s=sizes, marker='o', label='Diss Candidates')
        # ax.scatter(times_cand, norm_rf[idxs],
        #            s=sizes, marker='s', label='RF Candidates')
        # ax.scatter(times_cand, norm_diff[idxs],
        #            s=sizes, marker='^', label='Diff Candidates')

        # # annotate each with its numeric score
        # for idx, score in zip(idxs, scores):
        #     y_env = max(norm_diss[idx], norm_rf[idx], norm_diff[idx])
        #     ax.text(
        #         relative_time[idx],
        #         y_env + 0.03,
        #         f"{score:.1f}",
        #         ha='center', va='bottom',
        #         fontsize='x-small'
        #     )

        # # highlight the selected candidate
        # best_time = relative_time[best_idx]
        # ax.axvline(best_time, color='red', linestyle='--',
        #            label='Selected Candidate')
        # ax.scatter(best_time, norm_diss[best_idx],
        #            s=200, marker='*', color='red')
        # ax.scatter(best_time, norm_rf[best_idx],
        #            s=200, marker='*', color='red')
        # ax.scatter(best_time, norm_diff[best_idx],
        #            s=200, marker='*', color='red')

        # # labels & legend
        # ax.set_xlabel("Relative Time (s)")
        # ax.set_ylabel("Normalized Envelope Value")
        # ax.set_title("POI6 Debug: Envelopes, Scores & Selection")
        # ax.legend(loc='upper right', fontsize='small')
        # plt.tight_layout()
        # plt.show()
        out_indices = [best_idx, cand_idxs]
        out_confidences = [best_conf, confidences]
        return out_indices, out_confidences

    @staticmethod
    def _valid_index(idx: Any, arr: np.ndarray) -> bool:
        """Check whether idx is a valid array index into arr.

        Args:
            idx: Candidate index (int or numpy integer).
            arr (np.ndarray): Array to index.

        Returns:
            bool: True if idx is an integer 0 ≤ idx < len(arr), else False.
        """
        return isinstance(idx, (int, np.integer)) and 0 <= idx < len(arr)

    def _dbscan_cluster_indices(
        self,
        cand_indices: np.ndarray,
        r_time: np.ndarray,
        eps_fraction: float = 0.01,
        min_eps: int = 3,
        max_eps: int = 20,
        min_samples: int = 1,
    ) -> tuple[np.ndarray, int]:
        """
        Clusters candidate indices with DBSCAN using an adaptive epsilon based on run duration.

        This method determines epsilon (in sample units) by:
        1. Computing total_time = r_time.max() - r_time.min().
        2. Calculating median positive delta (dt) from r_time differences.
        3. Setting eps_time = total_time * eps_fraction.
        4. Converting eps_time to samples: eps_time / dt, clipped to [min_eps, max_eps].

        It then applies sklearn.cluster.DBSCAN on reshaped cand_indices and identifies:
        - labels: cluster labels for each candidate.
        - densest: label of the cluster with the most members.

        Args:
            cand_indices (np.ndarray): Array of candidate sample indices to cluster.
            r_time (np.ndarray): Array of time values corresponding to dataset samples.
            eps_fraction (float): Fraction of total run duration to derive epsilon. Defaults to 0.01.
            min_eps (int): Minimum epsilon (in samples). Defaults to 3.
            max_eps (int): Maximum epsilon (in samples). Defaults to 20.
            min_samples (int): Minimum number of samples to form a cluster. Defaults to 1.

        Returns:
            tuple[np.ndarray, int]:
                labels: Cluster label for each input index.
                densest: Label for the cluster with highest count.
        """
        total_time = float(r_time.max() - r_time.min()
                           if r_time.max() > r_time.min() else r_time.max())
        diffs = np.diff(r_time)
        dt = float(np.median(diffs[diffs > 0])) if np.any(diffs > 0) else 1.0
        eps_time = total_time * eps_fraction
        eps_samples = int(np.clip(eps_time / dt, min_eps, max_eps))

        X = cand_indices.reshape(-1, 1)
        labels = DBSCAN(eps=eps_samples,
                        min_samples=min_samples).fit_predict(X)

        unique, counts = np.unique(labels, return_counts=True)
        densest = unique[np.argmax(counts)]

        return labels, densest

    def cluster(
        self,
        df,
        r_time: np.ndarray,
        extracted_predictions: dict[str, dict[str, list]],
        eps_fraction: float = 0.01,
        min_eps: int = 3,
        max_eps: int = 30,
        min_samples: int = 1,
        plotting: bool = PLOTTING
    ) -> dict[str, dict[str, list]]:
        """
        Post-processes POI4-POI6 predictions by clustering sample indices via DBSCAN.

        This method:
        1. Iterates over extracted_predictions for POI4, POI5, and POI6.
        2. For each, it clusters candidate indices using `_dbscan_cluster_indices` with
            an epsilon scaled to run duration.
        3. Retains only the densest cluster's indices and corresponding confidences.
        4. Optionally plots the dissipation scores and scatter of clusters, highlighting
            the densest cluster and its center point.

        Args:
            df (pd.DataFrame): DataFrame containing at least 'Difference_DoG_SVM_Score'.
            r_time (np.ndarray): Array of time values for dataset samples.
            extracted_predictions (dict[str, dict[str, list]]):
                Mapping POI names to dicts with keys 'indices' and optional 'confidences'.
            eps_fraction (float): Fraction of run length to set DBSCAN epsilon (default 0.01).
            min_eps (int): Minimum epsilon in samples (default 3).
            max_eps (int): Maximum epsilon in samples (default 20).
            min_samples (int): Minimum samples per cluster (default 1).
            plotting (bool): Whether to produce a matplotlib plot (default PLOTTING).

        Returns:
            dict[str, dict[str, list]]: Filtered predictions mapping each POI to its
            retained 'indices' and optional 'confidences'.
        """
        times = r_time
        diss = df["Difference_DoG_SVM_Score"].values

        if plotting:
            fig, ax = plt.subplots(figsize=(10, 6))
            ax.plot(times, diss, 'k-', lw=1.5, label="Dissipation")
            ax.set_xlabel("Relative Time (s)")
            ax.set_ylabel("Dissipation")
            ax.grid(alpha=0.3)
            cmap = plt.get_cmap("tab10")

        trimmed: dict[str, dict[str, list]] = {}

        for i, (poi, preds) in enumerate(extracted_predictions.items()):
            if poi not in ("POI5", "POI6"):
                entry = {"indices": list(preds.get("indices", []))}
                if "confidences" in preds:
                    entry["confidences"] = list(preds["confidences"])
                trimmed[poi] = entry
                continue

            inds = np.array(preds.get("indices", []), dtype=int)
            confs = preds.get("confidences")

            if inds.size == 0:
                entry = {"indices": []}
                if confs is not None:
                    entry["confidences"] = []
                trimmed[poi] = entry
                continue

            labels, densest = self._dbscan_cluster_indices(
                inds,
                r_time=times,
                eps_fraction=eps_fraction,
                min_eps=min_eps,
                max_eps=max_eps,
                min_samples=min_samples
            )
            keep = labels == densest
            keep_inds = [int(idx) for idx, flag in zip(inds, keep) if flag]
            entry = {"indices": keep_inds}
            if confs is not None:
                entry["confidences"] = [
                    c for c, flag in zip(confs, keep) if flag
                ]
            trimmed[poi] = entry

            if plotting:
                for lbl in np.unique(labels):
                    mask = labels == lbl
                    face = cmap(i) if lbl == densest else "none"
                    size = 80 if lbl == densest else 50
                    ax.scatter(
                        times[inds[mask]],
                        diss[inds[mask]],
                        edgecolor=cmap(i),
                        facecolor=face,
                        s=size,
                        label=f"{poi} C{lbl}" if (
                            i == 3 and lbl == densest) else None,
                        zorder=4
                    )
                center_idx = int(np.mean(inds[labels == densest]))
                center_time = times[center_idx]
                ax.plot(
                    center_time, diss[center_idx],
                    marker="*", markersize=15, color=cmap(i),
                    label=f"{poi} densest"
                )
                ax.text(
                    center_time,
                    diss.max() * 0.9,
                    f"{poi}->C{densest}",
                    rotation=90, va="top", ha="right",
                    fontsize=8, color=cmap(i)
                )

        if plotting:
            ax.legend(loc="upper left", fontsize=8, ncol=2, framealpha=0.9)
            plt.title(f"DBSCAN on Indices (eps_fraction={eps_fraction}, "
                      f"min_eps={min_eps}->max_eps={max_eps})")
            plt.tight_layout()
            plt.show()

        return trimmed

    def _select_best_predictions(
        self,
        predictions: Dict[str, Dict[str, Any]],
        model_data_labels: List[int],
        ground_truth: List[int],
        relative_time: np.ndarray,
        feature_vector: pd.DataFrame,
        raw_vector: pd.DataFrame
    ) -> Dict[str, Dict[str, Any]]:
        """Refine and select the best point-of-interest (POI) predictions.

        Applies a sequence of filters, windowing, and bias corrections to the
        raw `predictions` mapping. Ensures each POI (1-6) ends up with an ordered
        list of candidate indices and matching confidences.

        Workflow:
        1. Baseline-filter POI1 using raw dissipation.
        2. Deep-copy predictions to avoid side-effects.
        3. Boost and window-filter POI6 around ground-truth.
        4. Determine time anchors t0 (POI3) and t3 (POI6).
        5. Split POI4-6 into thirds of the run.
        6. Apply bias correction to POI4, POI5, and POI6.
        7. Handle invalid (-1) indices, insert POI2, enforce ordering.
        8. Truncate confidences to match indices.
        9. Guarantee each POI has ≥1 index and ≥1 confidence.

        Args:
            predictions (Dict[str, Dict[str, Any]]):
                Raw POI predictions mapping each `"POI{i}"` to a dict with:
                - `'indices'`: List of integer-like candidate indices.
                - `'confidences'` (optional): List of float-like scores.
            model_data_labels (List[int]):
                Ground-truth POI indices used for fallback injection and POI6 boosting.
                Must have length ≥ 6.
            ground_truth (List[int]):
                True POI indices for POI1…POI6. Must have length ≥ 6.
            relative_time (np.ndarray):
                1D array of timestamps (strictly increasing).
            feature_vector (pd.DataFrame):
                Must contain `"Dissipation_smooth"` and `"Resonance_Frequency_smooth"`.
            raw_vector (pd.DataFrame):
                Must contain raw `"Dissipation"` values.

        Returns:
            Dict[str, Dict[str, Any]]: Refined mapping of each POI to:
                - `'indices'`: List[int]
                - `'confidences'`: List[float]

        Raises:
            TypeError: If inputs are of incorrect types.
            ValueError: If required columns are missing, array lengths mismatch,
                        or ground_truth/model_data_labels lengths < 6.
        """
        dissipation = feature_vector["Dissipation_smooth"].values
        dissipation_raw = raw_vector["Dissipation"].values
        """
        Refine POI predictions by applying baseline filtering, timing windows, and bias correction.
        """
        best_positions = self._copy_predictions(predictions)
        poi1_inds, poi1_confs = self._filter_poi1(
            best_positions['POI1']['indices'],
            best_positions['POI1']['confidences'],
            feature_vector,
            relative_time
        )

        best_positions['POI1'] = {
            'indices': poi1_inds,
            'confidences': poi1_confs
        }

        poi2_inds, poi2_confs = self._filter_poi2(
            best_positions['POI2']['indices'],
            best_positions['POI2']['confidences'],
            feature_vector,
            relative_time,
            best_positions["POI1"]["indices"][0]
        )

        best_positions['POI2'] = {
            'indices': poi2_inds,
            'confidences': poi2_confs
        }

        #  Boost POI6 confidences toward ground truth without overriding original confidences
        if len(ground_truth) >= 6 and len(model_data_labels) >= 6:
            ground_truth[5] = max(ground_truth[5], model_data_labels[5])
        # self._filter_poi6_near_ground_truth(
        #     best_positions, ground_truth, relative_time)
        best_positions = self.cluster(
            df=feature_vector, extracted_predictions=best_positions, r_time=relative_time)
        self._sort_by_confidence(best_positions, 'POI6')

        # determine time anchors
        t0 = self._determine_t0(ground_truth, best_positions, relative_time)
        t3 = self._determine_t3(ground_truth, best_positions, relative_time)
        cut1, cut2 = self._compute_cuts(t0, t3)

        # filter POI4-6 windows
        windows = self._filter_windows(
            best_positions, ground_truth, relative_time, cut1, cut2)

        # apply bias correction and ranking
        for poi in ("POI4", "POI5"):
            windows[poi] = self._choose_and_insert(
                windows[poi], dissipation, relative_time, feature_vector, poi=poi, ground_truth=ground_truth)
        # update positions with new windows
        best_positions = self._update_positions(best_positions, windows)
        poi4_inds, poi4_confs = self._filter_poi4(
            best_positions['POI4']['indices'],
            best_positions['POI4']['confidences'],
            feature_vector,
            relative_time,
            max(predictions["POI3"]["indices"])
        )

        best_positions['POI4'] = {
            'indices': poi4_inds,
            'confidences': poi4_confs
        }
        poi6_inds, poi6_confs = self._filter_poi6(
            best_positions['POI6']['indices'],
            best_positions['POI6']['confidences'],
            feature_vector,
            relative_time,
            predictions["POI5"]["indices"][0]
        )

        best_positions['POI6'] = {
            'indices': poi6_inds,
            'confidences': poi6_confs
        }
        # handle special -1 cases
        self._handle_negatives(best_positions, ground_truth, relative_time)
        if len(model_data_labels) >= 2:
            best_positions["POI2"]["indices"].insert(0, ground_truth[1])

        # enforce strict ordering across POIs
        # best_poi2 = self._poi_2_offset(
        #     positions=best_positions, feature_vector=feature_vector, relative_time=relative_time)
        # best_positions["POI2"]['indices'].insert(0, best_poi2)
        self._enforce_strict_ordering(best_positions, ground_truth)
        self._truncate_confidences(best_positions)

        for i in range(1, 7):
            poi = f"POI{i}"
            # ensure the sub-dict exists
            entry = best_positions.setdefault(poi, {})
            # ensure both lists exist
            inds = entry.setdefault("indices", [])
            confs = entry.setdefault("confidences", [])

            # if no indices but we have a ground_truth for this POI, inject it
            if not inds and len(ground_truth) >= i:
                inds.append(int(model_data_labels[i - 1]))
                confs.append(1.0)
            # otherwise, if we somehow have indices but no confidences, fill them with 1.0
            elif inds and not confs:
                entry["confidences"] = [1.0] * len(inds)

        return best_positions

    def regroup(
        self,
        raw_predictions: dict,
        updated_predictions: dict,
        relative_time: np.ndarray,
        feature_vector: np.ndarray
    ) -> dict:
        new_groupings = updated_predictions.copy()
        max_idx = feature_vector.shape[0] if hasattr(
            feature_vector, "shape") else len(feature_vector)

        def _filter_bounds(cand: dict) -> dict:
            inds = cand.get("indices", [])
            confs = cand.get("confidences", [])
            filtered = [(i, c)
                        for i, c in zip(inds, confs) if 0 <= i < max_idx]
            if not filtered:
                return {"indices": [], "confidences": []}
            unzipped = list(zip(*filtered))
            return {"indices": list(unzipped[0]), "confidences": list(unzipped[1])}
        poi5_raw = _filter_bounds(raw_predictions.get("POI5", {}))
        poi6_raw = _filter_bounds(raw_predictions.get("POI6", {}))
        poi5_target = new_groupings["POI5"]["indices"][0]
        poi6_target = new_groupings["POI6"]["indices"][0]

        merged_1, merged_2 = self._merge_candidate_sets(
            candidates_1=poi5_raw,
            candidates_2=poi6_raw,
            target_1=poi5_target,
            target_2=poi6_target,
            relative_time=relative_time,
            feature_vector=feature_vector
        )
        new_groupings["POI5"] = poi5_raw
        new_groupings["POI6"] = merged_2

        # pull & filter POI4/5 for the next merge
        poi4_raw = _filter_bounds(raw_predictions.get("POI4", {}))
        poi5_prev = _filter_bounds(raw_predictions.get("POI5", {}))
        poi4_target = new_groupings["POI4"]["indices"][0]
        poi5_target2 = new_groupings["POI5"]["indices"][0]

        merged_1, merged_2 = self._merge_candidate_sets(
            candidates_1=poi4_raw,
            candidates_2=poi5_prev,
            target_1=poi4_target,
            target_2=poi5_target2,
            relative_time=relative_time,
            feature_vector=feature_vector
        )
        new_groupings["POI4"] = merged_1
        new_groupings["POI5"] = merged_2

        return new_groupings

    def long_tail_detect(
        self,
        feature_vector: pd.DataFrame,
        time: np.ndarray,
        cols: list[str] = None,
        slope_thresh: float = 0.025,
        window: int = 10
    ) -> pd.DataFrame:
        """
        Trims off the flat/repeated tail region of multiple normalized curves in a DataFrame,
        and (optionally) plots the original Dissipation curve with the detected trim location.

        Parameters
        ----------
        feature_vector : pd.DataFrame
            Must contain each signal column named in `cols`.
        time : np.ndarray
            1D array of time values (same length as each column in feature_vector).
        cols : list[str], optional
            Signal columns to check for a long tail
            (default ['Difference','Dissipation','Resonance_Frequency']).
        slope_thresh : float
            Threshold for the moving-average absolute slope below which
            we consider the curve “flat” (on the normalized scale).
        window : int
            Moving-average window (in samples) for smoothing the instantaneous slope.

        Returns
        -------
        pd.DataFrame
            feature_vector trimmed to remove the long tail (if any).
        """
        if cols is None:
            cols = ['Difference', 'Dissipation', 'Resonance_Frequency']

        # for each curve, find the first i such that for all j>=i: ma[j] <= slope_thresh
        tail_start_indices = []
        for c in cols:
            y = feature_vector[c].astype(float).values
            # min–max normalize
            if y.max() > y.min():
                y_norm = (y - y.min()) / (y.max() - y.min())
            else:
                y_norm = y - y.min()

            # instantaneous slope wrt time
            dy = np.gradient(y_norm, time)

            # moving-average of abs(slope)
            ma = np.convolve(np.abs(dy), np.ones(window)/window, mode='same')

            # find true tail-start: first i where everything from i->end is flat
            N = len(ma)
            tail_idx = N  # default = no tail found
            for i in range(N):
                if np.all(ma[i:] <= slope_thresh):
                    tail_idx = i
                    break
            tail_start_indices.append(tail_idx)

        # cut at the _latest_ of those per-curve tails,
        # so that _all_ curves are flat beyond the trim point
        cut_idx = max(tail_start_indices)

        # if no tail detected (cut_idx == len), return unchanged
        if cut_idx >= len(feature_vector):
            return feature_vector.reset_index(drop=True)
        else:
            # (optional) visualize where you're cutting
            cut_time = time[cut_idx]
            plt.plot(time, feature_vector['Dissipation'], label='Dissipation')
            plt.axvline(cut_time, linestyle='--', label='Trim Point')
            plt.axvspan(cut_time, time[-1], alpha=0.2, color='grey')
            plt.legend()
            plt.show()

        # return trimmed
        return feature_vector.iloc[:cut_idx].reset_index(drop=True)

    def predict(self,
                file_buffer: str,
                forecast_start: int = -1,
                forecast_end: int = -1,
                actual_poi_indices: Optional[np.ndarray] = None,
                plotting: bool = PLOTTING) -> Dict[str, Any]:
        """Load data, run QModel v3 clustering + XGBoost prediction, and refine POIs.

        This method validates the input buffer or path, extracts raw and QModel v2
        labels, runs the XGBoost model to get probability predictions, and refines
        them into final POI indices with confidences. Optionally, it can plot the
        dissipation curve and the selected POIs.

        Args:
            file_buffer (str or file-like): Filesystem path to a CSV file containing
                'Relative_time' and 'Dissipation' columns, or a file-like object.
            forecast_start (int): (Unused) Starting index for forecast; must be ≥ -1.
            forecast_end (int): (Unused) Ending index for forecast; must be ≥ -1.
            actual_poi_indices (np.ndarray, optional): Array of true POI indices for
                potential use in downstream evaluation or plotting.
            plotting (bool): If True, displays a matplotlib plot of the dissipation
                curve with POI markers.

        Returns:
            Dict[str, Dict[str, Any]]: A mapping for each "POI1"… "POI6" to a dict with:
                - "indices": List[int] of selected indices.
                - "confidences": List[float] of corresponding confidences.

        Raises:
            TypeError: If arguments are of incorrect types.
            ValueError: If data validation fails, required columns are missing,
                        or no model_data_labels are generated.
        """
        try:
            df = self._validate_file_buffer(file_buffer=file_buffer)
        except Exception as e:
            Log.e(
                f"File buffer `{file_buffer}` could not be validated because of error: `{e}`.")
            return
        qmodel_v4_labels = self._get_qmodel_v4_predictions(
            file_buffer=file_buffer)
        qmodel_v2_labels = self._get_qmodel_v2_predictions(
            file_buffer=file_buffer)
        self._qmodel_v2_labels = qmodel_v2_labels
        model_data_labels = self._get_model_data_predictions(
            file_buffer=file_buffer)
        self._model_data_labels = model_data_labels

        ###
        # Sanity check to avoid throwing an `IndexError` later on
        if len(model_data_labels) == 0:
            # End error message with a colon as the next logged message is an error reason
            Log.e(
                TAG, "Model generated no model data labels. No predictions can be made:")
            return
        ###
        file_buffer = self._reset_file_buffer(file_buffer=file_buffer)
        feature_vector = QDataProcessor.process_data(
            file_buffer=file_buffer, live=True)
        # trimmed_vector = self.long_tail_detect(
        #     feature_vector=feature_vector, time=df['Relative_time'].values)

        # feature_vector = trimmed_vector.copy()
        transformed_feature_vector = self._scaler.transform(
            feature_vector.values)
        ddata = xgb.DMatrix(transformed_feature_vector)
        predicted_probabilites = self._booster.predict(ddata)
        gt = []
        for i in range(1, 7):
            point = qmodel_v4_labels.get(f"POI{i}").get("indices", -1)[0]
            gt.append(point)
        extracted_predictions = self._extract_predictions(
            predicted_probabilites, model_data_labels, qmodel_v4_predictions=qmodel_v4_labels)
        relative_time = df["Relative_time"].values
        relative_time = relative_time[:len(feature_vector)]
        init_correct = self._select_best_predictions(
            predictions=extracted_predictions,
            # ground_truth=qmodel_v2_labels,
            ground_truth=gt,
            model_data_labels=model_data_labels,
            relative_time=relative_time,
            feature_vector=feature_vector,
            raw_vector=df)
        new_grouping = self.regroup(raw_predictions=extracted_predictions, updated_predictions=init_correct,
                                    relative_time=relative_time, feature_vector=feature_vector)

        final_predictions = self._select_best_predictions(
            predictions=new_grouping,
            ground_truth=qmodel_v2_labels,
            model_data_labels=model_data_labels,
            relative_time=relative_time,
            feature_vector=feature_vector,
            raw_vector=df)
        try:
            for i in range(2, 7):
                v4_point = qmodel_v4_labels.get(
                    f"POI{i}").get("indices", -1)[0]
                v4_conf = qmodel_v4_labels.get(
                    f"POI{i}").get("confidences", -1)[0]
                if i == 6:
                    v4_6_labels = qmodel_v4_labels.get(
                        f"POI{i}").get("indices", -1)
                    v4_max = max(v4_6_labels)
                    if v4_conf == qmodel_v4_labels.get(
                            f"POI{i}").get("confidences", -1)[-1]:
                        v4_point = v4_max
                    elif abs(v4_conf - qmodel_v4_labels.get(
                            f"POI{i}").get("confidences", -1)[-1]) <= 0.02 and len(v4_6_labels) > 1:
                        v4_point = int(np.average(v4_6_labels))
                if v4_point == -1:
                    continue

                from itertools import chain
                final_predictions[f"POI{i}"]["indices"].insert(0, v4_point)
                final_predictions[f"POI{i}"]["confidences"].insert(0, v4_conf)

                final_predictions[f"POI{i}"]["indices"] = list(
                    chain.from_iterable(
                        x if isinstance(x, (list, tuple)) else [x]
                        for x in final_predictions[f"POI{i}"]["indices"]
                    )
                )

                final_predictions[f"POI{i}"]["confidences"] = list(
                    chain.from_iterable(
                        x if isinstance(x, (list, tuple)) else [x]
                        for x in final_predictions[f"POI{i}"]["confidences"]
                    )
                )
        except:
            Log.e("Failed v4 tail insertion. Skipping")
        Log.i(final_predictions)
        return final_predictions


if __name__ == "__main__":
    booster_path = os.path.join(
        "QModel", "SavedModels", "qmodel_v3", "qmodel_v3_booster.json")
    scaler_path = os.path.join(
        "QModel", "SavedModels", "qmodel_v3", "qmodel_v3_scaler.pkl")
    test_dir = os.path.join('content', 'static', 'test')
    test_content = QDataProcessor.load_content(data_dir=test_dir)
    qmp = QModelPredictor(booster_path=booster_path, scaler_path=scaler_path)
    import random
    random.shuffle(test_content)
    for i, (data_file, poi_file) in enumerate(test_content):
        Log.i(f"Predicting on data file `{data_file}`.")
        poi_indices = pd.read_csv(poi_file, header=None)
        qmp.predict(file_buffer=data_file,
                    actual_poi_indices=poi_indices.values)<|MERGE_RESOLUTION|>--- conflicted
+++ resolved
@@ -10,19 +10,11 @@
 Author:
     Paul MacNichol (paul.macnichol@qatchtech.com)
 
-<<<<<<< HEAD
 Date: 
     2025-09-12
 
 Version: 
     QModel.Ver3.4.0
-=======
-Date:
-    2025-07-02
-
-Version:
-    QModel.Ver3.3
->>>>>>> b5be7047
 """
 import math
 import xgboost as xgb
