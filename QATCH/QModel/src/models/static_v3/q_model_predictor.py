--- conflicted
+++ resolved
@@ -21,14 +21,6 @@
 import numpy as np
 from typing import Dict, List, Any, Union, Optional, Tuple
 from scipy.signal import find_peaks, savgol_filter
-<<<<<<< HEAD
-from QATCH.common.logger import Logger as Log
-from QATCH.QModel.src.models.static_v3.q_model_data_processor import QDataProcessor
-from QATCH.models.ModelData import ModelData
-from QATCH.QModel.src.models.static_v2.q_image_clusterer import QClusterer
-from QATCH.QModel.src.models.static_v2.q_multi_model import QPredictor
-from QATCH.common.architecture import Architecture
-=======
 from sklearn.cluster import DBSCAN
 try:
     from QATCH.common.logger import Logger as Log
@@ -92,7 +84,6 @@
     from ModelData import ModelData
     from q_image_clusterer import QClusterer
     from q_predictor import QPredictor
->>>>>>> 653ff667
 
 PLOTTING = False
 POI_1_OFFSET = 2
