from xml.dom import minidom
from numpy import loadtxt
<<<<<<< HEAD
import numpy as np
from io import BytesIO
from PyQt5 import QtCore, QtGui, QtWidgets
# from QATCH.QModel.q_image_clusterer import QClusterer
# from QATCH.QModel.q_multi_model import QPredictor
from QATCH.common.architecture import Architecture
from QATCH.common.fileStorage import FileStorage, secure_open
from QATCH.common.fileManager import FileManager
from QATCH.common.logger import Logger as Log
from QATCH.common.userProfiles import UserProfiles, UserRoles
from QATCH.core.constants import Constants
from QATCH.models.ModelData import ModelData
from QATCH.ui.popUp import PopUp
from QATCH.ui.runInfo import QueryRunInfo
from QATCH.processors.CurveOptimizer import DifferenceFactorOptimizer, DropEffectCorrection

# from QATCH.QModel.QModel import QModelPredict
# import joblib
# from QATCH.QModel.q_data_pipeline import QDataPipeline
import os

# hide info/warning logs from tf # lazy load
os.environ["TF_CPP_MIN_LOG_LEVEL"] = "3"

# from scipy.interpolate import UnivariateSpline # unused
# from scipy.optimize import curve_fit # lazy load
# from scipy.signal import argrelextrema # lazy load
# from scipy.signal import savgol_filter # lazy load

# import matplotlib.backends.backend_pdf # lazy load
# import matplotlib.pyplot as plt # lazy load

# os.environ['TF_CPP_MIN_LOG_LEVEL'] = '3' # hide info/warning logs from tf # lazy load
# import tensorflow as tf # lazy load

TAG = "[Analyze]"


###############################################################################
# Elaborate on the raw data gathered from the SerialProcess in parallel timing
###############################################################################
class VisQAIWindow(QtWidgets.QWidget):
    progressValue = QtCore.pyqtSignal(int)
    progressFormat = QtCore.pyqtSignal(str)
    progressUpdate = QtCore.pyqtSignal()

    @staticmethod
    def Lookup_ST(surfactant, concentration):
        ST1 = 72
        if concentration > 2:  # mg/ml
            ST1 = 57.5
        return ST1  # always

        if concentration < 0.01:
            ST1 = 71
        else:
            X1 = np.log10(concentration)
            ST1 = np.polyval([-0.9092, -3.5982, 67], X1)
        X2 = np.log10(surfactant / 125)  # NOTE: np.log10(0) = -INF
        if X2 < -6:
            ST2 = ST1
        elif X2 < -5:
            ST2 = ST1 - 1
        elif -5 <= X2 <= -2.8:
            ST2 = ST1 - np.polyval([11.5, 59.5], X2)
        else:  # X2 > -2.8:
            ST2 = ST1 - 27
        # VisQAIWindow.Lookup_Table("QATCH/resources/lookup_ST.csv", surfactant, concentration)
        return ST2

    @staticmethod
    def Lookup_CA(surfactant, concentration):
        CA = 55
        if concentration > 10:
            CA = CA - 0
        elif concentration >= 1:
            CA = CA - 0
        # VisQAIWindow.Lookup_Table("QATCH/resources/lookup_CA.csv", surfactant, concentration)
        return CA

    @staticmethod
    def Lookup_DN(surfactant, concentration):
        return 1 + 2.62e-4 * concentration

    @staticmethod
    def Lookup_Table(table_path, surfactant, concentration):
        debug = False
        table = loadtxt(table_path, delimiter="\t")
        log_surfactant = np.log10(surfactant)
        # first row values, without A1 cell (empty)
        pcts = np.log10(table[0][1:])
        cons = table[:, 0][1:]  # first col values, without A1 cell (empty)
        data = table[1:, 1:]  # data, without header row/col (for indexing)
        if debug:
            Log.d(data)

        # find surfactant position in table
        s_idx = [None]
        if surfactant in pcts:
            s_idx = np.where(pcts == log_surfactant)
        elif log_surfactant < pcts[0]:
            s_idx = [0, 1]
        elif log_surfactant > pcts[-1]:
            tmp = len(pcts) - 1
            s_idx = [tmp - 1, tmp]
        else:
            tmp = next(i for i, t in enumerate(pcts) if t > log_surfactant)
            s_idx = [tmp - 1, tmp]
        if debug:
            Log.d(s_idx)

        # find concentration position in table
        c_idx = [None]
        if concentration in cons:
            c_idx = np.where(cons == concentration)
        elif concentration < cons[0]:
            c_idx = [0, 1]
        elif concentration > cons[-1]:
            tmp = len(cons) - 1
            c_idx = [tmp - 1, tmp]
        else:
            tmp = next(i for i, t in enumerate(cons) if t > concentration)
            c_idx = [tmp - 1, tmp]
        if debug:
            Log.d(c_idx)

        ret = 0
        if len(c_idx) == 2 and len(s_idx) == 2:
            # most complex case, extrapolate both ways, then average together
            row1 = data[c_idx[0]]
            if debug:
                Log.d(f"row1 = {row1}")
            s_ratio = (log_surfactant - pcts[s_idx[0]]) / (
                pcts[s_idx[1]] - pcts[s_idx[0]]
            )
            if debug:
                Log.d(f"s_ratio = {s_ratio}")
            val1 = row1[s_idx[0]] + (row1[s_idx[1]] - row1[s_idx[0]]) * s_ratio
            if debug:
                Log.d(f"val1 = {val1}")
            row2 = data[c_idx[1]]
            if debug:
                Log.d(f"row2 = {row2}")
            val2 = row2[s_idx[0]] + (row2[s_idx[1]] - row2[s_idx[0]]) * s_ratio
            if debug:
                Log.d(f"val2 = {val2}")
            c_ratio = (concentration - cons[c_idx[0]]) / (
                cons[c_idx[1]] - cons[c_idx[0]]
            )
            if debug:
                Log.d(f"ratio = {c_ratio}")
            ret1 = val1 + (val2 - val1) * c_ratio
            if debug:
                Log.d(f"ret1 = {ret1}")
            col1 = data[:, s_idx[0]]
            if debug:
                Log.d(f"col1 = {col1}")
            val1 = col1[c_idx[0]] + (col1[c_idx[1]] - col1[c_idx[0]]) * c_ratio
            if debug:
                Log.d(f"val1 = {val1}")
            col2 = data[:, s_idx[1]]
            if debug:
                Log.d(f"col2 = {col2}")
            val2 = col2[c_idx[0]] + (col2[c_idx[1]] - col2[c_idx[0]]) * c_ratio
            if debug:
                Log.d(f"val2 = {val2}")
            ret2 = val1 + (val2 - val1) * s_ratio
            if debug:
                Log.d(f"ret2 = {ret2}")
            ret = (ret1 + ret2) / 2
        if len(c_idx) == 2 and len(s_idx) == 1:
            col = data[:, s_idx]
            if debug:
                Log.d(col)
            ratio = (concentration - cons[c_idx[0]]) / \
                (cons[c_idx[1]] - cons[c_idx[0]])
            if debug:
                Log.d(ratio)
            ret = (col[c_idx[0]] + (col[c_idx[1]] -
                   col[c_idx[0]]) * ratio)[0][0]
        if len(c_idx) == 1 and len(s_idx) == 2:
            row = data[c_idx][0]
            if debug:
                Log.d(row)
            ratio = (log_surfactant - pcts[s_idx[0]]) / (
                pcts[s_idx[1]] - pcts[s_idx[0]]
            )
            if debug:
                Log.d(ratio)
            ret = row[s_idx[0]] + (row[s_idx[1]] - row[s_idx[0]]) * ratio
        if len(c_idx) == 1 and len(s_idx) == 1:
            ret = data[c_idx, s_idx][0][0]

        lookup_type = table_path[table_path.rindex("/") + 1: -4]
        Log.d(f"{lookup_type}({surfactant:1.3f}, {concentration:3.0f}) = {ret:2.2f}")
        return ret

    @staticmethod
    def Model_Data(data_path):
        val = False
        try:
            with secure_open(data_path, "r", "capture") as f:
                csv_headers = next(f)

                if "Ambient" in csv_headers:
                    csv_cols = (2, 4, 6, 7)
                else:
                    csv_cols = (2, 3, 5, 6)

                data = np.loadtxt(
                    f.readlines(), delimiter=",", skiprows=0, usecols=csv_cols
                )
                relative_time = data[:, 0]
                temperature = data[:, 1]
                resonance_frequency = data[:, 2]
                dissipation = data[:, 3]

                if Constants.ModelData_predict:
                    try:
                        dataModel = ModelData()
                        model_result = dataModel.IdentifyPoints(
                            data_path=data_path,
                            times=relative_time,
                            freq=resonance_frequency,
                            diss=dissipation,
                        )
                        if model_result != -1:
                            val = True

                        return val  # if we got here, skip the rest of this method, return now
                    except:
                        Log.e(
                            "Error modeling data... Using 'tensorflow' as a backup (slow)."
                        )

                if Constants.Tensorflow_predict:
                    # raw data
                    xs = relative_time
                    ys = dissipation

                    t_0p5 = (
                        0
                        if (xs[-1] < 0.5)
                        else next(x for x, t in enumerate(xs) if t > 0.5)
                    )
                    t_1p0 = (
                        100
                        if (len(xs) < 500)
                        else next(x for x, t in enumerate(xs) if t > 1.0)
                    )

                    # t_1p0, done = QtWidgets.QInputDialog.getDouble(None, 'Input Dialog', 'Confirm rough start index:', value=t_1p0)

                    # new maths for resonance and dissipation (scaled)
                    avg = np.average(resonance_frequency[t_0p5:t_1p0])
                    ys = ys * avg / 2
                    # ys_fit = ys_fit * avg / 2
                    ys = ys - np.amin(ys)
                    # ys_fit = ys_fit - np.amin(ys_fit)
                    ys_freq = avg - resonance_frequency
                    # ys_freq_fit = savgol_filter(ys_freq, smooth_factor, 1)

                    baseline = np.average(dissipation[t_0p5:t_1p0])
                    diff_factor = (
                        Constants.default_diff_factor
                    )  # 1.0 if baseline < 50e-6 else 1.5
                    # if hasattr(self, "diff_factor"):
                    #     diff_factor = self.diff_factor
                    ys_diff = (
                        ys_freq - diff_factor * ys
                    )  # NOTE: For temporary testing as of Pi Day 2023! (3 places in this file)

                    # Invert difference curve if drop applied to outlet
                    if np.average(ys_diff) < 0:
                        Log.w(
                            "Inverting DIFFERENCE curve due to negative initial fill deltas"
                        )
                        ys_diff *= -1

                    # ys_diff_fit = savgol_filter(ys_diff, smooth_factor, 1)
                    Log.d(f"Difference factor: {diff_factor:1.3f}x")

                    lin_xs = np.linspace(
                        xs[0], xs[-1], 1000
                    )  # model trained with 1000 points
                    lin_ys = np.interp(lin_xs, xs, ys)
                    lin_ys_freq = np.interp(lin_xs, xs, ys_freq)
                    lin_ys_diff = np.interp(lin_xs, xs, ys_diff)

                    # lazy load tensorflow module
                    os.environ["TF_CPP_MIN_LOG_LEVEL"] = (
                        "3"  # hide info/warning logs from tf
                    )
                    import tensorflow as tf

                    # import tensorflow, load model, and predict good or bad
                    model_path = os.path.join(
                        Architecture.get_path(), "QATCH/models/")
                    time_model = tf.keras.models.load_model(
                        os.path.join(model_path, "time_model")
                    )
                    diss_model = tf.keras.models.load_model(
                        os.path.join(model_path, "diss_model")
                    )
                    freq_model = tf.keras.models.load_model(
                        os.path.join(model_path, "freq_model")
                    )
                    diff_model = tf.keras.models.load_model(
                        os.path.join(model_path, "diff_model")
                    )

                    data_time = lin_xs
                    data_diss = lin_ys
                    data_freq = lin_ys_freq
                    data_diff = lin_ys_diff

                    predict_time = (
                        # max(0, min(1, time_model([data_time]).numpy()[0][0]))
                        0
                    )
                    predict_diss = max(
                        0, min(1, diss_model([data_diss]).numpy()[0][0]))
                    predict_freq = max(
                        0, min(1, freq_model([data_freq]).numpy()[0][0]))
                    predict_diff = max(
                        0, min(1, diff_model([data_diff]).numpy()[0][0]))

                    predictors_count = 3  # ignore time
                    predict_data = (
                        predict_time + predict_diss + predict_freq + predict_diff
                    ) / predictors_count
                    val = max(0, min(1, np.round(predict_data).astype(int)))
        except Exception as e:
            # raise e
            Log.e("ERROR: Model encountered an exception while analyzing run data.")
        return val  # true if good

    def __init__(self, parent=None):
        super(VisQAIWindow, self).__init__(None)
        self.parent = parent
        self.stateStep = -1
        self.zoomLevel = 1
        self.xml_path = None
        self.poi_markers = []
        self.sort_order = 1  # by date, default
        self.scan_for_most_recent_run = True
        self.run_timestamps = {}
        self.run_devices = {}
        self.run_names = {}
        self.step_direction = "forwards"
        self.allow_modify = False
        self.moved_markers = [False, False, False, False, False, False]
        self.parent.signed_at = "[NEVER]"
        self.model_result = -1
        self.model_candidates = None
        self.model_engine = "None"
        self.analyzer_task = QtCore.QThread()
        self.dataModel = ModelData()

        # lazy load these modules on 'loadRun()' call
        self.QModel_modules_loaded = False
        # QClusterer(model_path=cluster_model_path)
        self.QModel_clusterer = None
        self.QModel_predict_0 = (
            None  # QPredictor(model_path=predict_model_path.format(0))
        )
        self.QModel_predict_1 = (
            None  # QPredictor(model_path=predict_model_path.format(1))
        )
        self.QModel_predict_2 = (
            None  # QPredictor(model_path=predict_model_path.format(2))
        )

        screen = QtWidgets.QDesktopWidget().availableGeometry()
        USE_FULLSCREEN = screen.width() == 2880
        pct_width = 75
        pct_height = 75
        self.resize(
            int(screen.width() * pct_width / 100),
            int(screen.height() * pct_height / 100),
        )
        self.move(
            int(screen.width() * (100 - pct_width) / 200),
            int(screen.height() * (100 - pct_width) / 200),
        )

        self.layout = QtWidgets.QVBoxLayout(self)

        # Fixes #30
        self.text_Devices = QtWidgets.QLabel("Show Only:")
        self.cBox_Devices = QtWidgets.QComboBox()
        self.text_Runs = QtWidgets.QLabel("Run:")
        self.cBox_Runs = QtWidgets.QComboBox()
        self.btn_Load = QtWidgets.QPushButton("Load")
        self.btn_Back = QtWidgets.QPushButton("Back")
        self.btn_Next = QtWidgets.QPushButton("Next")
        self.text_Loaded = QtWidgets.QLabel("Loaded:")
        self.text_Created = QtWidgets.QLabel("[NONE]")
        self.btn_Info = QtWidgets.QPushButton("Run Info")

        # START ANALYZE SIGNATURE CODE:
        # This code also exists in popUp.py in class QueryRunInfo for "CAPTURE SIGNATURE CODE"
        # The following method also is duplicated in both files: 'self.switch_user_at_sign_time'
        # There is duplicated logic code within the submit button handler: 'self.action_analyze'
        # The method for handling keystroke shortcuts is also duplicated too: 'self.eventFilter'
        self.signForm = QtWidgets.QWidget()
        self.signForm.setWindowFlags(
            QtCore.Qt.Dialog
        )  # | QtCore.Qt.WindowStaysOnTopHint)
        icon_path = os.path.join(
            Architecture.get_path(), "QATCH/icons/sign.png")
        self.signForm.setWindowIcon(QtGui.QIcon(icon_path))  # .png
        self.signForm.setWindowTitle("Signature")
        layout_sign = QtWidgets.QVBoxLayout()
        layout_curr = QtWidgets.QHBoxLayout()
        signedInAs = QtWidgets.QLabel("Signed in as: ")
        signedInAs.setAlignment(QtCore.Qt.AlignLeft)
        layout_curr.addWidget(signedInAs)
        self.signedInAs = QtWidgets.QLabel("[NONE]")
        self.signedInAs.setAlignment(QtCore.Qt.AlignRight)
        layout_curr.addWidget(self.signedInAs)
        layout_sign.addLayout(layout_curr)
        line_sep = QtWidgets.QFrame()
        line_sep.setFrameShape(QtWidgets.QFrame.HLine)
        line_sep.setFrameShadow(QtWidgets.QFrame.Sunken)
        layout_sign.addWidget(line_sep)
        layout_switch = QtWidgets.QHBoxLayout()
        self.signerInit = QtWidgets.QLabel(f"Initials: <b>N/A</b>")
        layout_switch.addWidget(self.signerInit)
        switch_user = QtWidgets.QPushButton("Switch User")
        switch_user.clicked.connect(self.switch_user_at_sign_time)
        layout_switch.addWidget(switch_user)
        layout_sign.addLayout(layout_switch)
        self.sign = QtWidgets.QLineEdit()
        self.sign.installEventFilter(self)
        layout_sign.addWidget(self.sign)
        self.sign_do_not_ask = QtWidgets.QCheckBox(
            "Do not ask again this session")
        self.sign_do_not_ask.setEnabled(False)
        if UserProfiles.checkDevMode()[0]:  # DevMode enabled
            auto_sign_key = None
            session_key = None
            if os.path.exists(Constants.auto_sign_key_path):
                with open(Constants.auto_sign_key_path, "r") as f:
                    auto_sign_key = f.readline()
            session_key_path = os.path.join(
                Constants.user_profiles_path, "session.key")
            if os.path.exists(session_key_path):
                with open(session_key_path, "r") as f:
                    session_key = f.readline()
            if auto_sign_key == session_key and session_key != None:
                self.sign_do_not_ask.setChecked(True)
            else:
                self.sign_do_not_ask.setChecked(False)
                if os.path.exists(Constants.auto_sign_key_path):
                    os.remove(Constants.auto_sign_key_path)
            layout_sign.addWidget(self.sign_do_not_ask)
        self.sign_ok = QtWidgets.QPushButton("OK")
        self.sign_ok.clicked.connect(self.signForm.hide)
        self.sign_ok.clicked.connect(self.action_analyze)
        self.sign_ok.setDefault(True)
        self.sign_ok.setAutoDefault(True)
        self.sign_cancel = QtWidgets.QPushButton("Cancel")
        self.sign_cancel.clicked.connect(self.signForm.hide)
        layout_ok_cancel = QtWidgets.QHBoxLayout()
        layout_ok_cancel.addWidget(self.sign_ok)
        layout_ok_cancel.addWidget(self.sign_cancel)
        layout_sign.addLayout(layout_ok_cancel)
        self.signForm.setLayout(layout_sign)
        # END ANALYZE SIGNATURE CODE

        self.graphStack = (
            QtWidgets.QStackedWidget()
        )  # must define this here, before connecting "self._update_progress_value" in the next section

        # Progressbar -------------------------------------------------------------
        styleBar = """
                    QProgressBar
                    {
                     border: 0.5px solid #B8B8B8;
                     border-radius: 1px;
                     text-align: center;
                     color: #333333;
                     font-weight: bold;
                    }
                     QProgressBar::chunk
                    {
                     background-color: qlineargradient(spread:pad, x1:0, y1:0, x2:1, y2:1, stop:0 rgba(184, 184, 184, 200), stop:1 rgba(221, 221, 221, 200));
                    }
                 """  # background:url("openQCM/icons/openqcm-logo.png")
        self.progressBar = QtWidgets.QProgressBar()
        self.progressBar.setStyleSheet(styleBar)
        # self.progressBar.setProperty("value", 0)
        self.progressBar.setGeometry(QtCore.QRect(0, 0, 50, 10))
        self.progressBar.setObjectName("progressBar")
        # self.progressBar.setFixedHeight(50)
        self.progressBar.valueChanged.connect(self._update_progress_value)
        self.progressBar.setValue(0)

        self.tool_Load = QtWidgets.QToolBar()
        self.tool_Load.setIconSize(QtCore.QSize(50, 30))
        self.tool_Load.setStyleSheet("color: #333333;")

        icon_load = QtGui.QIcon()
        icon_path = os.path.join(
            Architecture.get_path(), "QATCH/icons/load.png")
        icon_load.addPixmap(QtGui.QPixmap(icon_path), QtGui.QIcon.Normal)
        # icon_load.addPixmap(QtGui.QPixmap('QATCH/icons/load-disabled.png'), QtGui.QIcon.Disabled)
        self.tBtn_Load = QtWidgets.QToolButton()
        self.tBtn_Load.setToolButtonStyle(QtCore.Qt.ToolButtonTextUnderIcon)
        self.tBtn_Load.setIcon(icon_load)  # normal and disabled pixmaps
        self.tBtn_Load.setText("Load")
        self.tBtn_Load.clicked.connect(self.loadRun)
        self.tool_Load.addWidget(self.tBtn_Load)

        icon_reset = QtGui.QIcon()
        icon_path = os.path.join(
            Architecture.get_path(), "QATCH/icons/reset.png")
        icon_reset.addPixmap(QtGui.QPixmap(icon_path), QtGui.QIcon.Normal)
        # icon_reset.addPixmap(QtGui.QPixmap('QATCH/icons/load-disabled.png'), QtGui.QIcon.Disabled)
        self.tBtn_Rescan = QtWidgets.QToolButton()
        self.tBtn_Rescan.setToolButtonStyle(QtCore.Qt.ToolButtonTextUnderIcon)
        self.tBtn_Rescan.setIcon(icon_reset)  # normal and disabled pixmaps
        self.tBtn_Rescan.setText("Rescan")
        self.tBtn_Rescan.clicked.connect(self.rescanRuns)
        self.tool_Load.addWidget(self.tBtn_Rescan)

        self.tool_Load.addSeparator()

        icon_predict = QtGui.QIcon()
        icon_path = os.path.join(
            Architecture.get_path(), "QATCH/icons/qmodel.png")
        icon_predict.addPixmap(QtGui.QPixmap(icon_path), QtGui.QIcon.Normal)
        # icon_predict.addPixmap(QtGui.QPixmap('QATCH/icons/load-disabled.png'), QtGui.QIcon.Disabled)
        self.tBtn_Predict = QtWidgets.QToolButton()
        self.tBtn_Predict.setToolButtonStyle(QtCore.Qt.ToolButtonTextUnderIcon)
        self.tBtn_Predict.setIcon(icon_predict)  # normal and disabled pixmaps
        self.tBtn_Predict.setText("Predict")
        self.tBtn_Predict.clicked.connect(self._restore_qmodel_predictions)
        self.tool_Load.addWidget(self.tBtn_Predict)

        icon_info = QtGui.QIcon()
        icon_path = os.path.join(
            Architecture.get_path(), "QATCH/icons/info.png")
        icon_info.addPixmap(QtGui.QPixmap(icon_path), QtGui.QIcon.Normal)
        # icon_info.addPixmap(QtGui.QPixmap('QATCH/icons/load-disabled.png'), QtGui.QIcon.Disabled)
        self.tBtn_Info = QtWidgets.QToolButton()
        self.tBtn_Info.setToolButtonStyle(QtCore.Qt.ToolButtonTextUnderIcon)
        self.tBtn_Info.setIcon(icon_info)  # normal and disabled pixmaps
        self.tBtn_Info.setText("Run Info")
        self.tBtn_Info.clicked.connect(self.getRunInfo)
        self.tool_Load.addWidget(self.tBtn_Info)

        self.tool_Load.addSeparator()

        # define simple layout - only add to central widget if requested
        self.toolLayout = QtWidgets.QVBoxLayout()
        self.toolBar = QtWidgets.QHBoxLayout()

        self.sort_by = QtWidgets.QLabel("Sort by:")
        self.sort_by_name = QtWidgets.QLabel("Name")
        # self.sort_by_name.setStyleSheet("color: #0D4AAF; text-decoration: none; padding-left: 15px;")
        self.sort_by_name.setCursor(
            QtGui.QCursor(QtCore.Qt.PointingHandCursor))
        self.sort_by_name.mousePressEvent = self.action_sort_by_name
        self.sort_by_date = QtWidgets.QLabel("Date")
        # self.sort_by_date.setStyleSheet("color: #0D4AAF; text-decoration: none; padding-left: 15px; font-weight: bold;")
        self.sort_by_date.setCursor(
            QtGui.QCursor(QtCore.Qt.PointingHandCursor))
        self.sort_by_date.mousePressEvent = self.action_sort_by_date

        sort_by_layout = QtWidgets.QHBoxLayout()
        sort_by_layout.setContentsMargins(0, 0, 0, 0)
        sort_by_layout.addWidget(self.sort_by)
        sort_by_layout.addWidget(self.sort_by_name)
        sort_by_layout.addWidget(self.sort_by_date)
        sort_by_layout.addStretch()

        self.sort_by_widget = QtWidgets.QWidget()
        self.sort_by_widget.setLayout(sort_by_layout)

        self.runGrid = QtWidgets.QGridLayout()
        self.runGrid.setContentsMargins(0, 0, 0, 0)
        # row, col, rowspan, colspan
        self.runGrid.addWidget(self.sort_by_widget, 1, 2)
        self.runGrid.addWidget(self.text_Runs, 2, 1)
        self.runGrid.addWidget(self.cBox_Runs, 2, 2)
        self.runGrid.addWidget(self.text_Created, 3, 2)
        # self.toolBar.addWidget(self.text_Runs)
        # self.toolBar.addWidget(self.cBox_Runs)
        self.toolBar.addLayout(self.runGrid)
        self.toolBar.addWidget(self.tool_Load)
        # self.toolBar.addWidget(self.text_Devices)
        # self.toolBar.addWidget(self.cBox_Devices)

        self.sort_by_widget.setFixedHeight(14)
        self.cBox_Runs.setFixedHeight(20)
        self.text_Created.setFixedHeight(14)
        self.sort_by.setStyleSheet("padding-left: 1px;")
        self.text_Created.setStyleSheet("padding-left: 1px;")
        self.text_Runs.setFixedWidth(50)
        self.text_Runs.setStyleSheet("padding-left: 10px;")
        # self.text_Devices.setStyleSheet("padding-left: 0px;")
        # self.cBox_Devices.setFixedHeight(25)
        # self.cBox_Devices.setStyleSheet("padding-right: 5px;")

        self.toolBar.addStretch()

        self.tool_bar = QtWidgets.QToolBar()
        self.tool_bar.setIconSize(QtCore.QSize(50, 30))
        self.tool_bar.setStyleSheet("color: #333333;")

        self.tool_bar.addSeparator()

        icon_cancel = QtGui.QIcon()
        icon_path = os.path.join(
            Architecture.get_path(), "QATCH/icons/cancel.png")
        icon_cancel.addPixmap(QtGui.QPixmap(icon_path), QtGui.QIcon.Normal)
        # icon_cancel.addPixmap(QtGui.QPixmap('QATCH/icons/cancel-disabled.png'), QtGui.QIcon.Disabled)
        self.tool_Cancel = QtWidgets.QToolButton()
        self.tool_Cancel.setToolButtonStyle(QtCore.Qt.ToolButtonTextUnderIcon)
        self.tool_Cancel.setIcon(icon_cancel)
        self.tool_Cancel.setText("Close")
        self.tool_Cancel.clicked.connect(self.action_cancel)
        self.tool_bar.addWidget(self.tool_Cancel)

        self.tool_bar.addSeparator()

        # icon_back = QtGui.QIcon()
        # icon_back.addPixmap(QtGui.QPixmap("QATCH/icons/back.png"), QtGui.QIcon.Normal)
        # icon_back.addPixmap(QtGui.QPixmap('QATCH/icons/back-disabled.png'), QtGui.QIcon.Disabled)
        self.tool_Back = QtWidgets.QToolButton()
        self.tool_Back.setToolButtonStyle(QtCore.Qt.ToolButtonTextUnderIcon)
        self.tool_Back.setArrowType(QtCore.Qt.LeftArrow)
        # self.tool_Back.setIcon(icon_back)
        self.tool_Back.setText("Back")
        self.tool_Back.clicked.connect(self.action_back)
        self.tool_bar.addWidget(self.tool_Back)

        # icon_next = QtGui.QIcon()
        # icon_next.addPixmap(QtGui.QPixmap("QATCH/icons/next.png"), QtGui.QIcon.Normal)
        # icon_next.addPixmap(QtGui.QPixmap('QATCH/icons/next-disabled.png'), QtGui.QIcon.Disabled) # not provided
        self.tool_Next = QtWidgets.QToolButton()
        self.tool_Next.setToolButtonStyle(QtCore.Qt.ToolButtonTextUnderIcon)
        self.tool_Next.setArrowType(QtCore.Qt.RightArrow)
        # self.tool_Next.setIcon(icon_next)
        self.tool_Next.setText("Next")
        self.tool_Next.clicked.connect(self.action_next)
        self.tool_bar.addWidget(self.tool_Next)

        self.tool_bar.addSeparator()

        icon_modify = QtGui.QIcon()
        icon_path = os.path.join(
            Architecture.get_path(), "QATCH/icons/modify.png")
        icon_modify.addPixmap(QtGui.QPixmap(icon_path), QtGui.QIcon.Normal)
        # icon_modify.addPixmap(QtGui.QPixmap('QATCH/icons/modify-disabled.png'), QtGui.QIcon.Disabled)
        self.tool_Modify = QtWidgets.QToolButton()
        self.tool_Modify.setToolButtonStyle(QtCore.Qt.ToolButtonTextUnderIcon)
        self.tool_Modify.setIcon(icon_modify)
        self.tool_Modify.setText("Modify")
        self.tool_Modify.setCheckable(True)
        self.tool_Modify.clicked.connect(self.action_modify)
        self.tool_bar.addWidget(self.tool_Modify)

        icon_analyze = QtGui.QIcon()
        icon_path = os.path.join(
            Architecture.get_path(), "QATCH/icons/start.png")
        icon_analyze.addPixmap(QtGui.QPixmap(icon_path), QtGui.QIcon.Normal)
        # icon_analyze.addPixmap(QtGui.QPixmap('QATCH/icons/analyze-disabled.png'), QtGui.QIcon.Disabled)
        self.tool_Analyze = QtWidgets.QToolButton()
        self.tool_Analyze.setToolButtonStyle(QtCore.Qt.ToolButtonTextUnderIcon)
        self.tool_Analyze.setIcon(icon_analyze)  # normal and disabled pixmaps
        self.tool_Analyze.setText("Analyze")
        self.tool_Analyze.clicked.connect(
            self.action_analyze
        )  # TODO: skip ahead to analyze (if pois are all set)
        self.tool_bar.addWidget(self.tool_Analyze)

        self.tool_bar.addSeparator()

        self.toolBar.addWidget(self.tool_bar)

        # self.toolBar.addStretch()

        # self.tool_Advanced = QtWidgets.QLabel("Advanced Settings")
        # self.tool_Advanced.setStyleSheet("color: #0D4AAF; text-decoration: none; padding-left: 50px;")
        # self.tool_Advanced.setCursor(QtGui.QCursor(QtCore.Qt.PointingHandCursor))
        # self.tool_Advanced.mousePressEvent = self.action_advanced
        # self.toolBar.addWidget(self.tool_Advanced)

        icon_advanced = QtGui.QIcon()
        icon_path = os.path.join(
            Architecture.get_path(), "QATCH/icons/advanced.png")
        icon_advanced.addPixmap(QtGui.QPixmap(icon_path), QtGui.QIcon.Normal)
        # icon_advanced.addPixmap(QtGui.QPixmap('QATCH/icons/advanced-disabled.png'), QtGui.QIcon.Disabled)
        self.tool_Advanced = QtWidgets.QToolButton()
        self.tool_Advanced.setToolButtonStyle(
            QtCore.Qt.ToolButtonTextUnderIcon)
        # normal and disabled pixmaps
        self.tool_Advanced.setIcon(icon_advanced)
        self.tool_Advanced.setText("Advanced")
        self.tool_Advanced.clicked.connect(self.action_advanced)
        self.tool_bar.addWidget(self.tool_Advanced)

        self.tool_bar.addSeparator()

        icon_user = QtGui.QIcon()
        icon_path = os.path.join(
            Architecture.get_path(), "QATCH/icons/user.png")
        icon_user.addPixmap(QtGui.QPixmap(icon_path), QtGui.QIcon.Normal)
        icon_user.addPixmap(QtGui.QPixmap(
            "QATCH/icons/user.png"), QtGui.QIcon.Disabled)
        self.tool_User = QtWidgets.QToolButton()
        self.tool_User.setToolButtonStyle(QtCore.Qt.ToolButtonTextUnderIcon)
        self.tool_User.setIcon(icon_user)  # normal and disabled pixmaps
        self.tool_User.setText("Anonymous")
        self.tool_User.setEnabled(False)
        # self.tool_User.clicked.connect(self.action_user)
        self.tool_bar.addWidget(self.tool_User)

        # self.toolBar.addWidget(self.tool_bar_2)

        self.toolBar.setContentsMargins(10, 10, 5, 5)
        self.toolBarWidget = QtWidgets.QWidget()
        self.toolBarWidget.setObjectName("toolBarWidget")
        self.toolBarWidget.setLayout(self.toolBar)
        self.toolBarWidget.setStyleSheet(
            "#toolBarWidget, QToolButton { background: #DDDDDD; }"
        )

        self.toolLayout.addWidget(self.toolBarWidget)
        self.toolLayout.addWidget(self.progressBar)

        self.gridLayout = QtWidgets.QGridLayout()
        self.gridLayout.setObjectName("gridLayout")

        # Devices ------------------------------------------------------
        self.l0 = QtWidgets.QLabel()
        self.l0.setStyleSheet("background: #008EC0; padding: 1px;")

        # Fixing issue #30
        self.l0.setText("<font color=#ffffff >Run Selection</font> </a>")
        if USE_FULLSCREEN:
            self.l0.setFixedHeight(50)
        # else:
        #    self.l0.setFixedHeight(15)
        self.gridLayout.addWidget(self.l0, 1, 1, 1, 4)

        self.gridLayout.addWidget(self.text_Devices, 2, 1)
        self.gridLayout.addWidget(
            self.cBox_Devices, 2, 2, 1, 2
        )  # row, col, rowspan, colspan

        # Fixes #30
        self.showRunsFromAllDevices = QtWidgets.QCheckBox(
            "Show all available runs")
        self.showRunsFromAllDevices.setChecked(True)
        self.showRunsFromAllDevices.clicked.connect(
            self.showRunsFromAllDevices_clicked)
        self.cBox_Devices.setEnabled(False)

        self.gridLayout.addWidget(self.showRunsFromAllDevices, 3, 2, 1, 2)

        # Parameters ------------------------------------------------------
        self.l1 = QtWidgets.QLabel()
        self.l1.setStyleSheet("background: #008EC0; padding: 1px;")
        self.l1.setText("<font color=#ffffff >Parameters</font> </a>")
        if USE_FULLSCREEN:
            self.l1.setFixedHeight(50)
        # else:
        #    self.l1.setFixedHeight(15)
        self.gridLayout.addWidget(self.l1, 4, 1, 1, 4)

        self.gridLayout.addWidget(QtWidgets.QLabel("Difference Factor:"), 5, 1)
        self.validFactor = QtGui.QDoubleValidator(
            0.5, 2, 3
        )  # allow exponential notation
        self.tbox_diff_factor = QtWidgets.QLineEdit()
        self.tbox_diff_factor.setValidator(self.validFactor)
        self.tbox_diff_factor.setFixedWidth(75)
        self.gridLayout.addWidget(self.tbox_diff_factor, 5, 2)
        self.btn_diff_factor = QtWidgets.QPushButton("Set/Reload")
        self.btn_diff_factor.pressed.connect(self.set_new_diff_factor)
        self.gridLayout.addWidget(self.btn_diff_factor, 5, 3)

        self.gridLayout.addWidget(QtWidgets.QLabel("Channel Thickness:"), 6, 1)
        self.validThickness = QtGui.QDoubleValidator(
            0, 1, 3
        )  # allow exponential notation
        self.tbox_ch_thick = QtWidgets.QLineEdit()
        self.tbox_ch_thick.setValidator(self.validThickness)
        self.tbox_ch_thick.setFixedWidth(75)
        self.tbox_ch_thick.setText(str(Constants.channel_thickness))
        self.tbox_ch_thick.textEdited.connect(self.set_new_ch_thick)
        self.gridLayout.addWidget(self.tbox_ch_thick, 6, 2)
        self.h0 = QtWidgets.QLabel()
        self.h0.setAlignment(QtCore.Qt.AlignCenter)
        self.h0.setText("<u>?</u>")
        self.h0.setToolTip(
            "<b>Changes here apply to this session ONLY</b> Modify 'constants.py' to make a constant change value forever."
        )
        self.gridLayout.addWidget(self.h0, 6, 3)

        self.gridLayout.addWidget(QtWidgets.QLabel("Custom POIs:"), 7, 1)
        self.custom_poi_text = QtWidgets.QLineEdit()
        self.custom_poi_text.setFixedWidth(250)
        self.custom_poi_text.editingFinished.connect(self.update_custom_pois)
        self.gridLayout.addWidget(self.custom_poi_text, 7, 2, 1, 3)

        # Options ------------------------------------------------------
        self.l2 = QtWidgets.QLabel()
        self.l2.setStyleSheet("background: #008EC0; padding: 1px;")
        self.l2.setText("<font color=#ffffff >Options</font> </a>")
        if USE_FULLSCREEN:
            self.l2.setFixedHeight(50)
        # else:
        #    self.l2.setFixedHeight(15)
        self.gridLayout.addWidget(self.l2, 1, 5, 1, 3)

        self.option_remove_dups = QtWidgets.QCheckBox(
            "Remove duplicate analysis output files"
        )
        self.option_remove_dups.setChecked(True)
        self.gridLayout.addWidget(self.option_remove_dups, 2, 5, 1, 3)
        # self.correct_drop_effect = QtWidgets.QCheckBox(
        #     "Apply drop effect vectors")
        # # per issue #26, disable by default
        # self.correct_drop_effect.setChecked(False)
        # self.correct_drop_effect.clicked.connect(self.change_drop_effect)
        # self.gridLayout.addWidget(self.correct_drop_effect, 3, 5, 1, 3)

        # Add the checkbox and call-backs for using the curve-optimizer utility.
        self.difference_factor_optimizer_checkbox = QtWidgets.QCheckBox(
            "Auto-Calculate \"Difference Factor\"")

        self.difference_factor_optimizer_checkbox.setChecked(False)
        self.difference_factor_optimizer_checkbox.clicked.connect(
            self.use_difference_factor_optimizer)
        self.gridLayout.addWidget(
            self.difference_factor_optimizer_checkbox, 3, 5, 1, 3)

        self.drop_effect_cancelation_checkbox = QtWidgets.QCheckBox(
            "Drop effect correction")

        self.drop_effect_cancelation_checkbox.setChecked(False)
        self.drop_effect_cancelation_checkbox.clicked.connect(
            self.use_drop_effect_cancelation)
        self.gridLayout.addWidget(
            self.drop_effect_cancelation_checkbox, 4, 5, 1, 3)

        self.advancedwidget = QtWidgets.QWidget()
        self.advancedwidget.setWindowFlags(
            QtCore.Qt.Dialog | QtCore.Qt.WindowStaysOnTopHint
        )
        self.advancedwidget.setWhatsThis(
            "These settings are for Advanced Users ONLY!")
        warningWidget = QtWidgets.QLabel(
            f"WARNING: {self.advancedwidget.whatsThis()}")
        warningWidget.setStyleSheet(
            "background: #FF6600; padding: 1px; font-weight: bold;"
        )
        warningLayout = QtWidgets.QVBoxLayout()
        warningLayout.addWidget(warningWidget)
        warningLayout.addLayout(self.gridLayout)
        self.advancedwidget.setLayout(warningLayout)
        icon_path = os.path.join(
            Architecture.get_path(), "QATCH/icons/advanced.png")
        self.advancedwidget.setWindowIcon(QtGui.QIcon(icon_path))  # .png
        self.advancedwidget.setWindowTitle("Advanced Settings")

        # Create dot buttons to skip directly to a particular step
        widget_h4 = QtWidgets.QWidget()
        layout_v4 = QtWidgets.QVBoxLayout()
        layout_h4 = QtWidgets.QHBoxLayout()
        layout_v4.setContentsMargins(0, 0, 0, 0)
        layout_h4.setContentsMargins(0, 0, 0, 0)

        self.dot1 = QtWidgets.QLabel("\u2b24")  # load pixmap
        self.dot2 = QtWidgets.QLabel("\u25ef")  # load pixmap
        self.dot3 = QtWidgets.QLabel("\u25ef")  # load pixmap
        self.dot4 = QtWidgets.QLabel("\u25ef")  # load pixmap
        self.dot5 = QtWidgets.QLabel("\u25ef")  # load pixmap
        self.dot6 = QtWidgets.QLabel("\u25ef")  # load pixmap
        self.dot7 = QtWidgets.QLabel("\u25ef")  # load pixmap
        self.dot8 = QtWidgets.QLabel("\u25ef")  # load pixmap
        self.dot9 = QtWidgets.QLabel("\u25ef")  # load pixmap
        self.dot10 = QtWidgets.QLabel("\u2b24")  # ('\u25fb') # load pixmap
        self.addDotStepHandlers()

        self.graphWidget = pg.PlotWidget()
        self.graphWidget.setBackground("w")

        data, rows, cols = [
            {
                "A": ["", "", "", ""],
                "B": ["", "", "", ""],
                "C": ["", "", "", ""],
                "D": ["", "", "", ""],
            },
            4,
            4,
        ]
        results_table = TableView(data, rows, cols)
        results_figure = pg.PlotWidget()
        results_figure.setBackground("w")
        plot_text = pg.TextItem("", (51, 51, 51), anchor=(0.5, 0.5))
        plot_text.setHtml(
            "<span style='font-size: 10pt'><b>VisQ.AI<sup>TM</sup> is Coming Soon!</b><br/> \
                            This mode is under active development.<br/> \
                            You can look for it soon in an upcoming release.<br/> \
                            Learn more at <a href='https://qatchtech.com'> \
                                qatchtech.com</a>.</span>"
        )
        it = plot_text.textItem
        option = it.document().defaultTextOption()
        option.setAlignment(QtCore.Qt.AlignCenter)
        it.document().setDefaultTextOption(option)
        it.setTextWidth(it.boundingRect().width())
        plot_text.setPos(0.5, 0.5)
        results_figure.addItem(plot_text, ignoreBounds=True)

        self.results_split = QtWidgets.QSplitter(QtCore.Qt.Horizontal)
        self.results_split.addWidget(results_table)
        self.results_split.addWidget(results_figure)
        # self.results_split.setEnabled(False)
        # self.results_split.setSizes([1, 1])

        # self.graphStack = QtWidgets.QStackedWidget()
        self.graphStack.addWidget(self.graphWidget)
        self.graphStack.addWidget(self.results_split)
        self.graphStack.setCurrentIndex(0)

        layout_h4.addStretch()
        layout_h4.addWidget(self.dot1)
        layout_h4.addWidget(self.dot2)
        layout_h4.addWidget(self.dot3)
        layout_h4.addWidget(self.dot4)
        layout_h4.addWidget(self.dot5)
        layout_h4.addWidget(self.dot6)
        layout_h4.addWidget(self.dot7)
        layout_h4.addWidget(self.dot8)
        layout_h4.addWidget(self.dot9)
        layout_h4.addWidget(self.dot10)
        layout_h4.addStretch()
        widget_dots = QtWidgets.QWidget()
        widget_dots.setLayout(layout_h4)
        widget_dots.setStyleSheet("color: #515151;")
        layout_v4.addWidget(widget_dots)

        # self.QModel_widget = QtWidgets.QWidget(self)
        # self.QModel_widget.setWindowFlags(
        #     QtCore.Qt.Tool | QtCore.Qt.WindowStaysOnTopHint | QtCore.Qt.FramelessWindowHint)
        # self.QModel_widget.setWindowTitle("QModel Widget")
        # self.QModel_runBtn = QtWidgets.QPushButton("Run QModel Again")
        # self.QModel_runBtn.clicked.connect(self._restore_qmodel_predictions)
        # # self.layout.addWidget(self.QModel_runBtn)
        # # self.QModel_runBtn.setParent(None)
        # self.QModel_widget.setFixedSize(self.QModel_runBtn.sizeHint())
        # self.QModel_widget.hide()
        # floating_layout = QtWidgets.QHBoxLayout()
        # floating_layout.setContentsMargins(0, 0, 0, 0)
        # floating_layout.addWidget(self.QModel_runBtn)
        # self.QModel_widget.setLayout(floating_layout)
        # # floating_widget.move(100, 100)  # Position relative to main window
        # # floating_widget.show()
        # # layout_v4.addWidget(floating_widget)

        layout_v4.addWidget(self.graphStack)
        widget_h4.setLayout(layout_v4)
        widget_h4.setObjectName("AnalyzerFrame")
        widget_h4.setStyleSheet(
            "QWidget#AnalyzerFrame { background-color: #ffffff; }")

        self.graphWidget1 = pg.PlotWidget()
        self.graphWidget1.setBackground("w")
        self.graphWidget2 = pg.PlotWidget()
        self.graphWidget2.setBackground("w")
        self.graphWidget3 = pg.PlotWidget()
        self.graphWidget3.setBackground("w")

        layout_h2 = QtWidgets.QHBoxLayout()
        layout_h2.addWidget(self.graphWidget1)
        layout_h2.addWidget(self.graphWidget2)
        layout_h2.addWidget(self.graphWidget3)
        layout_h2.setContentsMargins(0, 0, 0, 0)
        self.lowerGraphs = QtWidgets.QWidget()
        self.lowerGraphs.setLayout(layout_h2)

        self.graph_split = QtWidgets.QSplitter(QtCore.Qt.Vertical)
        self.graph_split.addWidget(widget_h4)
        self.graph_split.addWidget(self.lowerGraphs)
        self.graph_split.setSizes([1, 1])

        # add collapse/expand icon arrows
        self.graph_split.setHandleWidth(10)
        handle1 = self.graph_split.handle(1)
        layout_s1 = QtWidgets.QHBoxLayout()
        layout_s1.setContentsMargins(0, 0, 0, 0)
        layout_s1.addStretch()
        self.btnMovable1 = QtWidgets.QToolButton(handle1)
        self.btnMovable1.setText("=")
        self.btnMovable1.setFont(QtGui.QFont("Arial", 8))
        self.btnMovable1.clicked.connect(
            lambda: self.graph_split.setSizes([1, 1]))
        layout_s1.addWidget(self.btnMovable1)
        layout_s1.addStretch()
        handle1.setLayout(layout_s1)

        # add collapse/expand icon arrows
        self.results_split.setHandleWidth(12)
        handle2 = self.results_split.handle(1)
        layout_s2 = QtWidgets.QVBoxLayout()
        layout_s2.setContentsMargins(0, 0, 0, 0)
        layout_s2.addStretch()
        self.btnMovable2 = QtWidgets.QToolButton(handle2)
        self.btnMovable2.setText("||")
        self.btnMovable2.setFont(QtGui.QFont("Arial", 8))
        self.btnMovable2.clicked.connect(
            lambda: self.results_split.setSizes(
                self.get_results_split_auto_sizes())
        )
        layout_s2.addWidget(self.btnMovable2)
        layout_s2.addStretch()
        handle2.setLayout(layout_s2)

        self.footerText_left = QtWidgets.QLabel(
            "<b><u>Keyboard Shortcuts:</u></b> &nbsp; <b>Up/Down:</b> Zoom In/Out &nbsp; <b>Left/Right:</b> Move Point &nbsp; <b>Escape:</b> Back &nbsp; <b>Enter:</b> Next"
        )
        self.footerText_right = QtWidgets.QLabel(
            "<i>Drag markers for rough placement. &nbsp; Click bottom plots for precise placement.</i>"
        )
        self.footerText_left.setAlignment(QtCore.Qt.AlignLeft)
        self.footerText_right.setAlignment(QtCore.Qt.AlignRight)

        layout_h3 = QtWidgets.QHBoxLayout()
        layout_h3.addWidget(self.footerText_left)
        layout_h3.addWidget(self.footerText_right)

        # Add widgets to layout
        self.layout.addLayout(self.toolLayout)
        self.layout.addLayout(layout_h3)
        # self.layout.addWidget(widget_h4)
        self.layout.addWidget(self.graph_split)

        self.setLayout(self.layout)
        self.setWindowTitle("Analyze Data")

        # self.cBox_Devices.setSizePolicy(QtWidgets.QSizePolicy.Fixed, QtWidgets.QSizePolicy.Preferred)
        # self.cBox_Devices.setSizeAdjustPolicy(QtWidgets.QComboBox.AdjustToContents)
        self.cBox_Runs.setSizePolicy(
            QtWidgets.QSizePolicy.Fixed, QtWidgets.QSizePolicy.Preferred
        )
        self.cBox_Runs.setSizeAdjustPolicy(
            QtWidgets.QComboBox.AdjustToContents)
        self.cBox_Runs.setEditable(True)
        self.cBox_Runs.setEnabled(False)
        self.cBox_Runs.setEditText("No Runs Found")
        self.cBox_Runs.currentIndexChanged.connect(self.updateDev)
        self.cBox_Devices.currentIndexChanged.connect(self.updateRunOnChange)
        self.btn_Load.pressed.connect(self.loadRun)
        self.btn_Back.pressed.connect(self.goBack)
        self.btn_Next.pressed.connect(self.getPoints)
        self.sign.textEdited.connect(self.sign_edit)
        self.sign.textEdited.connect(self.text_transform)
        self.btn_Info.pressed.connect(self.getRunInfo)
        # self.graphWidget.scene().sigMouseClicked.connect(self.summaryClick)
        self.graphWidget1.scene().sigMouseClicked.connect(self.onClick)
        self.graphWidget2.scene().sigMouseClicked.connect(self.onClick)
        self.graphWidget3.scene().sigMouseClicked.connect(self.onClick)

        self.sign.setPlaceholderText("Initials")

        self.askForPOIs = True

        '''
        # create main graph summary point selection tool (initially hidden)
        self.AI_SelectTool_At = 0
        self.AI_Guess_Idxs = [0, 0, 0, 0, 0, 0]
        self.AI_Guess_Maxs = [5, 5, 5, 5, 5, 5]
        self.AI_Start_Vals = []
        self.AI_has_starting_values = False
        self.AI_moving_marker = False

        self.AI_SelectTool_Frame = QtWidgets.QWidget(self)
        self.AI_SelectTool_Layout = QtWidgets.QVBoxLayout()
        self.AI_SelectTool_Layout.setSpacing(0)
        self.AI_SelectTool_TitleBar = QtWidgets.QWidget()
        self.ai_layout_t = QtWidgets.QHBoxLayout()
        self.ai_layout_t.setSpacing(5)
        self.ai_layout_t.setContentsMargins(5, 0, 5, 0)
        self.AI_SelectTool_TitleBar.setLayout(self.ai_layout_t)
        self.ai_title = QtWidgets.QLabel("AI Point Selection Tool")
        self.ai_layout_t.addWidget(self.ai_title)
        self.ai_layout_t.addStretch()
        self.ai_close = QtWidgets.QLabel("X")
        self.ai_close.mouseReleaseEvent = self.hideSelectTool
        self.ai_layout_t.addWidget(self.ai_close)
        self.AI_SelectTool_TitleBar.setObjectName("AI_TitleBar")
        self.AI_SelectTool_TitleBar.setStyleSheet(
            "#AI_TitleBar { background: #DDDDDD; border: 1px solid black; border-bottom: 0; }"
        )
        self.AI_SelectTool_Layout.addWidget(self.AI_SelectTool_TitleBar)
        self.AI_SelectTool_Body = QtWidgets.QWidget()
        self.AI_SelectTool_Layout.addWidget(self.AI_SelectTool_Body)
        self.AI_SelectTool_Frame.setLayout(self.AI_SelectTool_Layout)
        self.AI_SelectTool_Frame.setVisible(False)
        self.layout.addChildWidget(self.AI_SelectTool_Frame)

        self.ai_layout = QtWidgets.QGridLayout()
        self.ai_layout.setSpacing(5)
        self.ai_layout.setContentsMargins(0, 0, 0, 0)
        self.ai_layout.setRowMinimumHeight(0, self.ai_layout.spacing())
        self.ai_layout.setRowMinimumHeight(5, self.ai_layout.spacing())
        self.AI_SelectTool_Body.setLayout(self.ai_layout)
        self.ai_backBtn = QtWidgets.QToolButton()
        self.ai_backBtn.setArrowType(QtCore.Qt.LeftArrow)
        self.ai_backBtn.adjustSize()
        self.ai_backBtn.clicked.connect(
            self.AI_Prev_Guess)  # (self.summaryBack)
        self.ai_layout.addWidget(self.ai_backBtn, 0, 0, 6, 1)
        self.ai_nextBtn = QtWidgets.QToolButton()
        self.ai_nextBtn.setArrowType(QtCore.Qt.RightArrow)
        self.ai_nextBtn.adjustSize()
        self.ai_nextBtn.clicked.connect(
            self.AI_Next_Guess)  # (self.summaryNext)
        self.ai_layout.addWidget(self.ai_nextBtn, 0, 3, 6, 1)
        self.ai_label = QtWidgets.QLabel("Point [Unknown]")
        self.ai_layout.addWidget(
            self.ai_label, 1, 1, 1, 2, QtCore.Qt.AlignmentFlag.AlignCenter
        )
        self.ai_score = QtWidgets.QLabel("Confidence Score: 95%")
        self.ai_layout.addWidget(
            self.ai_score, 2, 1, 1, 2, QtCore.Qt.AlignmentFlag.AlignCenter
        )
        self.ai_guess = QtWidgets.QLabel("Guess #: 1 of 5")
        self.ai_layout.addWidget(
            self.ai_guess, 3, 1, 1, 2, QtCore.Qt.AlignmentFlag.AlignCenter
        )
        self.ai_prev = QtWidgets.QPushButton("&Prev")
        self.ai_prev.setFixedWidth(50)
        self.ai_prev.clicked.connect(self.AI_Prev_Guess)
        self.ai_layout.addWidget(
            self.ai_prev, 4, 1, 1, 1, QtCore.Qt.AlignmentFlag.AlignCenter
        )
        self.ai_next = QtWidgets.QPushButton("&Next")
        self.ai_next.setFixedWidth(50)
        self.ai_next.clicked.connect(self.AI_Next_Guess)
        self.ai_layout.addWidget(
            self.ai_next, 4, 2, 1, 1, QtCore.Qt.AlignmentFlag.AlignCenter
        )
        self.AI_SelectTool_Body.setObjectName("AI_Tool")
        self.AI_SelectTool_Body.setStyleSheet(
            "#AI_Tool { background: #A9E1FA; border: 1px solid black; }"
        )
        self.ai_prev.setVisible(False)
        self.ai_next.setVisible(False)
        '''

        self.progressValue.connect(
            lambda value: self.progressBar.setValue(value))
        self.progressFormat.connect(
            lambda value: self.progressBar.setFormat(value))
        self.progressUpdate.connect(self.progressBar.repaint)
        self.progressUpdate.connect(QtCore.QCoreApplication.processEvents)

    def reset(self):
        self.gotoStepNum(None, 10)
        self.progressBar.setFormat(
            'New Mode Coming Soon: This mode is not yet available')

    def enable(self, enable):
        # TODO: enable elements accordingly
        # NOTE: While "coming soon", toolbar buttons are entirely disabled always
        self.enable_buttons(False, False)

    # def hideSelectTool(self, event):
    #     self.AI_SelectTool_Frame.hide()

    def get_results_split_auto_sizes(self, setMinimumWidth=True):
        tableWidget = self.results_split.widget(0)
        full_width = self.results_split.width()
        min_width = tableWidget.verticalHeader().width() + 6  # +6 seems to be needed
        min_width += tableWidget.verticalScrollBar().width()
        for i in range(tableWidget.columnCount()):
            # seems to include gridline
            min_width += tableWidget.columnWidth(i)
            if i == 0 and setMinimumWidth:
                tableWidget.setMinimumWidth(min_width)
        setSizes = [min_width, full_width - min_width]
        return setSizes

    def update_custom_pois(self):
        new_pois = self.custom_poi_text.text()
        new_pois = (
            new_pois.replace("[", "").replace("]", "").replace(",", "")
        )  # remove array chars: '[],'
        new_pois = np.fromstring(
            new_pois, sep=" "
        ).tolist()  # convert string to numpy array and then to a list
        Log.w(f"Set Custom POIs: {new_pois}")
        for px, pm in enumerate(self.poi_markers):
            try:
                index = self.xs[int(new_pois[px])]
                if pm.value() != index:
                    Log.d(f"Moving marker {px} to position {index}")
                    self.detect_change()
                    self.poi_markers[px].setValue(index)
                    self.poi_markers[px].sigPositionChangeFinished.emit(
                        self.poi_markers[px]
                    )
                else:
                    Log.d(f"Moving marker {px} not required. Already there.")
            except Exception as e:
                Log.e(f"Moving marker {px} failed: {str(e)}")

    def showRunsFromAllDevices_clicked(self):
        self.cBox_Devices.setEnabled(
            not self.showRunsFromAllDevices.isChecked())
        self.updateRun(self.cBox_Devices.currentIndex())

    def switch_user_at_sign_time(self):
        new_username, new_initials, new_userrole = UserProfiles.change(
            UserRoles.ANALYZE
        )
        if UserProfiles.check(UserRoles(new_userrole), UserRoles.ANALYZE):
            if self.username != new_username:
                self.username = new_username
                self.initials = new_initials
                self.signedInAs.setText(self.username)
                self.signerInit.setText(f"Initials: <b>{self.initials}</b>")
                self.parent.signature_received = False
                self.parent.signature_required = True
                self.sign.setReadOnly(False)
                self.sign.setMaxLength(4)
                self.sign.clear()

                Log.d("User name changed. Changing sign-in user info.")
                self.parent.ControlsWin.username.setText(
                    f"User: {new_username}")
                self.parent.ControlsWin.userrole = UserRoles(new_userrole)
                self.parent.ControlsWin.signinout.setText("&Sign Out")
                self.parent.ControlsWin.ui1.tool_User.setText(new_username)
                self.parent.AnalyzeProc.tool_User.setText(new_username)
                if self.parent.ControlsWin.userrole != UserRoles.ADMIN:
                    self.parent.ControlsWin.manage.setText(
                        "&Change Password...")
            else:
                Log.d(
                    "User switched users to the same user profile. Nothing to change."
                )
            # PopUp.warning(self, Constants.app_title, "User has been switched.\n\nPlease sign now.")
        # elif new_username == None and new_initials == None and new_userrole == 0:
        else:
            if new_username == None and not UserProfiles.session_info()[0]:
                Log.d("User session invalidated. Switch users credentials incorrect.")
                self.parent.ControlsWin.username.setText("User: [NONE]")
                self.parent.ControlsWin.userrole = UserRoles.NONE
                self.parent.ControlsWin.signinout.setText("&Sign In")
                self.parent.ControlsWin.manage.setText("&Manage Users...")
                self.parent.ControlsWin.ui1.tool_User.setText("Anonymous")
                self.parent.AnalyzeProc.tool_User.setText("Anonymous")
                PopUp.warning(
                    self,
                    Constants.app_title,
                    "User has not been switched.\n\nReason: Not authenticated.",
                )
            if new_username != None and UserProfiles.session_info()[0]:
                Log.d("User name changed. Changing sign-in user info.")
                self.parent.ControlsWin.username.setText(
                    f"User: {new_username}")
                self.parent.ControlsWin.userrole = UserRoles(new_userrole)
                self.parent.ControlsWin.signinout.setText("&Sign Out")
                self.parent.ControlsWin.ui1.tool_User.setText(new_username)
                self.parent.AnalyzeProc.tool_User.setText(new_username)
                if self.parent.ControlsWin.userrole != UserRoles.ADMIN:
                    self.parent.ControlsWin.manage.setText(
                        "&Change Password...")
                PopUp.warning(
                    self,
                    Constants.app_title,
                    "User has not been switched.\n\nReason: Not authorized.",
                )

            Log.d("User did not authenticate for role to switch users.")

    def action_sort_by_name(self, obj):
        self.sort_order = 0
        self.updateRun(self.cBox_Devices.currentIndex())
        self.sort_by_name.setStyleSheet(
            "color: #0D4AAF; text-decoration: none; padding-left: 15px; font-weight: bold;"
        )
        self.sort_by_date.setStyleSheet(
            "color: #0D4AAF; text-decoration: none; padding-left: 15px;"
        )

    def action_sort_by_date(self, obj):
        self.sort_order = 1
        self.updateRun(self.cBox_Devices.currentIndex())
        self.sort_by_name.setStyleSheet(
            "color: #0D4AAF; text-decoration: none; padding-left: 15px;"
        )
        self.sort_by_date.setStyleSheet(
            "color: #0D4AAF; text-decoration: none; padding-left: 15px; font-weight: bold;"
        )

    def action_cancel(self):
        if self.hasUnsavedChanges():
            if not PopUp.question(
                self,
                Constants.app_title,
                "You have unsaved changes!\n\nAre you sure you want to cancel without saving?",
            ):
                return

        data, rows, cols = [
            {
                "A": ["", "", "", ""],
                "B": ["", "", "", ""],
                "C": ["", "", "", ""],
                "D": ["", "", "", ""],
            },
            4,
            4,
        ]
        results_table = TableView(data, rows, cols)
        results_figure = pg.PlotWidget()
        results_figure.setBackground("w")
        plot_text = pg.TextItem("", (51, 51, 51), anchor=(0.5, 0.5))
        plot_text.setHtml(
            "<span style='font-size: 10pt'><b>No Results To View</b><br/> \
                            Load a run, follow the prompts to select points,<br/> \
                            and press \"Analyze\" action to view results.</span>"
        )
        it = plot_text.textItem
        option = it.document().defaultTextOption()
        option.setAlignment(QtCore.Qt.AlignCenter)
        it.document().setDefaultTextOption(option)
        it.setTextWidth(it.boundingRect().width())
        plot_text.setPos(0.5, 0.5)
        results_figure.addItem(plot_text, ignoreBounds=True)

        self.graphStack.setCurrentIndex(1)
        # self.results_split = QtWidgets.QSplitter(QtCore.Qt.Horizontal)
        self.results_split.replaceWidget(0, results_table)
        self.results_split.replaceWidget(1, results_figure)
        # self.graphStack.setCurrentIndex(0)

        self.clear()  # calls self.enable_buttons()

    def action_back(self):
        try:
            self.step_direction = "backwards"
            self.goBack()
        except Exception as e:
            Log.e(
                f"An error occurred while moving to the prior step: {str(e)}")

            limit = None
            t, v, tb = sys.exc_info()
            from traceback import format_tb

            a_list = ["Traceback (most recent call last):"]
            a_list = a_list + format_tb(tb, limit)
            a_list.append(f"{t.__name__}: {str(v)}")
            for line in a_list:
                Log.e(line)

        self.enable_buttons()

    def action_next(self):
        try:
            self.step_direction = "forwards"
            self.getPoints()
        except Exception as e:
            Log.e(f"An error occurred while moving to the next step: {str(e)}")

            limit = None
            t, v, tb = sys.exc_info()
            from traceback import format_tb

            a_list = ["Traceback (most recent call last):"]
            a_list = a_list + format_tb(tb, limit)
            a_list.append(f"{t.__name__}: {str(v)}")
            for line in a_list:
                Log.e(line)

        self.enable_buttons()

    def action_modify(self):
        self.allow_modify = self.tool_Modify.isChecked()
        self.enable_buttons()

        if self.tool_Analyze.isEnabled():
            if self.allow_modify:
                self.gotoStepNum(None, 2)  # step 2: select rough points
            else:
                # self.QModel_widget.hide()
                self.gotoStepNum(None, 9)  # summary

    def action_analyze(self):
        if self.parent.signature_required and (
            self.unsaved_changes or self.model_run_this_load
        ):
            if self.parent.signature_received == False and self.sign_do_not_ask.isChecked():
                Log.w(
                    f"Signing ANALYZE with initials {self.initials} (not asking again)"
                )
                self.parent.signed_at = dt.datetime.now().isoformat()
                self.parent.signature_received = True  # Do not ask again this session
            if not self.parent.signature_received:
                if self.signForm.isVisible():
                    self.signForm.hide()
                self.signedInAs.setText(self.username)
                self.signerInit.setText(f"Initials: <b>{self.initials}</b>")
                screen = QtWidgets.QDesktopWidget().availableGeometry()
                left = int(
                    (screen.width() - self.signForm.sizeHint().width()) / 2) + 50
                top = (
                    int((screen.height() - self.signForm.sizeHint().height()) / 2) - 50
                )
                self.signForm.move(left, top)
                self.signForm.setVisible(True)
                self.sign.setFocus()
                return

        if self.sign_do_not_ask.isChecked():
            session_key_path = os.path.join(
                Constants.user_profiles_path, "session.key")
            if os.path.exists(session_key_path):
                with open(session_key_path, "r") as f:
                    session_key = f.readline()
                if not os.path.exists(Constants.auto_sign_key_path):
                    with open(Constants.auto_sign_key_path, "w") as f:
                        f.write(session_key)

        try:
            self.moved_markers = [False, False, False, False, False, False]
            self.enable_buttons(False, False)
            results_figure = pg.PlotWidget()
            results_figure.setBackground("w")
            self.graphStack.setCurrentIndex(
                1
            )  # 'results_split' must be shown prior to replacing
            self.results_split.replaceWidget(1, results_figure)
            self.stateStep = 6  # skip to show
            self.getPoints()  # show summary
            self.getPoints()  # show analysis
        except Exception as e:
            Log.e(
                f"An error occurred while analyzing the selected run: {str(e)}")

            limit = None
            t, v, tb = sys.exc_info()
            from traceback import format_tb

            a_list = ["Traceback (most recent call last):"]
            a_list = a_list + format_tb(tb, limit)
            a_list.append(f"{t.__name__}: {str(v)}")
            for line in a_list:
                Log.e(line)

    def action_advanced(self, obj):
        if self.advancedwidget.isVisible():
            self.advancedwidget.hide()

        try:
            poi_vals = []
            for pm in self.poi_markers:
                cur_val = pm.value()
                cur_idx = next(x for x, y in enumerate(
                    self.xs) if y >= cur_val)
                poi_vals.append(cur_idx)
            poi_vals.sort()
            self.custom_poi_text.setText(f"{poi_vals}")
        except Exception as e:
            Log.e(
                "Error: An exception occurred while pre-filling current POIs. Is a run even loaded?"
            )
            Log.e(f"Error Details: {str(e)}")

        self.advancedwidget.move(0, 0)
        self.advancedwidget.show()
        # QtWidgets.QWhatsThis.enterWhatsThisMode()
        # QtWidgets.QWhatsThis.showText(
        #     QtCore.QPoint(int(self.advancedwidget.width() / 2), int(self.advancedwidget.height() * (2/3))),
        #     self.advancedwidget.whatsThis(),
        #     self.advancedwidget)

    def enable_buttons(self, refocus: bool = True, enable: bool = True) -> None:
        """Enables or disables UI buttons based on the current state.

            This function adjusts the availability of various UI buttons based on, the presence of an XML path,
            the selected run, the current step in the state machine, whether modifications are allowed, or Whether the 
            system is busy.

            Args:
                refocus (bool, optional): If True, refocuses the UI on `graphWidget2`. Defaults to True.
                enable (bool, optional): If False, disables all buttons (e.g., during processing). Defaults to True.

            Behavior:
            - If `enable` is False, all buttons are disabled.
            - The "Modify" button state is toggled based on whether `enable_cancel` is True and `enable_analyze` is False.
            - Navigation buttons ("Back" and "Next") are disabled if modifications are not allowed.
            - "Advanced" options are only enabled when `enable_cancel` is True.
        """
        # Determine initial button states
        enable_load = bool(self.cBox_Runs.currentText().strip(
        )) and self.cBox_Runs.currentText() != "No Runs Found"
        enable_cancel = enable_info = enable_modify = self.xml_path is not None
        enable_back = self.stateStep >= 0
        enable_next = enable_cancel and self.stateStep < 7
        enable_analyze = len(self.poi_markers) > 2

        # If disabled globally (e.g., busy state), disable everything
        if not enable:
            enable_load = enable_info = enable_cancel = enable_back = enable_next = enable_modify = enable_analyze = False

        # Handle tool_Modify state
        if enable_cancel and not enable_analyze:
            if not self.tool_Modify.isChecked():
                self.tool_Modify.setChecked(True)
                self.tool_Modify.clicked.emit()
                self.allow_modify = True
        elif not enable_cancel:
            if self.tool_Modify.isChecked():
                self.tool_Modify.setChecked(False)
                self.tool_Modify.clicked.emit()
                self.allow_modify = False

        # If modification is not allowed, disable navigation buttons
        if not self.allow_modify:
            enable_back = enable_next = False

        # Apply button states
        self.tool_Load.setEnabled(enable_load)
        self.tBtn_Info.setEnabled(enable_info)
        self.tool_Cancel.setEnabled(enable_cancel)
        self.tool_Back.setEnabled(enable_back)
        self.tool_Next.setEnabled(enable_next)
        self.tool_Modify.setEnabled(enable_modify)
        self.tool_Analyze.setEnabled(enable_analyze)

        # Handle advanced tool enabling
        self.tool_Advanced.setEnabled(enable_cancel)

        # Handle predict tool enabling
        self.tBtn_Predict.setEnabled(enable_info)

        # Refocus if required
        if refocus:
            self.graphWidget2.setFocus()

    def use_difference_factor_optimizer(self, object):
        """
        Adjusts the difference factor based on the state of the curve optimizer checkbox.

        If the curve optimizer checkbox is not checked, this method resets the 
        diff factor to the default value specified in `Constants.default_diff_factor`. 
        It then updates the new diff factor value by calling `self.set_new_diff_factor()`.

        Args:
            object (QWidget): The widget or object interacting with this method. Typically, 
                this could represent the checkbox or related UI component triggering the event.
        """
        if not self.difference_factor_optimizer_checkbox.isChecked():
            self.tbox_diff_factor.setText(
                f"{Constants.default_diff_factor:1.3f}")
        self.set_new_diff_factor()

    def use_drop_effect_interpolation(self, object):
        try:
            self.action_cancel()  # ask if they mean it if there are unsaved changes
            if not self.hasUnsavedChanges():  # only proceed if they say yes
                try:
                    self.diff_factor = round(
                        float(self.tbox_diff_factor.text()), 3)
                    Log.d(f"Difference Factor = {self.diff_factor}")
                except:
                    if hasattr(self, "diff_factor"):
                        del (
                            self.diff_factor
                        )  # unset to revert to default auto-calc value
                        Log.d("Difference Factor deleted")
                self.loadRun()  # refresh plots to show new diff factor
        except:
            Log.e("Failed to set new difference factor!")

    def use_drop_effect_cancelation(self, object):
        try:
            self.action_cancel()  # ask if they mean it if there are unsaved changes
            if not self.hasUnsavedChanges():  # only proceed if they say yes
                try:
                    self.diff_factor = round(
                        float(self.tbox_diff_factor.text()), 3)
                    Log.d(f"Difference Factor = {self.diff_factor}")
                except:
                    if hasattr(self, "diff_factor"):
                        del (
                            self.diff_factor
                        )  # unset to revert to default auto-calc value
                        Log.d("Difference Factor deleted")
                self.loadRun()  # refresh plots to show new diff factor
        except:
            Log.e("Failed to set new difference factor!")

    def set_new_diff_factor(self):
        """
        Validates and sets a new difference factor based on user input.

        This method checks if the input in `tbox_diff_factor` is valid and within 
        the acceptable range defined by `self.validFactor`. If valid, it confirms 
        any unsaved changes before proceeding to update the `diff_factor` with the 
        provided input. If the input is invalid, it logs an error message. After 
        updating the difference factor, it refreshes the plots by calling `self.loadRun()`.

        Raises an error if the process fails.

        Behavior:
            - If `tbox_diff_factor` input is invalid:
                - Logs an error message.
                - Exits without making changes.
            - If there are unsaved changes:
                - Calls `self.action_cancel()` to confirm changes.
            - If confirmed:
                - Updates `diff_factor` with the validated input value.
                - If input parsing fails, reverts to the default auto-calculated value.
                - Logs the updated or reverted state.
            - Refreshes the plots to reflect the new difference factor.

        Exceptions:
            Logs an error message if setting the new difference factor fails.

        """
        try:
            if not self.tbox_diff_factor.hasAcceptableInput():
                Log.e(
                    "Input Error: Difference Factor must be between {} and {}.".format(
                        self.validFactor.bottom(), self.validFactor.top()
                    )
                )
                return

            self.action_cancel()  # ask if they mean it if there are unsaved changes
            if not self.hasUnsavedChanges():  # only proceed if they say yes
                try:
                    self.diff_factor = round(
                        float(self.tbox_diff_factor.text()), 3)
                    Log.d(f"Difference Factor = {self.diff_factor}")
                except:
                    if hasattr(self, "diff_factor"):
                        del (
                            self.diff_factor
                        )  # unset to revert to default auto-calc value
                        Log.d("Difference Factor deleted")
                self.loadRun()  # refresh plots to show new diff factor
        except:
            Log.e("Failed to set new difference factor!")

    def set_new_ch_thick(self):
        try:
            if not self.tbox_ch_thick.hasAcceptableInput():
                Log.e(
                    "Input Error: Channel Thickness must be between {} and {}.".format(
                        self.validThickness.bottom(), self.validThickness.top()
                    )
                )
                return

            Constants.channel_thickness = float(self.tbox_ch_thick.text())
            Log.d(f"Channel thickness = {Constants.channel_thickness}")
        except:
            Log.e("Failed to set new channel thickness!")

    def _update_progress_value(self, value=0, status=None):
        pct = self.progressBar.value()
        if status != None:
            self.progressBar.setValue(value)
            self.progressBar.setFormat(status)
        elif pct == 0 and self.graphStack.currentIndex() == 0:
            self.progressBar.setFormat("Progress: Not Started")
        elif pct == 100:
            self.progressBar.setFormat("Progress: Finished")
        else:
            if self.analyzer_task.isRunning():
                pass  # see _update_analyze_progress() # self.progressBar.setFormat("Progress: %p%")
            elif (
                self.graphStack.currentIndex() == 1
                and self.analyze_work.exitCode() == False
            ):
                self.progressBar.setFormat(
                    "Status: Exception during Analyze Task! (See Console for details)"
                )
                self.progress_value_steps = []
            else:
                self.progressBar.setFormat("Loading...")
        self.progressBar.repaint()

    def _update_analyze_progress(self, value, status):
        if not hasattr(self, "progress_value_scanning"):
            self.progress_value_scanning = False
        if not hasattr(self, "progress_status_step"):
            self.progress_status_step = {}
        if not value > 0:
            self.progress_status_step.clear()
        start = self.progressBar.value() + 1 if value else 0
        stops = (
            min(100, value + 25) if value < 99 else value + 1
        )  # 0-98:+25(100); 99-100:+1
        self.progress_value_steps = list(
            range(start, stops, 1 if start < stops else -1)
        )
        self.raw_val = value
        if not status in self.progress_status_step:
            self.progress_status_step[value] = status
        if not self.progress_value_scanning:
            self.progress_value_scanning = True
            self._step_to_next_value()
        elif self.analyzer_task.isRunning():
            for key in list(self.progress_status_step.keys())[
                ::-1
            ]:  # iterate keys in reverse order
                # print(f"Check key {key} against value {value}")
                if value >= key:
                    status = self.progress_status_step.get(key)
                    # print(f"Setting status {status} @ value {key}...")
                    self.progressBar.setFormat(f"{status} %p%")
                    break  # stop after finding valid current status label
        self.progressBar.repaint()

    def _step_to_next_value(self):
        if True:
            # NOTE: 'speed' starts slow and ends fast (1, not 0)
            # <-- enter 'found' count when you search for "progress.emit" (including this one)
            total_steps = 9
            speed = max(
                1, int((total_steps - len(self.progress_status_step)) / 2)
            )  # larger numbers mean slower progressBar speed
            go_slow = len(self.progress_value_steps) < 25
            if len(self.progress_value_steps) == 0:
                self.progress_value_steps.append(100)
            if not self.analyzer_task.isRunning():
                # force fast
                speed = 0 if self.progress_value_steps[-1] > 99 else 1
            if self.progress_value_steps[-1] > 99:
                go_slow = False  # force fast
            value = self.progress_value_steps.pop(0)
            if (
                not self.analyzer_task.isRunning()
            ):  # value in self.progress_status_step.keys():
                keys = list(self.progress_status_step.keys())[
                    ::-1]  # in reverse order
                status = self.progress_status_step.get(
                    keys[0]
                )  # most recent label # .get(value)
                self.progressFormat.emit(str(f"{status} %p%"))
                # self.progressBar.setFormat(f"{status} %p%")
            if not self.analyzer_task.isRunning():
                if value != 100:
                    value *= 2
                    value = min(99, value)
            else:
                # progress_value_steps[-1]
                value = max(value, self.raw_val - 5)
            self.progressValue.emit(int(value))
            # self.progressBar.setValue(value)
            # Log.w(f"value={self.progressBar.value()}")
            self.progressUpdate.emit()
        if len(self.progress_value_steps):
            wait_time = 0.1 * speed if go_slow else 0.01 * speed
            # if wait_time > 0:
            #     sleep(wait_time)
            QtCore.QTimer.singleShot(
                int(1000 * wait_time), self._step_to_next_value)
        else:
            self.progress_value_scanning = False

    def hasUnsavedChanges(self):
        if hasattr(self, "unsaved_changes"):
            return self.unsaved_changes
        else:
            return False

    def rescanRuns(self):
        if self.hasUnsavedChanges():
            if not PopUp.question(
                self,
                Constants.app_title,
                "You have unsaved changes!\n\nAre you sure you want to refresh without saving?",
            ):
                return

        self.scan_for_most_recent_run = True
        self.reset()

    def find_most_recent_run(self):
        device_idx = 0
        most_recent = "0 / No Date"
        self.enable_buttons(False, False)
        self._update_progress_value(1, f"Loading...")
        for idx in range(self.cBox_Devices.count()):
            try:
                self.updateRun(idx)
                most_recent_run_this_dev = self.sorted_runs[0][1]
                compare = [most_recent, most_recent_run_this_dev]
                if compare[1] == sorted(compare)[1]:
                    device_idx = idx
                    most_recent = most_recent_run_this_dev
            except:
                Log.w(
                    f"Device {self.cBox_Devices.itemText(idx)} has no available runs!"
                )
        Log.d(
            f"Most recent run detected on device {self.cBox_Devices.itemText(device_idx)} from {most_recent}."
        )

        self.progressBar.setValue(0)  # Not started
        self.cBox_Devices.setCurrentIndex(device_idx)
        self.action_sort_by_date(None)  # dummy 'obj' passed
        self.enable_buttons()

    def clear(self):
        self.text_Created.clear()
        self.graphWidget.clear()
        self.graphWidget.setTitle(None)
        self.graphWidget.showGrid(x=False, y=False)
        self.graphWidget1.clear()
        self.graphWidget1.setTitle(None)
        self.graphWidget1.showGrid(x=False, y=False)
        self.graphWidget2.clear()
        self.graphWidget2.setTitle(None)
        self.graphWidget2.showGrid(x=False, y=False)
        self.graphWidget3.clear()
        self.graphWidget3.setTitle(None)
        self.graphWidget3.showGrid(x=False, y=False)
        self.graphStack.setCurrentIndex(0)
        self.lowerGraphs.setVisible(False)
        self.btn_Back.setEnabled(False)
        self.btn_Next.setEnabled(False)
        self.sign.setReadOnly(False)
        self.signForm.setVisible(False)
        self.sign.setMaxLength(4)
        self.sign.clear()

        self.progressBar.setValue(0)  # Not started
        # self.QModel_widget.hide()
        self.setDotStepMarkers(0)

        self.stateStep = -1
        self.poi_markers = []
        self.xml_path = None  # used to indicate whether a run is loaded
        self.unsaved_changes = False
        self.parent.signed_at = "[NEVER]"
        self.parent.signature_required = True  # secure assumption, set on load
        self.parent.signature_received = False
        self.model_result = -1
        self.model_candidates = None
        self.model_engine = "None"

        self._annotate_welcome_text()
        self.check_user_info()
        self.enable_buttons()

        self.parent.viewTutorialPage([5, 6])  # analyze / prior results

    def _annotate_welcome_text(self):
        self._text5 = pg.TextItem("", (51, 51, 51), anchor=(0.5, 0.5))
        self._text5.setHtml(
            "<span style='font-size: 10pt'>Please \"Load\" a run from the menu above to perform data analysis. </span>"
        )
        self._text6 = pg.TextItem("", (51, 51, 51), anchor=(0.5, 0.5))
        self._text6.setHtml(
            "<span style='font-size: 10pt'>Prior point selections (if any) will be loaded from saved data. </span>"
        )
        self._text5.setPos(0.5, 0.55)
        self._text6.setPos(0.5, 0.45)
        self.graphWidget.addItem(self._text5, ignoreBounds=True)
        self.graphWidget.addItem(self._text6, ignoreBounds=True)
        self.graphWidget.setXRange(min=0, max=1)
        self.graphWidget.setYRange(min=0, max=1)

    def closeEvent(self, event):
        if self.unsaved_changes:
            if not PopUp.question(
                self,
                Constants.app_title,
                "You have unsaved changes!\n\nAre you sure you want to close this window?",
                False,
            ):
                event.ignore()

    def check_user_info(self):
        # get active session info, if available
        active, info = UserProfiles.session_info()
        if active:
            self.parent.signature_required = True
            self.parent.signature_received = False
            self.username, self.initials = info[0], info[1]
        else:
            self.parent.signature_required = False

    def detect_change(self):
        if not self.unsaved_changes:
            Log.d("There are unsaved changes detected.")
        if self.parent.signature_received:
            self.parent.signature_received = False
            self.sign.setReadOnly(False)
            self.sign.setMaxLength(4)
            self.sign.clear()
        self.unsaved_changes = True

    def sign_edit(self):
        if self.sign.text().upper() == self.initials:
            sign_text = f"{self.username} ({self.sign.text().upper()})"
            self.sign.setMaxLength(len(sign_text))
            self.sign.setText(sign_text)
            self.sign.setReadOnly(True)
            self.parent.signed_at = dt.datetime.now().isoformat()
            self.parent.signature_received = True
            self.sign_do_not_ask.setEnabled(True)

    def text_transform(self):
        text = self.sign.text()
        if len(text) in [1, 2, 3, 4]:  # are these initials?
            # will not fire 'textEdited' signal again
            self.sign.setText(text.upper())

    '''
    def AI_Prev_Guess(self):
        min_val = 0 if not self.AI_has_starting_values else -1
        cur_val = self.AI_Guess_Idxs[self.AI_SelectTool_At]
        new_val = max(min_val, cur_val - 1)
        self.AI_Guess_Idxs[self.AI_SelectTool_At] = new_val
        self.ai_guess_write_summary_from_cache()

    def AI_Next_Guess(self):
        min_val = 0 if not self.AI_has_starting_values else -1
        max_val = self.AI_Guess_Maxs[self.AI_SelectTool_At]
        cur_val = self.AI_Guess_Idxs[self.AI_SelectTool_At]
        if cur_val < min_val:
            # manually selected point will be lost
            Log.w("Manually selected point was replaced with an AI guess!")
            # Log.w("You will need to re-select the manual point if you want it back.")
            # TODO: Offer warning dialog, and allow to abort if not wanted
        new_val = min(max_val - 1, cur_val + 1)
        self.AI_Guess_Idxs[self.AI_SelectTool_At] = new_val
        self.ai_guess_write_summary_from_cache()

    def ai_guess_write_summary_from_cache(self):
        error = False
        px = self.AI_SelectTool_At
        try:
            min_val = 0 if not self.AI_has_starting_values else -1
            cur_val = self.AI_Guess_Idxs[px]
            max_val = self.AI_Guess_Maxs[px]
            if cur_val == -1:
                if self.AI_has_starting_values:
                    marker_xs = self.AI_Start_Vals[px]
                else:
                    marker_xs = self.poi_markers[px].value()
            elif (
                self.moved_markers[px] and "manual" not in self.ai_score.text(
                ).lower()
            ):  # custom point
                self.moved_markers[px] = False
                cur_val = -1
                self.AI_Guess_Idxs[px] = -1
                marker_xs = self.poi_markers[px].value()
            else:
                try:
                    marker_xs = self.xs[self.model_candidates[px][0][cur_val]]
                except Exception as e:
                    Log.e("ERROR:", e)
                    Log.e(
                        f"Failed to update prediction for POI{px} to guess #{cur_val}"
                    )
            try:
                t_idx = next(x for x, y in enumerate(
                    self.xs) if y >= marker_xs)
                index = self.xs[int(t_idx)]
                if self.poi_markers[px].value() != index:
                    Log.d(f"Moving marker {px} to position {index}")
                    # self.detect_change() # not needed if calling 'sigPositionChangeFinished' on marker move
                    self.AI_moving_marker = True
                    self.poi_markers[px].setValue(index)
                    self.poi_markers[px].sigPositionChangeFinished.emit(
                        self.poi_markers[px]
                    )
                    self.summaryAt(
                        px
                    )  # will recall this function after moving tool to new marker location
                    self.AI_moving_marker = False
                    return
                else:
                    Log.d(f"Moving marker {px} not required. Already there.")
            except Exception as e:
                Log.e(f"Moving marker {px} failed: {str(e)}")
        except Exception as e:
            error = True
            Log.e("AI ERROR:", e)
            cur_val == -1
            min_val = -1
            max_val = 0
            marker_xs = self.poi_markers[px].value()
        if cur_val == -1:
            if self.AI_has_starting_values:
                # marker_xs = self.AI_Start_Vals[px]
                self.ai_score.setText(
                    "ERROR!" if error else "Loaded from prior run")
            else:
                self.ai_score.setText("Manually selected point")
            self.ai_score.adjustSize()
            self.ai_guess.setText(f"AI has {max_val} guesses")
            self.ai_guess.adjustSize()
        else:
            # marker_xs = self.poi_markers[px].value()
            confidence = int(100 * (self.model_candidates[px][1][cur_val]))
            self.ai_score.setText(f"Confidence Score: {confidence}%")
            self.ai_score.adjustSize()
            self.ai_guess.setText(f"Guess #: {cur_val + 1} of {max_val}")
            self.ai_guess.adjustSize()
        self.ai_label.setText(f"Point {px+1} @ {marker_xs:.1f}s")
        self.ai_label.adjustSize()
        enable_prev = cur_val > min_val
        enable_next = cur_val < max_val - 1
        self.ai_backBtn.setEnabled(enable_prev)  # was 'ai_prev'
        self.ai_nextBtn.setEnabled(enable_next)  # was 'ai_next'
        self.graphWidget2.setFocus()  # allow arrow keys to work immediately

    def summaryBack(self):
        if self.stateStep in range(1, 7):
            self.action_back()
        else:
            self.summaryAt(max(0, self.AI_SelectTool_At - 1))

    def summaryNext(self):
        if self.stateStep in range(1, 7):
            self.action_next()
        else:
            self.summaryAt(min(5, self.AI_SelectTool_At + 1))

    def summaryClick(self, event):
        if self.stateStep in range(1, 7):
            if not self.AI_SelectTool_Frame.isVisible():
                self.summaryAt(self.AI_SelectTool_At)
            else:
                Log.d("Ignoring main graph click while not in 'summary' step.")
            return
        mousePoint = None
        if self.graphWidget.sceneBoundingRect().contains(event._scenePos):
            mousePoint = self.graphWidget.getPlotItem().vb.mapSceneToView(
                event._scenePos
            )
        closest_marker = None
        if mousePoint != None and len(self.poi_markers) > 0:
            index = mousePoint.x()
            Log.d(f"Mouse click @ xs = {index}")
            # find nearest POI by X value, show popup there
            closest_delta_xs = self.poi_markers[-1].value()
            for idx, marker in enumerate(self.poi_markers):
                this_delta_xs = abs(marker.value() - index)
                if this_delta_xs < closest_delta_xs:
                    closest_marker = idx
                    closest_delta_xs = this_delta_xs
        if closest_marker != None:
            Log.d(f"Closest marker @ poi = {closest_marker}")
            if self.AI_has_starting_values and not any(self.AI_Guess_Idxs):
                self.AI_Guess_Idxs = [-1, -1, -1, -1, -1, -1]
                self.AI_Start_Vals = []
                for marker in self.poi_markers:
                    self.AI_Start_Vals.append(marker.value())
                self.AI_Start_Vals.sort()
            self.summaryAt(closest_marker)

    def summaryAt(self, idx):
        if not self.AI_SelectTool_Frame.isVisible():
            self.AI_Guess_Maxs = []

            for candidates, confidences in self.model_candidates:
                self.AI_Guess_Maxs.append(len(candidates))
        self.AI_SelectTool_At = idx
        marker_xs = self.poi_markers[idx].value()
        self.ai_guess_write_summary_from_cache()
        self.AI_SelectTool_Body.adjustSize()
        self.ai_backBtn.setFixedHeight(self.AI_SelectTool_Body.height())
        self.ai_nextBtn.setFixedHeight(self.AI_SelectTool_Body.height())
        # self.AI_SelectTool_Frame.setVisible(True) # per issue #25, keep hidden
        self.AI_SelectTool_Frame.adjustSize()
        scene_pos_x = self.graphWidget.getPlotItem().vb.mapViewToScene(
            QtCore.QPointF(marker_xs, 0)
        ).x() - (self.AI_SelectTool_Frame.width() / 2.5)
        scene_pos_y = 153 + (
            (self.graphWidget.height() - self.AI_SelectTool_Frame.height()) / 2
        )
        self.AI_SelectTool_Frame.move(int(scene_pos_x), int(scene_pos_y))
        # enable_back = (self.AI_SelectTool_At > 0) # repurposed these buttons for prev/next guess
        # self.ai_backBtn.setEnabled(enable_back)
        # enable_next = (self.AI_SelectTool_At < 5)
        # self.ai_nextBtn.setEnabled(enable_next)
    '''

    def onClick(self, event):
        ax1 = self.graphWidget1
        ax2 = self.graphWidget2
        ax3 = self.graphWidget3
        mousePoint = None
        if ax1.sceneBoundingRect().contains(event._scenePos):
            mousePoint = ax1.getPlotItem().vb.mapSceneToView(event._scenePos)
        if ax2.sceneBoundingRect().contains(event._scenePos):
            mousePoint = ax2.getPlotItem().vb.mapSceneToView(event._scenePos)
        if ax3.sceneBoundingRect().contains(event._scenePos):
            mousePoint = ax3.getPlotItem().vb.mapSceneToView(event._scenePos)
        if mousePoint != None:
            px = self.stateStep - 1
            index = mousePoint.x()
            Log.d(f"Mouse click @ xs = {index}")
            self.poi_markers[px].setValue(index)
            self.poi_markers[px].sigPositionChangeFinished.emit(
                self.poi_markers[px])

    def eventFilter(self, obj, event):
        if (
            event.type() == QtCore.QEvent.KeyPress
            and obj is self.sign
            and self.sign.hasFocus()
        ):
            if event.key() in [
                QtCore.Qt.Key_Enter,
                QtCore.Qt.Key_Return,
                QtCore.Qt.Key_Space,
            ]:
                if self.parent.signature_received:
                    self.sign_ok.clicked.emit()
            if event.key() == QtCore.Qt.Key_Escape:
                self.sign_cancel.clicked.emit()
        return super().eventFilter(obj, event)

    def keyPressEvent(self, event):
        key = event.key()
        if key in [QtCore.Qt.Key_Enter, QtCore.Qt.Key_Return, QtCore.Qt.Key_Space]:
            if self.tool_Next.isEnabled():
                self.tool_Next.clicked.emit()
            elif self.tool_Analyze.isEnabled():
                self.tool_Analyze.clicked.emit()
        if key == QtCore.Qt.Key_Escape:
            if self.tool_Back.isEnabled():
                self.tool_Back.clicked.emit()
        elif key == QtCore.Qt.Key_Left:
            self.moveCurrentMarker(-1)
        elif key == QtCore.Qt.Key_Right:
            self.moveCurrentMarker(+1)
        elif key == QtCore.Qt.Key_Up:
            self.zoomFinderPlots(0.5)
        elif key == QtCore.Qt.Key_Down:
            self.zoomFinderPlots(2.0)

    def moveCurrentMarker(self, offset):
        px = self.stateStep - 1
        # 100 steps per window
        offset *= max(1, int(self.getContextWidth()[0] / 50))
        if px in range(0, len(self.poi_markers)):
            cur_val = self.poi_markers[px].value()
            new_idx = next(x for x, y in enumerate(
                self.xs) if y >= cur_val) + offset
            if new_idx < 0:
                new_idx = 0
            if new_idx >= len(self.xs):
                new_idx = len(self.xs) - 1
            new_val = self.xs[new_idx]
            self.poi_markers[px].setValue(new_val)
            self.poi_markers[px].sigPositionChangeFinished.emit(
                self.poi_markers[px])
        else:
            pass

    def zoomFinderPlots(self, offset):
        px = self.stateStep - 1
        if px in range(0, len(self.poi_markers)):
            was_clipped = self.getContextWidth()[1]
            self.zoomLevel = float(self.zoomLevel * offset)
            is_clipped = self.getContextWidth()[1]
            if was_clipped == True and is_clipped == True:
                if self.stateStep <= 3:  # start, end of fill, post point
                    self.zoomLevel = 5 * \
                        self.getContextWidth()[0] / self.smooth_factor
                else:  # blips
                    self.zoomLevel = (
                        self.stateStep *
                        self.getContextWidth()[0] / self.smooth_factor
                    )
                Log.d(f"Adjusted initial zoom level to x{self.zoomLevel:2.2f}")
            if was_clipped == False and is_clipped == True:
                # revert to original
                self.zoomLevel = float(self.zoomLevel / offset)
                Log.w("Zoom level at edge limit. Up/down key event ignored.")
            elif self.zoomLevel < 1 / (2**5):
                self.zoomLevel = 1 / (2**5)
                Log.w("Zoom level at lower limit. Up/down key event ignored.")
            elif self.zoomLevel > 1 * (2**5):
                self.zoomLevel = 1 * (2**5)
                Log.w("Zoom level at upper limit. Up/down key event ignored.")
            self.poi_markers[px].sigPositionChangeFinished.emit(
                self.poi_markers[px])

    def setXmlPath(self, xml_path):
        Log.d(TAG, f'Setting xml filepath to: {xml_path}')
        self.xml_path = xml_path

    def updateDev(self, idx):
        self.enable_buttons(False)
        run = self.cBox_Runs.currentText()
        if len(run.strip()) == 0:
            self.cBox_Runs.setEditable(True)
            self.cBox_Runs.setEnabled(False)
            self.cBox_Runs.setEditText("No Runs Found")
            return
        self.cBox_Runs.setEditable(False)
        self.cBox_Runs.setEnabled(True)
        run = run[0: run.rfind("(") - 1]
        dev = self.run_devices.get(run)
        if dev != None:
            self.cBox_Devices.setCurrentText(dev)
        else:
            Log.w(f"Device not found for run {run}")

    def updateRunOnChange(self, idx):
        if not self.showRunsFromAllDevices.isChecked():
            self.updateRun(idx)

    def updateRun(self, idx):
        runs = FileStorage.DEV_get_logged_data_folders(
            self.cBox_Devices.itemText(idx))
        runs = [x for x in runs if not x == "_unnamed"]  # remove _unnamed
        unchecked_runs = [
            x
            for x in list(self.run_timestamps.keys())
            if x.endswith(self.cBox_Devices.itemText(idx))
        ]
        for run in runs:
            try:
                data_device = self.cBox_Devices.itemText(idx)
                data_folder = run
                data_files = FileStorage.DEV_get_logged_data_files(
                    data_device, data_folder
                )
                dict_key = f"{data_folder}:{data_device}"
                self.run_names[dict_key] = data_folder
                if self.run_timestamps.get(dict_key) == None:
                    doc = None
                    zn = os.path.join(
                        Constants.log_prefer_path, data_device, data_folder, "audit.zip"
                    )
                    if FileManager.file_exists(zn):
                        with pyzipper.AESZipFile(
                            zn,
                            "r",
                            compression=pyzipper.ZIP_DEFLATED,
                            allowZip64=True,
                            encryption=pyzipper.WZ_AES,
                        ) as zf:
                            # Add a protected file to the zip archive
                            try:
                                zf.testzip()
                            except:
                                zf.setpassword(
                                    hashlib.sha256(
                                        zf.comment).hexdigest().encode()
                                )
                            files = zf.namelist()
                            xml_filename = [
                                x for x in files if x.endswith(".xml")][0]
                            with zf.open(xml_filename, "r") as fh:
                                xml_str = fh.read().decode()
                            doc = minidom.parseString(xml_str)
                    else:
                        try:
                            xml_filename = [
                                x for x in data_files if x.endswith(".xml")
                            ][0]
                            xml_path = os.path.join(
                                Constants.log_prefer_path,
                                data_device,
                                data_folder,
                                xml_filename,
                            )
                            if os.path.exists(xml_path):
                                doc = minidom.parse(xml_path)
                        except IndexError as e:
                            Log.w(
                                f'WARNING: XML file not found in data files for run "{data_folder}"'
                            )
                            Log.w(
                                'Unable to parse "Date" without XML file. Treating as "Undated".'
                            )
                            Log.d(
                                f"Warning debug: {data_device}/{data_folder}/{data_files}"
                            )
                        except Exception as e:
                            raise e  # throw it, not an expected error condition

                    if doc != None:
                        metrics = doc.getElementsByTagName("metric")
                        for m in metrics:
                            name = m.getAttribute("name")
                            value = m.getAttribute("value")
                            if name == "start":
                                # value[0:value.find("T")]
                                captured_datetime = value
                                self.run_timestamps[dict_key] = captured_datetime
                        params = doc.getElementsByTagName("param")
                        for p in params:
                            name = p.getAttribute("name")
                            value = p.getAttribute("value")
                            if name == "run_name":
                                self.run_names[dict_key] = value
                                self.run_devices[value] = data_device
                # folder exists, but does a file still exist?
                if len(data_files) > 0:  # files exist
                    if dict_key in unchecked_runs:
                        unchecked_runs.remove(
                            dict_key
                        )  # it's been checked, and is not blank
                    if self.run_timestamps.get(dict_key) == None:
                        self.run_timestamps[dict_key] = "0 / No Date"
                else:
                    Log.w(f"Removing empty run info ({dict_key})")
                self.run_devices[run] = data_device
            except Exception as e:
                # import traceback
                # traceback.print_exc()
                Log.e(
                    f'Error getting timestamp from XML for run "{data_folder}"!')
                Log.d(f"Error message: {str(e)}")

        for dict_key in unchecked_runs:
            Log.w(f"Removing missing run info ({dict_key})")
            self.run_timestamps.pop(dict_key, None)

        sort_options = [[0, False], [1, True]]
        sort_select = self.sort_order  # 0 = by name, 1 = by date
        self.sorted_runs = list(
            sorted(
                self.run_timestamps.items(),
                key=lambda item: item[sort_options[sort_select][0]].lower(),
                reverse=sort_options[sort_select][1],
            )
        )
        runs = []
        for run in self.sorted_runs:
            run_name = run[0]
            device_name = run_name[run_name.find(":") + 1:]
            # run_name[0:run_name.find(":")]
            run_name = self.run_names[run_name]
            captured_datetime = run[1]
            if captured_datetime == "0 / No Date":
                captured_date = "Undated"
            else:
                captured_date = captured_datetime[0: captured_datetime.find(
                    "T")]
            if (
                self.showRunsFromAllDevices.isChecked()
                or self.cBox_Devices.currentText() == device_name
            ):
                # append date to run name
                runs.append(f"{run_name} ({captured_date})")

        self.cBox_Runs.clear()
        self.cBox_Runs.addItems(runs)
        w = self.cBox_Runs.sizeHint().width()
        if w < 200:
            w = 200
        self.cBox_Runs.setFixedWidth(w)
        self.sort_by_widget.setFixedWidth(self.cBox_Runs.width())

    def loadRun(self):
        self.action_cancel()  # ask them if they want to lose unsaved changes
        if self.hasUnsavedChanges():
            Log.d("User declined load action. There are unsaved changes.")
            return

        # if self.AI_SelectTool_Frame.isVisible():
        #     self.AI_SelectTool_Frame.setVisible(
        #         False
        #     )  # require re-click to show popup tool incorrect position

        try:
            if not self.QModel_modules_loaded:
                cluster_model_path = os.path.join(
                    Architecture.get_path(), "QATCH/QModel/SavedModels/cluster.joblib"
                )
                self.QModel_clusterer = QClusterer(
                    model_path=cluster_model_path)

                predict_model_path = os.path.join(
                    Architecture.get_path(),
                    "QATCH/QModel/SavedModels/QMultiType_{}.json",
                )
                self.QModel_predict_0 = QPredictor(
                    model_path=predict_model_path.format(0)
                )
                self.QModel_predict_1 = QPredictor(
                    model_path=predict_model_path.format(1)
                )
                self.QModel_predict_2 = QPredictor(
                    model_path=predict_model_path.format(2)
                )
            self.QModel_modules_loaded = True
        except:
            Log.e("ERROR:", e)
            Log.e("Failed to load 'QModel' modules at load of run.")

        enabled, error, expires = UserProfiles.checkDevMode()
        if enabled == False and (error == True or expires != ""):
            PopUp.warning(
                self,
                "Developer Mode Expired",
                "Developer Mode has expired and these analysis results will be encrypted.\n"
                + 'An admin must renew or disable "Developer Mode" to suppress this warning.',
            )

        if (
            enabled
        ):  # DevMode enabled, check if auto-sign (do not ask again) key is active
            auto_sign_key = None
            session_key = None
            if os.path.exists(Constants.auto_sign_key_path):
                with open(Constants.auto_sign_key_path, "r") as f:
                    auto_sign_key = f.readline()
            session_key_path = os.path.join(
                Constants.user_profiles_path, "session.key")
            if os.path.exists(session_key_path):
                with open(session_key_path, "r") as f:
                    session_key = f.readline()
            if auto_sign_key == session_key and session_key != None:
                self.sign_do_not_ask.setChecked(True)
            else:
                self.sign_do_not_ask.setChecked(False)
                if os.path.exists(Constants.auto_sign_key_path):
                    os.remove(Constants.auto_sign_key_path)

            # NOTE: This check is needed for Analyze since it persists across run loads
            #       and is only init'd once per application instance (across sessions).
            # just in case, make it visible
            self.sign_do_not_ask.setVisible(True)
        else:  # DevMode may have been manually disabled since last run load
            # Force compliance by removing auto-sign feature support
            self.sign_do_not_ask.setChecked(False)  # uncheck
            self.sign_do_not_ask.setEnabled(False)  # disable
            self.sign_do_not_ask.setVisible(False)  # hide

        self.askForPOIs = True
        self.btn_Next.setText("Next")

        self._text1 = pg.TextItem("", (51, 51, 51), anchor=(0.5, 0.5))
        self._text1.setHtml(
            "<span style='font-size: 14pt'>Loading data for analysis... </span>"
        )
        self._text2 = pg.TextItem("", (51, 51, 51), anchor=(0.5, 0.5))
        self._text2.setHtml(
            "<span style='font-size: 10pt'>This operation may take a few seconds. </span>"
        )
        self._text3 = pg.TextItem("", (51, 51, 51), anchor=(0.5, 0.5))
        self._text3.setHtml(
            "<span style='font-size: 10pt'>Please be more patient with longer runs. </span>"
        )
        self._text1.setPos(0.5, 0.50)
        self._text2.setPos(0.5, 0.35)
        self._text3.setPos(0.5, 0.25)

        ax = self.graphWidget  # .plot(hour, temperature)
        ax1 = self.graphWidget1
        ax2 = self.graphWidget2
        ax3 = self.graphWidget3

        elems = [ax, ax1, ax2, ax3]
        for e in elems:
            if e != None:
                e.clear()
                e.setLimits(yMin=None, yMax=None,
                            minYRange=None, maxYRange=None)
                e.setXRange(min=0, max=1)
                e.setYRange(min=0, max=1)
            if e is ax:
                e.addItem(self._text1, ignoreBounds=True)

        try:
            self.progressBar.valueChanged.disconnect(
                self._update_progress_value)
        except:
            Log.w("Cannot disconnect non-existent method from ProgressBar.")

        self.enable_buttons(False, False)

        self._update_analyze_progress(
            0, "Reading Run Data..."
        )  # reset internal buffer with 0
        self._update_analyze_progress(
            75, "Reading Run Data..."
        )  # run up to 75% then slow, stop @ 99% until loaded

        # call as timer to allow repaint of pyqtgraph TextItems (loading)
        QtCore.QTimer.singleShot(500, self.action_load_run)

    def getFolderFromRun(self, run_string):
        idx = run_string.rfind("(")
        if idx > 0:
            folder = run_string[0: idx - 1]
        else:
            folder = run_string
        dict_key = list(self.run_names.keys())[
            list(self.run_names.values()).index(folder)
        ]
        folder = dict_key[0: dict_key.find(":")]
        # Log.w(f"folder from run = '{folder}'")
        return folder

    def action_load_run(self):
        try:
            self.moved_markers = [False, False, False, False, False, False]
            self.parent.analyze_data(
                self.cBox_Devices.currentText(),
                self.getFolderFromRun(self.cBox_Runs.currentText()),
                None,
            )
            self.enable_buttons()
        except Exception as e:
            Log.e(
                f"An error occurred while loading the selected run: {str(e)}")
            self.action_cancel()

    def goBack(self):
        self.btn_Next.setEnabled(True)
        if self.stateStep == 7:
            for marker in self.poi_markers:
                marker.setMovable(True)
        self.stateStep -= 2
        if self.stateStep < -1:
            self.stateStep = 0
            self._restore_qmodel_predictions()
            # if PopUp.question(
            #     self,
            #     "Are you sure?",
            #     "Any manual points will be lost if you run QModel again.\n\nProceed?",
            # ):
            # self.parent.analyze_data(
            #     self.cBox_Devices.currentText(),
            #     self.getFolderFromRun(self.cBox_Runs.currentText()),
            #     None,
            # )  # force back to step 1 of 8
            # else:
            # self.stateStep = 0
        else:
            self.moved_markers = [False, False, False, False, False, False]
            self.getPoints()

    def getContextWidth(self):
        clipped = False
        if self.stateStep <= 3:  # start, end of fill, post point
            ws = int(self.zoomLevel * self.smooth_factor / 2)  # context width
        else:  # blips
            ws = int(
                self.zoomLevel * self.smooth_factor * self.stateStep
            )  # context width
        if ws > len(self.xs) / 2:
            ws = int(len(self.xs) / 20)
        px = self.stateStep - 1
        if px in range(len(self.poi_markers)):
            tt1 = self.poi_markers[px].value()
        else:
            # self.poi_markers[self.AI_SelectTool_At].value()
            tt1 = self.xs[-1]
        tx1 = next(x for x, y in enumerate(self.xs) if y >= tt1)
        if tx1 - ws < 0:
            clipped = True
            ws = tx1
        elif tx1 + ws >= len(self.xs):
            clipped = True
            ws = len(self.xs) - 1 - tx1
        elif ws < 10:
            clipped = True
            ws = 10
        return [ws, clipped]

    def _restore_qmodel_predictions(self):
        try:
            if self.model_engine == "None":
                # no run is loaded
                PopUp.information(
                    self,
                    "QModel Not Available",
                    "Predictions cannot be run at this time.\nPlease load a run first."
                )
                # special exception case: indicates software declined action
                raise ConnectionRefusedError()
            if not PopUp.question(
                self,
                "Are you sure?",
                "Any manual points will be lost if you run QModel again.\n\nProceed?",
            ):
                # special exception case: indicates user declined action
                raise ConnectionAbortedError()

            # restore QModel predictions
            poi_vals = []
            self.model_result = -1
            self.model_candidates = None
            self.model_engine = "None"
            if Constants.QModel_predict:
                try:
                    with secure_open(self.loaded_datapath, "r", "capture") as f:
                        fh = BytesIO(f.read())
                        label = self.QModel_clusterer.predict_label(fh)
                        fh.seek(0)
                        act_poi = [None] * 6  # no initial guesses
                        candidates = getattr(
                            self, f"QModel_predict_{label}"
                        ).predict(fh, run_type=label, act=act_poi)
                        predictions = []
                        for p, c in candidates:
                            predictions.append(
                                p[0]
                            )  # assumes 1st point is best point
                        self.model_run_this_load = True
                        self.model_result = predictions
                        self.model_candidates = candidates
                        self.model_engine = "QModel"
                    if isinstance(self.model_result, list) and len(self.model_result) == 6:
                        if True:  # len(poi_vals) != 6:
                            Log.d(
                                "Model ran, updating 'poi_vals' on re-run request")
                            poi_vals = self.model_result.copy()
                            out_of_order = False
                            last_p = 0
                            for i, p in enumerate(poi_vals):
                                if p < last_p:
                                    if not out_of_order:
                                        # print this on 1st indication only
                                        Log.e(
                                            tag=f"[{self.model_engine}]",
                                            msg=f"Predictions are out of order! They have been corrected to prevent errors."
                                        )
                                    out_of_order = True
                                    if i == 0:  # first POI
                                        poi_vals[i] = int(poi_vals[1] / 2)
                                    elif i == len(poi_vals) - 1:  # last POI
                                        poi_vals[i] = int(
                                            (poi_vals[i-1] + len(self.ys)) / 2)
                                    else:  # any other POI, not first nor last
                                        poi_vals[i] = int(
                                            (poi_vals[i-1] + poi_vals[i+1]) / 2)
                                    Log.e(
                                        tag=f"[{self.model_engine}]",
                                        msg=f"Corrected point {i+1}: idx {p} -> {poi_vals[i]}"
                                    )
                                last_p = p
                        else:
                            Log.d(
                                "Model ran, but not updating 'poi_vals' since we DO have prior points")
                    else:
                        self.model_result = -1  # try fallback model

                except Exception as e:
                    Log.e(e)
                    Log.e(
                        "Error using 'QModel'... Using 'ModelData' as fallback (less accurate)."
                    )
                    # raise e # debug only
                    self.model_result = -1  # try fallback model

            # move markers to QModel predicted points (if re-ran)
            if self.model_result != -1 and len(self.poi_markers) == 6:
                Log.i("[Predict] Restored QModel predictions for this run.")
                for i, pm in enumerate(self.poi_markers):
                    pm.setValue(self.xs[poi_vals[i]])
                self.detect_change()
            else:
                Log.w(
                    "[Predict] QModel has no predictions for this run. Leaving points unchanged.")

        except ConnectionRefusedError:
            Log.d("QModel predicted with no run loaded. No action taken.")

        except ConnectionAbortedError:
            Log.d("User declined QModel restore prompt. No action taken.")

        except Exception as e:
            Log.e(f"QModel restore failed: {str(e)}")

            limit = None
            t, v, tb = sys.exc_info()
            from traceback import format_tb

            a_list = ["Traceback (most recent call last):"]
            a_list = a_list + format_tb(tb, limit)
            a_list.append(f"{t.__name__}: {str(v)}")
            for line in a_list:
                Log.e(line)

    def getPoints(self):
        self.graphStack.setCurrentIndex(0)
        self.btn_Back.setEnabled(True)
        if not self.stateStep == 7:
            self.btn_Next.setText("Next")
        self.stateStep += 1
        step_num = self.stateStep + 2
        if step_num < 3 and self.tool_Modify.isChecked():
            self.parent.viewTutorialPage(7)  # analyze (summary)
        elif step_num in range(3, 8 + 1) and self.tool_Modify.isChecked():
            tutorial_ids = [round(7 + (step_num - 2) / 10, 2)]
            if step_num > 5:
                tutorial_ids.append(7.7)
            self.parent.viewTutorialPage(
                tutorial_ids)  # analyze (precise point)
        else:  # "Modify" not checked or step_num > 8
            self.parent.viewTutorialPage([5, 6])  # analyze / prior results
        ax = self.graphWidget  # .plot(hour, temperature)
        ax1 = self.graphWidget1
        ax2 = self.graphWidget2
        ax3 = self.graphWidget3
        w123 = True if self.stateStep in range(1, 7) else False
        was_vis = ax1.isVisible()
        self.lowerGraphs.setVisible(w123)
        # if w123 and not was_vis:
        #     ax2.setFocus() # allow keyboard shortcuts left/right/up/down to work immediately
        # ax1.setVisible(w123)
        # ax2.setVisible(w123)
        # ax3.setVisible(w123)
        if self.stateStep == 0:
            self._update_progress_value(
                11 * (step_num -
                      1), f"Step {step_num} of 8: Select Rough Fill Points"
            )
            ax.setTitle(None)
            ax.setXRange(0, self.xs[-1], padding=0.05)
            ax.setYRange(
                0,
                max(
                    np.amax(self.ys_freq_fit),
                    np.amax(self.ys_fit),
                    np.amax(self.ys_diff_fit),
                ),
                padding=0.05,
            )
            self.textItem = pg.TextItem(
                "Drag any unused markers all the way to the right side of the plot.",
                color=(0, 0, 0),
                anchor=(1, 1),
                angle=270,
            )
            self.textItem.setPos(QtCore.QPointF(self.xs[-1], 0))
            ax.addItem(self.textItem)
            self.fit1.setAlpha(1, False)
            self.fit2.setAlpha(1, False)
            self.fit3.setAlpha(1, False)
            self.scat1.setAlpha(0.01, False)
            self.scat2.setAlpha(0.01, False)
            self.scat3.setAlpha(0.01, False)

            # ModelData
            poi_vals = []
            if len(self.poi_markers) != 6:
                self.model_result = -1
                self.model_candidates = None
                self.model_engine = "None"

                if Constants.QModel_predict:
                    try:
                        with secure_open(self.loaded_datapath, "r", "capture") as f:
                            fh = BytesIO(f.read())
                            label = self.QModel_clusterer.predict_label(fh)
                            fh.seek(0)
                            act_poi = [None] * 6  # no initial guesses
                            candidates = getattr(
                                self, f"QModel_predict_{label}"
                            ).predict(fh, run_type=label, act=act_poi)
                            predictions = []
                            for p, c in candidates:
                                predictions.append(
                                    p[0]
                                )  # assumes 1st point is best point
                            self.model_result = predictions
                            self.model_candidates = candidates
                            self.model_engine = "QModel"
                        if (
                            isinstance(self.model_result, list)
                            and len(self.model_result) == 6
                        ):
                            poi_vals = self.model_result
                        else:
                            self.model_result = -1  # try fallback model
                    except Exception as e:
                        Log.e(e)
                        Log.e(
                            "Error using 'QModel'... Using 'ModelData' as fallback (less accurate)."
                        )
                        # raise e # debug only
                        self.model_result = -1  # try fallback model

                start_time = min(
                    self.poi_markers[0].value(), self.poi_markers[-1].value()
                ) if len(self.poi_markers) else min(self.xs[poi_vals])
                start_time = next(x for x, y in enumerate(
                    self.xs) if y >= start_time)
                stop_time = max(
                    self.poi_markers[0].value(), self.poi_markers[-1].value()
                ) if len(self.poi_markers) else max(self.xs[poi_vals])
                stop_time = next(x for x, y in enumerate(
                    self.xs) if y >= stop_time)

                if self.model_result == -1 and Constants.ModelData_predict:
                    try:
                        model_starting_points = [
                            start_time,
                            None,
                            None,
                            None,
                            None,
                            stop_time,
                        ]
                        self.model_result = self.dataModel.IdentifyPoints(
                            data_path=self.loaded_datapath,
                            times=self.data_time,
                            freq=self.data_freq,
                            diss=self.data_diss,
                            start_at=model_starting_points,
                        )
                        self.model_engine = "ModelData"
                        if isinstance(self.model_result, list):
                            poi_vals.clear()
                            # show point with highest confidence for each:
                            self.model_select = []
                            self.model_candidates = []
                            for point in self.model_result:
                                self.model_select.append(0)
                                if isinstance(point, list):
                                    self.model_candidates.append(point)
                                    select_point = point[self.model_select[-1]]
                                    select_index = select_point[0]
                                    select_confidence = select_point[1]
                                    poi_vals.append(select_index)
                                else:
                                    self.model_candidates.append([point])
                                    poi_vals.append(point)
                        elif self.model_result == -1:
                            Log.w(
                                "Model failed to auto-calculate points of interest for this run!"
                            )
                            pass
                        else:
                            Log.e(
                                "Model encountered an unexpected response. Please manually select points."
                            )
                            pass
                    except:
                        limit = None
                        t, v, tb = sys.exc_info()
                        from traceback import format_tb

                        a_list = ["Traceback (most recent call last):"]
                        a_list = a_list + format_tb(tb, limit)
                        a_list.append(f"{t.__name__}: {str(v)}")
                        for line in a_list:
                            Log.e(line)

                try:  # if isinstance(self.model_result, list):
                    poi2_time = self.xs[poi_vals[1]]  # end of fill
                    poi3_time = self.xs[poi_vals[2]]  # post
                    poi4_time = self.xs[poi_vals[3]]  # blip1
                    poi5_time = self.xs[poi_vals[4]]  # blip2
                except:  # else:
                    Log.e(
                        "Model returned insufficient points. Please manually select points."
                    )
                    fill_time = self.xs[stop_time] - self.xs[start_time]
                    poi2_time = self.xs[start_time] + \
                        (fill_time * 0.05)  # end of fill
                    poi3_time = self.xs[start_time] + \
                        (fill_time * 0.10)  # post
                    poi4_time = self.xs[start_time] + \
                        (fill_time * 0.25)  # blip1
                    poi5_time = self.xs[start_time] + \
                        (fill_time * 0.50)  # blip2

                self.moved_markers = [
                    True,
                    True,
                    True,
                    True,
                    True,
                    True,
                ]  # model can adjust all points on next step

            else:  # all points already set
                for pm in self.poi_markers:
                    cur_val = pm.value()
                    cur_idx = next(x for x, y in enumerate(
                        self.xs) if y >= cur_val)
                    poi_vals.append(cur_idx)

            if len(self.poi_markers) != 6:
                self.detect_change()

                for pt in [poi2_time, poi3_time, poi4_time, poi5_time]:
                    poi_marker = pg.InfiniteLine(
                        pos=pt,
                        angle=90,
                        pen="b",
                        bounds=[self.xs[0], self.xs[-1]],
                        movable=True,
                    )
                    ax.addItem(poi_marker)
                    poi_marker.sigPositionChangeFinished.connect(
                        self.markerMoveFinished
                    )
                    self.poi_markers.insert(-1, poi_marker)
            for marker in self.poi_markers:
                marker.setMovable(True)
                marker.setPen(color="blue")
                marker.addMarker("<|>")
            # self.AI_SelectTool_Frame.setVisible(False)  # Hide AI Tool
        elif self.stateStep in range(1, 7):
            if self.stateStep + 2 == 3:  # stateStep 1 = Step 3 of 8
                # sort poi_markers by time, in case the user messed up the order moving things around manually in Step 2
                out_of_order = False
                for i in range(1, len(self.poi_markers)):
                    if self.poi_markers[i - 1].value() > self.poi_markers[i].value():
                        Log.d("Detected POI markers are out-of-order... sorting...")
                        out_of_order = True
                        break  # no need to keep searching, the order is wrong, so fix it
                if out_of_order:
                    try:
                        poi_vals = []
                        for pm in self.poi_markers:
                            cur_val = pm.value()
                            cur_idx = next(
                                x for x, y in enumerate(self.xs) if y >= cur_val
                            )
                            poi_vals.append(cur_idx)
                        poi_vals.sort()
                        self.custom_poi_text.setText(f"{poi_vals}")
                        self.update_custom_pois()  # write POI markers in correct order
                    except Exception as e:
                        Log.e(
                            "Error: An exception occurred while sorting POI markers.")
                        Log.e(f"Error Details: {str(e)}")

                poi_vals = []
                for pm in self.poi_markers:  # already sorted
                    cur_val = pm.value()
                    cur_idx = next(x for x, y in enumerate(
                        self.xs) if y >= cur_val)
                    poi_vals.append(cur_idx)

                if self.model_engine == "ModelData" and Constants.ModelData_predict:
                    try:
                        # Run Model again, to get an initial automatic fine tuning of points prior to user input
                        model_starting_points = (
                            poi_vals.copy()
                        )  # NOTE: len(poi_vals) must equal 6
                        self.model_result = self.dataModel.IdentifyPoints(
                            data_path=self.loaded_datapath,
                            times=self.data_time,
                            freq=self.data_freq,
                            diss=self.data_diss,
                            start_at=model_starting_points,
                        )
                        self.model_engine = "ModelData"
                        if isinstance(self.model_result, list):
                            poi_vals.clear()
                            # show point with highest confidence for each:
                            self.model_select = []
                            self.model_candidates = []
                            for idx, point in enumerate(self.model_result):
                                if isinstance(point, list):
                                    self.model_candidates.append(point)
                                else:
                                    self.model_candidates.append([point])
                                self.model_select.append(0)
                                if self.moved_markers[idx] == False:
                                    poi_vals.append(model_starting_points[idx])
                                else:
                                    self.moved_markers[idx] = False
                                    if isinstance(point, list):
                                        select_point = point[self.model_select[-1]]
                                        select_index = select_point[0]
                                        select_confidence = select_point[1]
                                        poi_vals.append(select_index)
                                    else:
                                        poi_vals.append(point)
                            # Track which markers have been moved and only update model for those points, otherwise take starting point
                            if poi_vals != model_starting_points:
                                # Updating custom POIs also re-writes the POI markers
                                self.custom_poi_text.setText(f"{poi_vals}")
                                self.update_custom_pois()  # write POI markers in correct order
                                self.moved_markers = [
                                    False,
                                    False,
                                    False,
                                    False,
                                    False,
                                    False,
                                ]
                        elif self.model_result == -1:
                            Log.w(
                                "Model failed to auto-calculate points of interest for this run!"
                            )
                            pass
                        else:
                            Log.e(
                                "Model encountered an unexpected response. Please manually select points."
                            )
                            pass
                    except:
                        Log.e(
                            "An error occurred while running the model and organizing markers."
                        )

                    # sort poi_markers one more time, just in case model returned out-of-order points (which should never happen)
                    out_of_order = False
                    for i in range(1, len(self.poi_markers)):
                        if (
                            self.poi_markers[i - 1].value()
                            > self.poi_markers[i].value()
                        ):
                            Log.d(
                                "Detected POI markers are out-of-order... sorting...")
                            out_of_order = True
                            break  # no need to keep searching, the order is wrong, so fix it
                    if out_of_order:
                        try:
                            poi_vals = []
                            for pm in self.poi_markers:
                                cur_val = pm.value()
                                cur_idx = next(
                                    x for x, y in enumerate(self.xs) if y >= cur_val
                                )
                                poi_vals.append(cur_idx)
                            poi_vals.sort()
                            self.custom_poi_text.setText(f"{poi_vals}")
                            self.update_custom_pois()  # write POI markers in correct order
                        except Exception as e:
                            Log.e(
                                "Error: An exception occurred while sorting POI markers."
                            )
                            Log.e(f"Error Details: {str(e)}")

                else:  # self.model_engine != "ModelData":
                    # do nothing here if "QModel" or "None"
                    pass

            # in stateStep 2 thru 6 (Steps 4 thru 8 of 8)
            elif self.stateStep != 7:
                if (
                    self.poi_markers[self.stateStep - 1].value()
                    < self.poi_markers[self.stateStep - 2].value()
                ):
                    cur_val = self.poi_markers[self.stateStep - 2].value()
                    cur_idx = next(x for x, y in enumerate(
                        self.xs) if y >= cur_val)
                    self.poi_markers[self.stateStep - 1].setValue(
                        self.xs[int(cur_idx + 2)]
                    )
            self.zoomLevel = 1  # reset default zoom level for each point
            show_fits = 1.0 if self.stateStep >= 4 else 0.0
            show_scat = 0.1 if self.stateStep >= 4 else 1.0
            pad = 0.05 if self.stateStep >= 4 else 0.05
            self.fit_1.setAlpha(show_fits, False)
            self.fit_2.setAlpha(show_fits, False)
            self.fit_3.setAlpha(show_fits, False)
            self.scat_1.setAlpha(show_scat, False)
            self.scat_2.setAlpha(show_scat, False)
            self.scat_3.setAlpha(show_scat, False)
            self._update_progress_value(
                11 * (step_num - 1),
                f"Step {step_num} of 8: Select Precise Fill Point {self.stateStep}",
            )
            ax.setTitle(None)
            px = self.stateStep - 1
            tt0 = self.poi_markers[0].value()
            tx0 = next(x for x, y in enumerate(self.xs) if y >= tt0)
            tt1 = self.poi_markers[px].value()
            tx1 = next(x for x, y in enumerate(self.xs) if y >= tt1)
            tt2 = self.poi_markers[-1].value()
            tx2 = next(x for x, y in enumerate(self.xs) if y >= tt2)
            ws = self.getContextWidth()[0]
            # Calculate safe index boundaries prior to setting ranges
            slice_start, slice_end = [tx1 - ws, tx1 + ws]
            clipped = False
            if slice_start < 0:
                slice_start = 0
                clipped = True
            if slice_end > len(self.xs) - 1:
                slice_end = len(self.xs) - 1
                clipped = True
            if slice_start >= slice_end:
                slice_start = slice_end - 1  # 0
                slice_end = slice_start + 1  # len(self.xs) - 1
                clipped = True
            ax.setXRange(self.xs[tx0], self.xs[tx2], padding=0.12)
            ax1.setXRange(self.xs[slice_start], self.xs[slice_end], padding=0)
            ax2.setXRange(self.xs[slice_start], self.xs[slice_end], padding=0)
            ax3.setXRange(self.xs[slice_start], self.xs[slice_end], padding=0)
            # Prevent empty slices
            if tx0 == tx2:
                tx0 -= 1
                tx2 += 1
            if False:  # diff_only
                mn = np.amin(self.ys_diff[tx0:tx2])
                mx = np.amax(self.ys_diff[tx0:tx2])
            else:
                mn = min(
                    np.amin(self.ys_freq_fit[tx0:tx2]),
                    np.amin(self.ys_fit[tx0:tx2]),
                    np.amin(self.ys_diff_fit[tx0:tx2]),
                )
                mx = max(
                    np.amax(self.ys_freq_fit[tx0:tx2]),
                    np.amax(self.ys_fit[tx0:tx2]),
                    np.amax(self.ys_diff_fit[tx0:tx2]),
                )
            ax.setYRange(mn, mx, padding=pad)
            if self.stateStep >= 4:
                if not clipped:
                    ax1.setYRange(
                        np.min(self.ys_freq_fit[slice_start: slice_end]),
                        np.max(self.ys_freq_fit[slice_start: slice_end]),
                        padding=pad,
                    )
                    ax2.setYRange(
                        np.min(self.ys_diff_fit[slice_start: slice_end]),
                        np.max(self.ys_diff_fit[slice_start: slice_end]),
                        padding=pad,
                    )
                    ax3.setYRange(
                        np.min(self.ys_fit[slice_start: slice_end]),
                        np.max(self.ys_fit[slice_start: slice_end]),
                        padding=pad,
                    )
                else:  # clipped
                    Log.d(
                        "Skipping to next step, due to missing channel in data selection (represented by ValueError exception below):"
                    )
                    # skip to next view
                    Log.w(
                        f"Skipping Step {self.stateStep+2}... User indicated this point is missing from the dataset in Step 2."
                    )
                    if self.step_direction == "backwards":
                        self.action_back()  # repeat last action
                    else:
                        self.action_next()  # repeat last action
                    return  # do not execute remainder of this function, let the above nested 'action_next' call supercede
                pos1 = np.column_stack((self.xs[tx1], self.ys_freq_fit[tx1]))
                pos2 = np.column_stack((self.xs[tx1], self.ys_diff_fit[tx1]))
                pos3 = np.column_stack((self.xs[tx1], self.ys_fit[tx1]))
            else:
                ax1.setYRange(
                    np.min(self.ys_freq[slice_start: slice_end]),
                    np.max(self.ys_freq[slice_start: slice_end]),
                    padding=pad,
                )
                ax2.setYRange(
                    np.min(self.ys_diff[slice_start: slice_end]),
                    np.max(self.ys_diff[slice_start: slice_end]),
                    padding=pad,
                )
                ax3.setYRange(
                    np.min(self.ys[slice_start: slice_end]),
                    np.max(self.ys[slice_start: slice_end]),
                    padding=pad,
                )
                pos1 = np.column_stack((self.xs[tx1], self.ys_freq[tx1]))
                pos2 = np.column_stack((self.xs[tx1], self.ys_diff[tx1]))
                pos3 = np.column_stack((self.xs[tx1], self.ys[tx1]))
            self.star1.setData(pos=pos1)
            self.star2.setData(pos=pos2)
            self.star3.setData(pos=pos3)
            gstar_idxs = []
            for idx, marker in enumerate(self.poi_markers):
                if (
                    idx == px - 1
                ):  # check last point, move this marker if it's out of time sequence from last one
                    if (
                        marker.value() >= self.poi_markers[px].value()
                    ):  # last marker time greater than this marker
                        t_idx = next(
                            x for x, y in enumerate(self.xs) if y >= marker.value()
                        )
                        marker.setValue(self.xs[t_idx + 3])
                if idx != px:
                    t_idx = next(
                        x for x, y in enumerate(self.xs) if y >= marker.value()
                    )
                    gstar_idxs.append(t_idx)
                marker.setMovable(idx == px)  # only current marker is movable
                marker.setPen(color=("blue" if idx == px else "blue"))
                marker.addMarker("<|>") if idx == px else marker.clearMarkers()
            if self.stateStep >= 4:
                pos1 = np.column_stack(
                    (self.xs[gstar_idxs], self.ys_freq_fit[gstar_idxs])
                )
                pos2 = np.column_stack(
                    (self.xs[gstar_idxs], self.ys_diff_fit[gstar_idxs])
                )
                pos3 = np.column_stack(
                    (self.xs[gstar_idxs], self.ys_fit[gstar_idxs]))
            else:
                pos1 = np.column_stack(
                    (self.xs[gstar_idxs], self.ys_freq[gstar_idxs]))
                pos2 = np.column_stack(
                    (self.xs[gstar_idxs], self.ys_diff[gstar_idxs]))
                pos3 = np.column_stack(
                    (self.xs[gstar_idxs], self.ys[gstar_idxs]))
            self.gstars1.setData(pos=pos1)
            self.gstars2.setData(pos=pos2)
            self.gstars3.setData(pos=pos3)
            # # Show AI Tool on current point marker after everything settles:
            # QtCore.QTimer.singleShot(
            #     1, lambda: self.summaryAt(max(0, min(5, self.stateStep - 1)))
            # )
        elif self.stateStep == 7:
            self._update_progress_value(
                100,
                f'Summary: Press "Analyze" to compute results for these selected points',
            )
            # ax.setTitle(f"Summary: All Selected Points of Interest")
            self.fit1.setAlpha(1, False)
            self.fit2.setAlpha(1, False)
            self.fit3.setAlpha(1, False)
            self.scat1.setAlpha(0.01, False)
            self.scat2.setAlpha(0.01, False)
            self.scat3.setAlpha(0.01, False)
            for marker in self.poi_markers:
                marker.setMovable(False)
                marker.setPen(color="blue")
                marker.clearMarkers()
            tt0 = self.poi_markers[0].value()
            tx0 = next(x for x, y in enumerate(self.xs) if y >= tt0)
            tt2 = self.poi_markers[-1].value()
            tx2 = next(x for x, y in enumerate(self.xs) if y >= tt2)
            ax.setXRange(self.xs[tx0], self.xs[tx2], padding=0.12)
            # Prevent empty slices
            if tx0 == tx2:
                tx0 -= 1
                tx2 += 1
            mn = min(
                np.amin(self.ys_freq_fit[tx0:tx2]),
                np.amin(self.ys_fit[tx0:tx2]),
                np.amin(self.ys_diff_fit[tx0:tx2]),
            )
            mx = max(
                np.amax(self.ys_freq_fit[tx0:tx2]),
                np.amax(self.ys_fit[tx0:tx2]),
                np.amax(self.ys_diff_fit[tx0:tx2]),
            )
            ax.setYRange(mn, mx, padding=0.05)
            for i, marker in enumerate(self.poi_markers):
                Log.d(f"Marker {i} = ", marker.value())
            self.btn_Next.setText("Analyze")
            # self.AI_SelectTool_Frame.setVisible(False)  # Hide AI Tool
        else:
            self.stateStep = 8
            if self.unsaved_changes:
                if self.parent.signature_required and not self.parent.signature_received:
                    Log.e(
                        f"Input Error: Initials do not match current user info ({self.initials})"
                    )
                    self.sign.setFocus()
                    return
            self.btn_Back.setEnabled(True)
            self.btn_Next.setEnabled(False)
            poi_vals = []
            for marker in self.poi_markers:
                t_idx = next(x for x, y in enumerate(
                    self.xs) if y >= marker.value())
                poi_vals.append(t_idx)
            poi_vals.sort()
            if self.unsaved_changes:
                Log.d("Storing new <points> in XML file")
                self.unsaved_changes = False
                if self.parent.signature_required:
                    self.appendAuditToXml()
                self.appendPointsToXml(poi_vals)
            # self.showAnalysis(poi_vals)
            # self.analyzer_task = threading.Thread(target=self.showAnalysis, args=(poi_vals,))
            # self.analyzer_task.start()
            allow_start = True
            if hasattr(self, "analyze_work"):
                if self.analyze_work.is_running():
                    Log.w(
                        "Double-click detected on Analyze action. Skipping duplicate action."
                    )
                    allow_start = False
            if allow_start:
                self._update_progress_value(1, "Status: Starting...")
                self.graphStack.setCurrentIndex(1)
                self.analyzer_task = QtCore.QThread()
                self.analyze_work = AnalyzerWorker(
                    self,  # pass in parent
                    self.loaded_datapath,
                    self.xml_path,
                    poi_vals,
                    self.diff_factor if hasattr(self, "diff_factor") else None,
                )
                self.analyzer_task.started.connect(self.analyze_work.run)
                self.analyze_work.finished.connect(self.analyzer_task.quit)
                self.analyze_work.progress.connect(
                    self._update_analyze_progress)
                self.analyze_work.finished.connect(self._update_progress_value)
                self.analyze_work.finished.connect(self.enable_buttons)
                self.analyzer_task.start()
        self.setDotStepMarkers(step_num)

        # # Show/Hide QModel re-run button if on Step 2 and run has prior points
        # if step_num == 2 and len(self.poi_markers) == 6:
        #     self._position_floating_widget()
        #     self.QModel_widget.show()
        # elif self.QModel_widget.isVisible():
        #     self.QModel_widget.hide()

    def addDotStepHandlers(self):
        dots = [
            self.dot1,
            self.dot2,
            self.dot3,
            self.dot4,
            self.dot5,
            self.dot6,
            self.dot7,
            self.dot8,
            self.dot9,
            self.dot10,
        ]
        for i, d in enumerate(dots):
            # d.setObjectName(str(i))
            d.mousePressEvent = self.gotoStepNum
            # d.mousePressEvent = lambda: event, step_num=i: self.gotoStepNum(step_num)

    def setDotStepMarkers(self, step_num):
        dots = [
            self.dot1,
            self.dot2,
            self.dot3,
            self.dot4,
            self.dot5,
            self.dot6,
            self.dot7,
            self.dot8,
            self.dot9,
            self.dot10,
        ]
        for i, d in enumerate(dots):
            if i in [0, 9]:  # first and last dot
                # uc = '\u00ae' if step_num - 1 != i else '\u2b24' # circled 'R' vs filled circle, respectively
                # pad = '0' if step_num - 1 != i else '1'
                # d.setStyleSheet(f"padding-top: {pad}px;")
                color = "#cccccc" if step_num - 1 != i else "#515151"
                d.setStyleSheet(f"color: {color};")
            else:
                uc = (
                    "\u25ef" if step_num - 1 != i else "\u2b24"
                )  # open circle vs filled circle, respectively
                # d.setStyleSheet(f"padding-top: 1px;")
                d.setText(uc)

    def gotoStepNum(self, obj, step_num=1):

        dots = [
            self.dot1,
            self.dot2,
            self.dot3,
            self.dot4,
            self.dot5,
            self.dot6,
            self.dot7,
            self.dot8,
            self.dot9,
            self.dot10,
        ]
        for i, d in enumerate(dots):
            if d.underMouse():
                step_num = i + 1
                break

        # if self.AI_SelectTool_Frame.isVisible():
        #     self.AI_SelectTool_Frame.setVisible(False)

        if self.allow_modify == False and step_num < 9:
            self.tool_Modify.setChecked(True)
            self.action_modify()  # self.tool_Modify.clicked.emit()
            return  # action_modify() always calls this function again

        # determine step direction
        if step_num < self.stateStep + 2:
            self.step_direction = "backwards"
        else:
            self.step_direction = "forwards"

        if step_num == 10:
            self.progressBar.setValue(100)  # Finished
            self.progressBar.setFormat(
                'Finished: View most recent "Analyze" results')
            self.stateStep = 8
            self.tool_Cancel.setEnabled(True)
            self.lowerGraphs.setVisible(False)
            self.graphStack.setCurrentIndex(1)
            self.setDotStepMarkers(step_num)
            return

        enable_cancel = self.xml_path != None
        enable_analyze = len(self.poi_markers) > 2
        if not enable_cancel:
            Log.w("Please load a run prior to using the step jumper dots.")
        elif self.stateStep + 2 == step_num:
            Log.d("User clicked step jumper dot of current step. No action.")
        elif step_num == 1:
            self._restore_qmodel_predictions()
            self.enable_buttons()
            # if PopUp.question(
            #     self,
            #     "Are you sure?",
            #     "Any manual points will be lost if you run QModel again.\n\nProceed?",
            # ):
            # self.parent.analyze_data(
            #     self.cBox_Devices.currentText(),
            #     self.getFolderFromRun(self.cBox_Runs.currentText()),
            #     None,
            # )  # force back to step 1 of 8
            # self.enable_buttons()
        elif enable_analyze:
            self.stateStep = step_num - 3
            self.getPoints()  # increment to next step
            self.enable_buttons()
        elif enable_analyze == False and step_num == 2:
            # special case: allow next action if dot is clicked instead of button
            self.tool_Next.clicked.emit()  # calls enable_buttons()
        else:
            Log.w(
                "Please select begin and end points prior to using the step jumper dots."
            )

    def appendAuditToXml(self):
        data_path = self.loaded_datapath
        xml_path = data_path[0:-4] + \
            ".xml" if self.xml_path == None else self.xml_path
        xml_params = {}
        if secure_open.file_exists(xml_path, "audit"):
            xml_text = ""
            with open(xml_path, "r") as f:
                xml_text = f.read()
            if isinstance(xml_text, bytes):
                xml_text = xml_text.decode()
            run = minidom.parseString(xml_text)
            xml = run.documentElement

            # create or append new audits element
            try:
                audits = xml.getElementsByTagName("audits")[-1]
            except:
                audits = run.createElement("audits")
                xml.appendChild(audits)

            valid, infos = UserProfiles.session_info()
            if valid:
                Log.d(f"Found valid session: {infos}")
                username = infos[0]
                initials = infos[1]
                salt = UserProfiles.find(username, initials)[1][:-4]
                userrole = infos[2]
            else:
                Log.w(
                    f"Found invalid session: searching for user ({self.initials})")
                username = None  # not known in this context (yet)
                initials = self.initials
                salt = UserProfiles.find(username, initials)[1][:-4]
                userinfo = UserProfiles.get_user_info(f"{salt}.xml")
                username = userinfo[0]
                initials = userinfo[1]
                userrole = userinfo[2]

            audit_action = "ANALYZE"
            timestamp = self.parent.signed_at
            machine = Architecture.get_os_name()
            hash = hashlib.sha256()
            hash.update(salt.encode())  # aka 'profile'
            hash.update(audit_action.encode())
            hash.update(timestamp.encode())
            hash.update(machine.encode())
            hash.update(username.encode())
            hash.update(initials.encode())
            hash.update(userrole.encode())
            signature = hash.hexdigest()

            audit1 = run.createElement("audit")
            audit1.setAttribute("profile", salt)
            audit1.setAttribute("action", audit_action)
            audit1.setAttribute("recorded", timestamp)
            audit1.setAttribute("machine", machine)
            audit1.setAttribute("username", username)
            audit1.setAttribute("initials", initials)
            audit1.setAttribute("role", userrole)
            audit1.setAttribute("signature", signature)
            audits.appendChild(audit1)

            hash = hashlib.sha256()
            a_tags = xml.getElementsByTagName("audit")
            for i, a in enumerate(a_tags):
                if i == len(a_tags) - 1:
                    ref_signature = hash.hexdigest()
                if a.hasAttribute("signature"):
                    hash.update(a.getAttribute("signature").encode())
            audits_signature = hash.hexdigest()
            if audits.hasAttribute("signature"):
                if audits.getAttribute("signature") == ref_signature:
                    audits.setAttribute("signature", audits_signature)
                else:
                    if audits.attributes["signature"].value.find("X") < 0:
                        audits.attributes["signature"].value += "X"
                    Log.e(
                        "Audits signature does not match for this run! Unable to apply new signature."
                    )
            else:
                audits.setAttribute("signature", audits_signature)

            with open(self.xml_path, "w") as f:
                xml_str = run.toxml()
                f.write(xml_str)
                Log.d(f"Added <audit> to XML file: {self.xml_path}")

    def appendPointsToXml(self, poi_vals):
        data_path = self.loaded_datapath
        xml_path = data_path[0:-4] + \
            ".xml" if self.xml_path == None else self.xml_path
        xml_params = {}
        if secure_open.file_exists(xml_path, "audit"):
            xml_text = ""
            with open(xml_path, "r") as f:
                xml_text = f.read()
            if isinstance(xml_text, bytes):
                xml_text = xml_text.decode()
            run = minidom.parseString(xml_text)
            xml = run.documentElement

            # create new points element
            recorded_at = (
                self.parent.signed_at
                if self.parent.signature_required
                else dt.datetime.now().isoformat()
            )
            points = run.createElement("points")
            points.setAttribute("recorded", recorded_at)
            xml.appendChild(points)

            for x, y in enumerate(poi_vals):
                point = run.createElement("point")
                point.setAttribute("name", str(x))
                point.setAttribute("value", str(y))
                points.appendChild(point)

            hash = hashlib.sha256()
            for p in points.childNodes:
                for name, value in p.attributes.items():
                    hash.update(name.encode())
                    hash.update(value.encode())
            signature = hash.hexdigest()
            points.setAttribute("signature", signature)

            with open(self.xml_path, "w") as f:
                xml_str = run.toxml()
                f.write(xml_str)
                Log.d(f"Added <points> to XML file: {self.xml_path}")

    def markerMoveFinished(self, marker):
        ax = self.graphWidget
        ax1 = self.graphWidget1
        ax2 = self.graphWidget2
        ax3 = self.graphWidget3
        tt1 = marker.value()
        tx1 = next(x for x, y in enumerate(self.xs) if y >= tt1)
        if abs(self.xs[tx1] - tt1) > abs(self.xs[tx1 - 1] - tt1):
            tx1 -= 1
        marker.setValue(self.xs[tx1])  # snap to nearest point
        marker_idx = -1
        for idx, pm in enumerate(self.poi_markers):
            if pm.value() == marker.value():
                marker_idx = idx
                break
        if self.moved_markers[marker_idx] == False:
            Log.d(
                f"Marker {marker_idx} has been moved by the user! Flagged for model tuning."
            )
        # clear flag if it moved from AI directive; only set on manual movement
        # if not self.AI_moving_marker else False
        self.moved_markers[marker_idx] = True
        self.detect_change()
        # setXRange for 'ax' all the time on marker move to keep markers in view (except for Step 2)
        if self.stateStep > 0:
            tt0 = self.poi_markers[0].value()
            tx0 = next(x for x, y in enumerate(self.xs) if y >= tt0)
            tt2 = self.poi_markers[-1].value()
            tx2 = next(x for x, y in enumerate(self.xs) if y >= tt2)
            ax.setXRange(tt0, tt2, padding=0.12)
            # Prevent empty slices
            if tx0 == tx2:
                tx0 -= 1
                tx2 += 1
            mn = min(
                np.amin(self.ys_freq_fit[tx0:tx2]),
                np.amin(self.ys_fit[tx0:tx2]),
                np.amin(self.ys_diff_fit[tx0:tx2]),
            )
            mx = max(
                np.amax(self.ys_freq_fit[tx0:tx2]),
                np.amax(self.ys_fit[tx0:tx2]),
                np.amax(self.ys_diff_fit[tx0:tx2]),
            )
            ax.setYRange(mn, mx, padding=0.05)
        if self.stateStep in range(1, 7):
            cur_val = marker.value()
            cur_idx = next(x for x, y in enumerate(self.xs) if y >= cur_val)
            if cur_idx == len(self.xs) - 1:
                return  # do not process skipped points on marker move
            ws = self.getContextWidth()[0]
            pad = 0.05 if self.stateStep >= 4 else 0.05
            # Calculate safe index boundaries prior to setting ranges
            slice_start, slice_end = [tx1 - ws, tx1 + ws]
            if slice_start < 0:
                slice_start = 0
            if slice_end > len(self.xs) - 1:
                slice_end = len(self.xs) - 1
            if slice_start >= slice_end:
                slice_start = 0
                slice_end = len(self.xs) - 1
            ax1.setXRange(self.xs[slice_start], self.xs[slice_end], padding=0)
            ax2.setXRange(self.xs[slice_start], self.xs[slice_end], padding=0)
            ax3.setXRange(self.xs[slice_start], self.xs[slice_end], padding=0)
            if self.stateStep >= 4:
                ax1.setYRange(
                    np.min(self.ys_freq_fit[slice_start: slice_end]),
                    np.max(self.ys_freq_fit[slice_start: slice_end]),
                    padding=pad,
                )
                ax2.setYRange(
                    np.min(self.ys_diff_fit[slice_start: slice_end]),
                    np.max(self.ys_diff_fit[slice_start: slice_end]),
                    padding=pad,
                )
                ax3.setYRange(
                    np.min(self.ys_fit[slice_start: slice_end]),
                    np.max(self.ys_fit[slice_start: slice_end]),
                    padding=pad,
                )
                pos1 = np.column_stack((self.xs[tx1], self.ys_freq_fit[tx1]))
                pos2 = np.column_stack((self.xs[tx1], self.ys_diff_fit[tx1]))
                pos3 = np.column_stack((self.xs[tx1], self.ys_fit[tx1]))
            else:
                ax1.setYRange(
                    np.min(self.ys_freq[slice_start: slice_end]),
                    np.max(self.ys_freq[slice_start: slice_end]),
                    padding=pad,
                )
                ax2.setYRange(
                    np.min(self.ys_diff[slice_start: slice_end]),
                    np.max(self.ys_diff[slice_start: slice_end]),
                    padding=pad,
                )
                ax3.setYRange(
                    np.min(self.ys[slice_start: slice_end]),
                    np.max(self.ys[slice_start: slice_end]),
                    padding=pad,
                )
                pos1 = np.column_stack((self.xs[tx1], self.ys_freq[tx1]))
                pos2 = np.column_stack((self.xs[tx1], self.ys_diff[tx1]))
                pos3 = np.column_stack((self.xs[tx1], self.ys[tx1]))
            self.star1.setData(pos=pos1)
            self.star2.setData(pos=pos2)
            self.star3.setData(pos=pos3)
        # if (
        #     self.moved_markers[self.AI_SelectTool_At]
        #     and self.AI_SelectTool_Frame.isVisible()
        # ):
        #     # move AI Tool to new marker location
        #     self.summaryAt(self.AI_SelectTool_At)

    def getRunInfo(self):
        """
        Load and display information about a run from an XML file, initializing
        a GUI to view or edit the run's details.

        This method reads an XML file specified by `self.xml_path` to extract
        attributes such as the run's name, associated CSV file path, ruling
        (e.g., good or bad), and optionally, the username of the parent control.
        It ensures that only one instance of the Run Info GUI is active, and
        manages communication between the main thread and a worker thread for
        GUI display and user interaction.

        If the XML path is invalid or not provided, the method does nothing.

        Attributes:
            self.xml_path (str): Path to the XML file containing the run information.
            self.parent: Reference to the parent object (if any), used to extract the
                username for run metadata.
            self.bThread (QtCore.QThread): Thread handling the Run Info GUI worker.
            self.bWorker (QueryRunInfo): Worker object for the Run Info GUI.

        Raises:
            Exception: If there are issues reading or parsing the XML file, or if
                GUI initialization fails.

        Example:
            self.xml_path = "path/to/run_info.xml"
            self.getRunInfo()
        """
        # Check if the XML path is provided
        if self.xml_path != None:
            Log.d(tag=TAG, msg=f"Loaded xml_path={self.xml_path}")

            # Read the XML file's content.
            xml_text = ""
            with open(self.xml_path, "r") as f:
                xml_text = f.read()

            # Decode if the content is in bytes format.
            if isinstance(xml_text, bytes):
                xml_text = xml_text.decode()

            # Parse the XML content and extract attributes from
            # the XML.
            xml = minidom.parseString(xml_text)
            run = xml.documentElement
            run_name = run.getAttribute("name")
            run_path = self.xml_path[0:-4] + ".csv"
            is_good = run.getAttribute("ruling")

            # Get the username from the parent control, if available.
            user_name = (
                None
                if self.parent == None
                else self.parent.ControlsWin.username.text()[6:]
            )
            # check signatures of XML, render a new QueryRunInfo() and allow saving changes
            # (when editing runinfo, append to existing audit, not overwrite as new CAPTURE).
            if hasattr(self, "bThread"):
                if self.bThread.isRunning():
                    Log.w("Run Info GUI already open. Re-showing instead.")
                    self.bWorker.hide()
                    self.bWorker.show()
                    return

            # Initialize the thread and worker for the Run Info GUI.
            self.bThread = QtCore.QThread()
            self.bWorker = QueryRunInfo(
                run_name=run_name,
                run_path=run_path,
                run_ruling=is_good,
                user_name=user_name,
                recall_from=self.xml_path,
                parent=self.parent,
            )  # TODO: more secure to pass user_hash (filename)

            # Configure the Run Info GUI worker.
            self.bWorker.setRuns(1, 0)
            self.bThread.started.connect(self.bWorker.show)
            self.bWorker.finished.connect(self.bThread.quit)
            self.bWorker.finished.connect(self.update_run_names)

            # IPC signal to get the updated path name from the Run Info window on
            # change.
            self.bWorker.updated_run.connect(self.update_current_run_info)
            self.bWorker.updated_xml_path.connect(self.setXmlPath)

            # Start the thread to display the Run Info GUI
            self.bThread.start()

    def update_current_run_info(self, xml_path, new_name, old_name, date):
        """
        Updates the current run information in the combo box and the `run_names` dictionary.

        Args:
            new_name (str): The new name to update in the combo box and dictionary.
            old_name (str): The old name to search for in the combo box and dictionary.
            date (str): The date associated with the run, used to form the complete name.

        Raises:
            None: Logs an error message if the old name with the specified date is not found in the combo box.

        Updates:
            - If the item with the old name exists in the combo box, updates it with the new name.
            - Searches for a key in the `run_names` dictionary that contains the old name followed by a colon (:).
            If found, extracts the part of the key after the colon, removes the old key, and adds a new key with 
            the new name and the extracted value.
            - Updates the `text_Created` field to display the new name and date.

        Example:
            If the combo box contains "OldName (2024-11-20)" and the `run_names` dictionary contains:
                {
                    "OldName:Details": "value1"
                }
            Calling `update_current_run_info("NewName", "OldName", "2024-11-20")` will:
            - Update the combo box to "NewName (2024-11-20)"
            - Update the dictionary to:
                {
                    "NewName:Details": "NewName"
                }
            - Set `text_Created` to "NewName (2024-11-20)".
        """
        index = self.cBox_Runs.findText(f"{old_name} ({date})")

        # Check if the old name exists in the combo box
        if index != -1:
            # Update the item with the new name
            self.cBox_Runs.setItemText(index, f"{new_name} ({date})")
        else:
            Log.e(
                TAG, f"Item with name '{old_name} ({date})' not found in the combo box.")
        for key in list(self.run_names.keys()):  # Use list to avoid runtime changes
            if f"{old_name}:" in key:
                # Extract the part of the key after the ':'
                _, after_colon = key.split(":", 1)  # Split at the first ':'
                # Store the value and remove the entry
                value = self.run_names.pop(key)
                after_colon = after_colon.strip()
                break
        value = self.run_timestamps.pop(key)
        self.run_timestamps[f'{new_name}:{after_colon}'] = value
        self.run_names[f'{new_name}:{after_colon}'] = new_name
        self.text_Created.setText(f'Loaded: {new_name} ({date})')
        self.loaded_datapath = xml_path[:-4] + ".csv"

    def update_run_names(self):
        """
        Used as a reciever from QueryRunInfo to update the xml_path name
        to the modified xml_path name.
        """
        if self.bWorker.run_name_changed:
            loaded_idx = self.cBox_Runs.currentIndex()
            devs = FileStorage.DEV_get_all_device_dirs()
            for i, _ in enumerate(devs):
                self.updateRun(i)
            self.cBox_Runs.setCurrentIndex(loaded_idx)

    def Analyze_Data(self, data_path):

        # lazy load scipy modules
        from scipy.signal import argrelextrema
        from scipy.signal import savgol_filter

        self.stateStep = -1
        self.loaded_datapath = data_path

        self.btn_Back.setEnabled(False)
        self.btn_Next.setEnabled(True)

        try:
            Log.i("Analysis file = {}".format(data_path))
            data_title = os.path.splitext(os.path.basename(data_path))[0]

            if True:
                with secure_open(data_path, "r", "capture") as f:
                    csv_headers = next(f)

                    if isinstance(csv_headers, bytes):
                        csv_headers = csv_headers.decode()

                    if "Ambient" in csv_headers:
                        csv_cols = (2, 4, 6, 7)
                    else:
                        csv_cols = (2, 3, 5, 6)

                    data = loadtxt(
                        f.readlines(), delimiter=",", skiprows=0, usecols=csv_cols
                    )

            relative_time = data[:, 0]
            temperature = data[:, 1]
            resonance_frequency = data[:, 2]
            dissipation = data[:, 3]

            # check for and remove time jumps that would break analysis
            t_last = 0
            rows_to_toss = []
            for x, t in enumerate(relative_time):
                if t < t_last:
                    rows_to_toss.append(x - 1)
                t_last = t
            if len(rows_to_toss) > 0:
                Log.w(
                    f"Warning: time jump(s) observed at the following indices: {rows_to_toss}"
                )
                relative_time = np.delete(relative_time, rows_to_toss)
                temperature = np.delete(temperature, rows_to_toss)
                resonance_frequency = np.delete(
                    resonance_frequency, rows_to_toss)
                dissipation = np.delete(dissipation, rows_to_toss)
                Log.w(
                    "Time jumps removed from dataset for analysis purposes (original file unchanged)"
                )

            poi_vals = []
            if self.askForPOIs:
                xml_path = (
                    data_path[0:-4] +
                    ".xml" if self.xml_path == None else self.xml_path
                )
                if os.path.exists(xml_path):
                    doc = minidom.parse(xml_path)
                    points = doc.getElementsByTagName("points")
                    if len(points) > 0:
                        points = points[-1]  # most recent element
                        for p in points.childNodes:
                            if p.nodeType == p.TEXT_NODE:
                                continue  # only process elements
                            value = p.getAttribute("value")
                            try:
                                poi_vals.append(int(value))
                            except:
                                Log.e(
                                    f'Point value "{value}" in XML is not an integer.'
                                )
                        poi_vals.sort()
                    else:
                        Log.d("No points found in XML file for this run.")
                else:
                    Log.w(TAG,
                          f'Missing XML file: Expected at "{xml_path}" for this run.')
            self.show_analysis_immediately = False
            self.model_run_this_load = False
            if self.askForPOIs and len(poi_vals) == 6:
                self.askForPOIs = False
                Log.d(f"Found prior POIs from XML file: {poi_vals}")

                if (
                    False
                    and QtWidgets.QMessageBox.No
                    == QtWidgets.QMessageBox.question(
                        None,
                        "Run Already Analyzed",
                        'Would you like to re-analyze this run?\n\nSelect "No" to view the saved results.',
                        QtWidgets.QMessageBox.Yes | QtWidgets.QMessageBox.No,
                        QtWidgets.QMessageBox.No,
                    )
                ):
                    Log.i("Showing prior saved analysis results...")
                    self.stateStep = 6  # show summary and then analyze
                    self.show_analysis_immediately = True
                else:
                    self.stateStep = 6  # show summary
            if self.askForPOIs and len(self.poi_markers) != 0:
                self.askForPOIs = (
                    False  # re-analyze Step 1, don't auto advance to Summary
                )
            if self.model_result == -1:  # self.stateStep != 6:
                self.model_result = -1
                self.model_candidates = None
                self.model_engine = "None"
                if Constants.QModel_predict:
                    try:
                        with secure_open(data_path, "r", "capture") as f:
                            fh = BytesIO(f.read())
                            label = self.QModel_clusterer.predict_label(fh)
                            fh.seek(0)
                            act_poi = [None] * 6  # no initial guesses
                            candidates = getattr(
                                self, f"QModel_predict_{label}"
                            ).predict(fh, run_type=label, act=act_poi)
                            predictions = []
                            for p, c in candidates:
                                predictions.append(
                                    p[0]
                                )  # assumes 1st point is best point
                            self.model_run_this_load = True
                            self.model_result = predictions
                            self.model_candidates = candidates
                            self.model_engine = "QModel"
                        if isinstance(self.model_result, list) and len(self.model_result) == 6:
                            if len(poi_vals) != 6:
                                Log.d(
                                    "Model ran, updating 'poi_vals' since we DO NOT have prior points")
                                poi_vals = self.model_result.copy()
                                out_of_order = False
                                last_p = 0
                                for i, p in enumerate(poi_vals):
                                    if p < last_p:
                                        if not out_of_order:
                                            # print this on 1st indication only
                                            Log.e(
                                                tag=f"[{self.model_engine}]",
                                                msg=f"Predictions are out of order! They have been corrected to prevent errors."
                                            )
                                        out_of_order = True
                                        if i == 0:  # first POI
                                            poi_vals[i] = int(poi_vals[1] / 2)
                                        elif i == len(poi_vals) - 1:  # last POI
                                            poi_vals[i] = int(
                                                (poi_vals[i-1] + len(dissipation)) / 2)
                                        else:  # any other POI, not first nor last
                                            poi_vals[i] = int(
                                                (poi_vals[i-1] + poi_vals[i+1]) / 2)
                                        Log.e(
                                            tag=f"[{self.model_engine}]",
                                            msg=f"Corrected point {i+1}: idx {p} -> {poi_vals[i]}"
                                        )
                                    last_p = p
                            else:
                                Log.d(
                                    "Model ran, but not updating 'poi_vals' since we DO have prior points")
                        else:
                            self.model_result = -1  # try fallback model
                    except Exception as e:
                        Log.e(e)
                        Log.e(
                            "Error using 'QModel'... Using 'ModelData' as fallback (less accurate)."
                        )
                        # raise e # debug only
                        self.model_result = -1  # try fallback model
                if self.model_result == -1 and Constants.ModelData_predict:
                    try:
                        self.model_run_this_load = True
                        self.model_result = self.dataModel.IdentifyPoints(
                            data_path, relative_time, resonance_frequency, dissipation
                        )
                        self.model_engine = "ModelData"
                        if isinstance(self.model_result, list):
                            poi_vals.clear()
                            # show point with highest confidence for each:
                            self.model_select = []
                            self.model_candidates = []
                            for point in self.model_result:
                                self.model_select.append(0)
                                if isinstance(point, list):
                                    self.model_candidates.append(point)
                                    select_point = point[self.model_select[-1]]
                                    select_index = select_point[0]
                                    select_confidence = select_point[1]
                                    poi_vals.append(select_index)
                                else:
                                    self.model_candidates.append([point])
                                    poi_vals.append(point)
                        elif self.model_result == -1:
                            Log.w(
                                "Model failed to auto-calculate points of interest for this run!"
                            )
                            pass
                        else:
                            Log.e(
                                "Model encountered an unexpected response. Please manually select points."
                            )
                            pass
                    except:
                        limit = None
                        t, v, tb = sys.exc_info()
                        from traceback import format_tb

                        a_list = ["Traceback (most recent call last):"]
                        a_list = a_list + format_tb(tb, limit)
                        a_list.append(f"{t.__name__}: {str(v)}")
                        for line in a_list:
                            Log.e(line)

                if len(self.poi_markers) != 0:
                    poi_vals = [
                        poi_vals[0],
                        poi_vals[-1],
                    ]  # take first and last only, allow user input

            # Computes initial difference cancelations for difference, resonance frequency
            # and dissipation and applies them to the UI curves.
            canceled_diss, canceled_rf = None, None
            if self.drop_effect_cancelation_checkbox.isChecked():
                canceled_diss, canceled_rf = self._correct_drop_effect(
                    self.loaded_datapath)
                if canceled_diss is not None:
                    dissipation = canceled_diss

            # raw data
            xs = relative_time
            ys = dissipation

            # use rough smoothing based on total runtime to figure start/stop
            total_runtime = xs[-1]
            smooth_factor = total_runtime * Constants.smooth_factor_ratio
            smooth_factor = int(smooth_factor) + (int(smooth_factor + 1) % 2)
            if smooth_factor < 3:
                smooth_factor = 3
            Log.i(TAG, f"Total run time: {total_runtime} secs")
            Log.d(
                TAG, f"Smoothing: {smooth_factor}"
            )  # the nearest odd number of seconds (runtime)
            Log.d(TAG, f"Applying smooth factor for first 90s ONLY.")

            t_first_90_split = (
                len(xs)
                if total_runtime <= 90
                else next(x for x, t in enumerate(xs) if t > 90)
            )
            extend_data = True if total_runtime > 90 else False
            extend_smf = int(
                smooth_factor / 20
            )  # downsample factor for extended data > 90s
            extend_smf += int(extend_smf + 1) % 2  # force to odd number

            if extend_data and len(xs) < t_first_90_split + 2 * extend_smf:
                Log.w(
                    "Not enough points after 90s to downsample effectively when plotting. Not downsampling this dataset!"
                )
                t_first_90_split = len(xs)
                extend_data = False

            ys_fit = savgol_filter(ys[:t_first_90_split], smooth_factor, 1)
            if extend_data:
                ys_fit_ext = savgol_filter(
                    ys[t_first_90_split:],
                    min(len(ys[t_first_90_split:]), extend_smf),
                    1,
                )
                ys_fit = np.concatenate((ys_fit, ys_fit_ext))

            ys_diss_diff = savgol_filter(
                ys_fit[:t_first_90_split], smooth_factor, 1, 1)
            if extend_data:
                ys_diss_diff_ext = savgol_filter(
                    ys_fit[t_first_90_split:],
                    min(len(ys_fit[t_first_90_split:]), extend_smf),
                    1,
                    1,
                )
                ys_diss_diff = np.concatenate((ys_diss_diff, ys_diss_diff_ext))

            ys_diss_2ndd = savgol_filter(
                ys_diss_diff[:t_first_90_split], smooth_factor, 1, 1
            )
            if extend_data:
                ys_diss_2ndd_ext = savgol_filter(
                    ys_diss_diff[t_first_90_split:],
                    min(len(ys_diss_diff[t_first_90_split:]), extend_smf),
                    1,
                    1,
                )
                ys_diss_2ndd = np.concatenate((ys_diss_2ndd, ys_diss_2ndd_ext))

            ys_diss_diff_avg = np.average(
                ys_diss_diff
            )  # AJR TODO 4/14: pick up here, this line is too high for the 109cp run
            ys_diss_diff_offset = ys_diss_diff - ys_diss_diff_avg
            zeros3 = np.where(np.diff(np.sign(ys_diss_diff_offset)))[0]
            while len(zeros3) < 2:
                zeros3 = np.append(zeros3, 100)
            ys_diss_diff_avg = np.average(ys_diss_diff[zeros3[1]:])

            minima_idx = argrelextrema(ys_diss_2ndd, np.less)[0]
            minima_val = ys_diss_2ndd[minima_idx]
            minima_dict = {minima_idx[i]: minima_val[i]
                           for i in range(len(minima_idx))}
            minima_sort = sorted(minima_dict.items(), key=lambda kv: (kv[0]))

            maxima_idx = argrelextrema(ys_diss_2ndd, np.greater)[0]
            maxima_val = ys_diss_2ndd[maxima_idx]
            maxima_dict = {maxima_idx[i]: maxima_val[i]
                           for i in range(len(maxima_idx))}
            maxima_sort = sorted(maxima_dict.items(),
                                 key=lambda kv: (kv[1], kv[0]))

            start_stop = sorted(maxima_sort[-2:])
            start_stop = [
                start_stop[0][0],
                start_stop[1][0],
            ]  # , start_stop[2][0], start_stop[3][0]]
            t_start = np.amin(start_stop)
            t_stop = np.amax(start_stop) + (3 * smooth_factor)
            if t_stop < len(xs) / 2 or t_stop >= len(xs):
                if self.model_run_this_load == False and len(poi_vals) == 0:
                    Log.w(
                        f"Warning: t_stop was {t_stop} out of {len(xs)} but that seems unlikely!"
                    )
                    Log.w('Please confirm "End Point" during Step 1 point selection.')
                t_stop = len(xs) - 1
            if t_stop - t_start < len(xs) / 3 or t_start > len(xs) / 2:
                if self.model_run_this_load == False and len(poi_vals) == 0:
                    Log.w(
                        f"Warning: t_start was {t_start} out of {len(xs)} but that seems unlikely!"
                    )
                    Log.w('Please confirm "Begin Point" during Step 1 point selection.')
                t_start = 100

            if total_runtime < 3:
                Log.e(
                    "ERROR: Data run must be at least 3 seconds in total runtime to analyze."
                )
                return

            # get indices for 0.5 seconds to start of run
            t_0p5 = (
                0
                if xs[t_start] < 0.5
                else next(x + 0 for x, t in enumerate(xs) if t > 0.5)
            )
            t_1p0 = (
                t_start
                if xs[t_start] < 2.0
                else next(x + 1 for x, t in enumerate(xs) if t > 2.0)
            )

            # new maths for resonance and dissipation (scaled)
            avg = np.average(resonance_frequency[t_0p5:t_1p0])
            ys = ys * avg / 2

            ys_fit = ys_fit * avg / 2
            ys = ys - np.amin(ys_fit)
            ys_fit = ys_fit - np.amin(ys_fit)
            ys_freq = avg - resonance_frequency
            # 'RF' Drop Effect Correction
            if self.drop_effect_cancelation_checkbox.isChecked():
                if canceled_rf is not None:
                    ys_freq = avg - canceled_rf

            ys_freq_fit = savgol_filter(
                ys_freq[:t_first_90_split], smooth_factor, 1)
            if extend_data:
                ys_freq_fit_ext = savgol_filter(
                    ys_freq[t_first_90_split:],
                    min(len(ys_freq[t_first_90_split:]), extend_smf),
                    1,
                )
                ys_freq_fit = np.concatenate((ys_freq_fit, ys_freq_fit_ext))

            # # APPLY DROP EFFECT VECTORS
            # drop_offsets = np.zeros(ys.shape)
            # try:
            #     if self.correct_drop_effect.isChecked():
            #         baseline = np.average(ys[t_0p5:t_1p0])
            #         base_std = np.std(ys[t_0p5:t_1p0])
            #         drop_start = next(
            #             x - 1 for x, y in enumerate(ys) if y > baseline + 4*base_std and x > t_1p0)
            #         drop_start = next(x for x, t in enumerate(
            #             xs) if t > xs[drop_start] + 0.1)
            #         # next(ys[x + 2] for x,y in enumerate(ys) if y > Constants.drop_effect_cutoff_freq / 2 and x > t_1p0)
            #         drop_diss = ys[drop_start]
            #         if drop_diss > Constants.drop_effect_cutoff_freq:
            #             self.diff_factor = Constants.drop_effect_multiplier_high
            #         else:
            #             self.diff_factor = Constants.drop_effect_multiplier_low
            #         with open("QATCH/resources/lookup_drop_effect.csv", "r") as f:
            #             data = np.loadtxt(
            #                 f.readlines(), delimiter=",", skiprows=1)
            #             col = (
            #                 1
            #                 if self.diff_factor == Constants.drop_effect_multiplier_low
            #                 else 2
            #             )
            #             RR_offset = data[:, col]
            #             if drop_start + len(RR_offset) > len(drop_offsets):
            #                 # RR vector is longer than the actual run data, truncate it
            #                 drop_offsets[drop_start:] = RR_offset[
            #                     : len(drop_offsets) - drop_start
            #                 ]
            #             else:
            #                 # RR vector is shorter and needs to be padded with the final value
            #                 drop_offsets[drop_start: drop_start + len(RR_offset)] = (
            #                     RR_offset
            #                 )
            #                 drop_offsets[drop_start +
            #                              len(RR_offset):] = RR_offset[-1]
            #         Log.d(
            #             f"Applying vectors starting at time 't = {xs[drop_start]:1.3f}s'"
            #         )
            #         Log.d(
            #             f"Drop effect 'cutoff' dissipation frequency is {drop_diss:1.1f}Hz"
            #         )
            #         Log.d(
            #             f"Using {'low' if col == 1 else 'high'} viscosity drop effect 'diff_factor' and vector"
            #         )
            # except Exception as e:
            #     Log.e("ERROR:", e)

            baseline = np.average(dissipation[t_0p5:t_1p0])
            diff_factor = (
                Constants.default_diff_factor
            )  # 1.0 if baseline < 50e-6 else 1.5

            # Automatically compute optimal difference factor
            if self.difference_factor_optimizer_checkbox.isChecked():
                self.diff_factor = self._optimize_curve(self.loaded_datapath)

            if hasattr(self, "diff_factor"):
                diff_factor = self.diff_factor
            ys_diff = ys_freq - (diff_factor * ys)

            # Invert difference curve if drop applied to outlet
            if np.average(ys_diff) < 0:
                Log.w("Inverting DIFFERENCE curve due to negative initial fill deltas")
                ys_diff *= -1

            ys_diff_fit = savgol_filter(
                ys_diff[:t_first_90_split], smooth_factor, 1)
            if extend_data:
                ys_diff_fit_ext = savgol_filter(
                    ys_diff[t_first_90_split:],
                    min(len(ys_diff[t_first_90_split:]), extend_smf),
                    1,
                )
                ys_diff_fit = np.concatenate((ys_diff_fit, ys_diff_fit_ext))
            Log.d(f"Difference factor: {diff_factor:1.3f}x")

            Log.d(f"Setting diff_factor on Advanced Settings menu")
            self.tbox_diff_factor.setText(f"{diff_factor:1.3f}")

            smf = max(3, int(smooth_factor / 10))
            if smf % 2 == 0:
                smf += 1  # force odd number
            ys_diff_fine = savgol_filter(ys_diff, smf, 1)
            ys_diff_diff = savgol_filter(
                ys_diff, smf, 1, 1
            )  # difference derivatives, not dissipation
            ys_diff_2ndd = savgol_filter(ys_diff_diff, smf, 1, 1)

            start_stop.clear()
            em1 = 0  # np.amax(ys_diff_fit[t_0p5:t_1p0])
            eh1 = abs(np.amax(ys_diff[t_0p5:t_1p0]) - em1)
            em2 = np.amax(ys_diff_fit)
            am2 = np.argmax(ys_diff_fit)
            eh2 = eh1 * 2  # np.amax(ys_diff[am2-100:]) - em2

            t0 = t_start
            try:
                t0 = next(
                    x for x, y in enumerate(ys_diff_fit) if y > 5 * eh2 and x > t_1p0
                )
            except:
                if self.model_run_this_load and len(poi_vals) == 0:
                    Log.w(
                        "Failed to locate rough start point using noise floor approximation."
                    )
                    Log.w('Please confirm "Begin Point" during Step 1 point selection.')
            dir = ys[t0] < 5
            while (
                True
            ):  # work back in time to find actual minimum difference (true start)
                if t0 < 0 or t0 > len(ys) - 1:
                    if self.model_run_this_load and len(poi_vals) == 0:
                        Log.w("Hit a limit (start)")
                    t0 = 0
                    break
                if ys[t0] < 5:
                    t0 += 1
                    if not dir:
                        break
                else:
                    t0 -= 1
                    if dir:
                        break
            start_stop.append(t0)
            t1 = am2
            try:
                t1 += next(x for x,
                           y in enumerate(ys_diff_fit[am2:]) if y < em2 - eh2)
            except:
                if self.model_run_this_load and len(poi_vals) == 0:
                    Log.w(
                        "Failed to locate rough end point using noise floor approximation."
                    )
                    Log.w('Please confirm "End Point" during Step 1 point selection.')
            while (
                True
            ):  # work back in time to find actual minimum difference (true start)
                if t1 - 50 < 0:
                    if self.model_run_this_load and len(poi_vals) == 0:
                        Log.w("Hit a limit (end)")
                    t1 = len(ys) - 1
                    break
                if ys_diff_fit[t1 - 50] > ys_diff_fit[t1]:
                    t1 -= 1
                else:
                    break
            start_stop.append(t1)

            self._update_analyze_progress(
                100, "Reading Run Data..."
            )  # 100% forces 'go fast'

        except Exception as e:
            self.progress_value_steps.clear()  # abort progressbar updates

            limit = None
            t, v, tb = sys.exc_info()
            from traceback import format_tb

            a_list = ["Traceback (most recent call last):"]
            a_list = a_list + format_tb(tb, limit)
            a_list.append(f"{t.__name__}: {str(v)}")
            for line in a_list:
                Log.e(line)

            Log.w(
                "An error occurred loading this run! Please manually select points for Analysis."
            )

        finally:
            # Create any missing required vars using available resources
            correction_needed = False
            if not "ys_freq" in locals():
                correction_needed = True
            if not "ys_diff" in locals():
                correction_needed = True
            if not "ys" in locals():
                correction_needed = True
            if not "ys_freq_fit" in locals():
                correction_needed = True
            if not "ys_diff_fit" in locals():
                correction_needed = True
            if not "ys_fit" in locals():
                correction_needed = True
            if not "ys_diss_2ndd" in locals():
                correction_needed = True
            if correction_needed:
                Log.w(
                    "Correcting missing parameters for manual point selection (no smoothing)..."
                )
                avg = resonance_frequency[0]
                restore_ys = False
                if not "ys" in locals():
                    restore_ys = True
                if not "ys_fit" in locals():
                    restore_ys = True
                if restore_ys:
                    ys = dissipation
                    ys_fit = ys
                    ys = ys * avg / 2
                    ys_fit = ys_fit * avg / 2
                    ys = ys - np.amin(ys_fit)
                    ys_fit = ys_fit - np.amin(ys_fit)
                if not "ys_freq" in locals():
                    ys_freq = avg - resonance_frequency
                if not "ys_freq_fit" in locals():
                    ys_freq_fit = ys_freq
                if not "ys_diff" in locals():
                    diff_factor = Constants.default_diff_factor
                    ys_diff = ys_freq - diff_factor * ys
                if not "ys_diff_fit" in locals():
                    ys_diff_fit = ys_diff
                if not "ys_diss_2ndd" in locals():
                    try:
                        ys_diss_diff = savgol_filter(ys_fit, 2, 1, 1)
                        ys_diss_2ndd = savgol_filter(ys_diss_diff, 2, 1, 1)
                    except:
                        Log.e("Unable to calculate 2nd derivative of 'ys' data!")
                        ys_diss_2ndd = ys_fit

            # fill self.progress_status_step dictionary to go full speed
            i = 0
            Log.d("Waiting on progress bar to finish")
            while self.progress_value_scanning and i < 300:
                i += 1
                QtCore.QCoreApplication.processEvents()
            self.progressBar.valueChanged.connect(self._update_progress_value)
            Log.d("Finished progress bar... proceed!")

        ax = self.graphWidget  # .plot(hour, temperature)
        ax1 = self.graphWidget1
        ax2 = self.graphWidget2
        ax3 = self.graphWidget3

        ax.clear()
        ax1.clear()
        ax2.clear()
        ax3.clear()

        self._update_progress_value(
            1, f"Step 1 of 8: Select Begin and End Points")
        self.setDotStepMarkers(1)
        ax.setTitle(None)
        ax.addLegend()

        ax1.setTitle("Resonance", color="green")
        ax2.setTitle("Difference", color="blue")
        ax3.setTitle("Dissipation", color="red")

        style = {"color": "b", "font-size": "12px"}
        ax.showAxis("left")
        ax.setLabel("left", "Frequency (Hz)", **style)
        ax.showAxis("bottom")
        ax.setLabel("bottom", "Time (secs)", **style)

        ax.showButtons()
        ax1.hideButtons()
        ax2.hideButtons()
        ax3.hideButtons()

        # Add grid
        ax.showGrid(x=True, y=True)
        # Set Range
        ax.setXRange(0, xs[-1], padding=0.05)
        ax.setYRange(
            0, max(np.amax(ys_freq), np.amax(ys), np.amax(ys_diff)), padding=0.05
        )

        self.lowerGraphs.setVisible(False)
        # ax1.setVisible(False)
        # ax2.setVisible(False)
        # ax3.setVisible(False)

        ax1.showGrid(x=True, y=True)
        ax2.showGrid(x=True, y=True)
        ax3.showGrid(x=True, y=True)

        mask = np.arange(0, len(xs), 1)
        self.fit1 = ax.plot(xs[mask], ys_freq_fit[mask],
                            pen="green", name="Resonance")
        self.fit2 = ax.plot(xs[mask], ys_diff_fit[mask],
                            pen="blue", name="Difference")
        self.fit3 = ax.plot(xs[mask], ys_fit[mask],
                            pen="red", name="Dissipation")

        noPen = pg.mkPen(color=(255, 255, 255), width=0,
                         style=QtCore.Qt.DotLine)
        self.scat1 = ax.plot(
            xs[mask],
            ys_freq[mask],
            pen=noPen,
            symbol="o",
            symbolSize=5,
            symbolBrush=("green"),
        )
        self.scat2 = ax.plot(
            xs[mask],
            ys_diff[mask],
            pen=noPen,
            symbol="o",
            symbolSize=5,
            symbolBrush=("blue"),
        )
        self.scat3 = ax.plot(
            xs[mask], ys[mask], pen=noPen, symbol="o", symbolSize=5, symbolBrush=("red")
        )
        # setting alpha value of scatter plots
        self.scat1.setAlpha(0.01, False)
        self.scat2.setAlpha(0.01, False)
        self.scat3.setAlpha(0.01, False)

        self.fit_1 = ax1.plot(
            xs[mask], ys_freq_fit[mask], pen="green", name="Resonance"
        )
        self.fit_2 = ax2.plot(
            xs[mask], ys_diff_fit[mask], pen="blue", name="Difference"
        )
        self.fit_3 = ax3.plot(xs[mask], ys_fit[mask],
                              pen="red", name="Dissipation")

        self.scat_1 = ax1.plot(
            xs[mask],
            ys_freq[mask],
            pen=noPen,
            symbol="o",
            symbolSize=5,
            symbolBrush=("green"),
        )
        self.scat_2 = ax2.plot(
            xs[mask],
            ys_diff[mask],
            pen=noPen,
            symbol="o",
            symbolSize=5,
            symbolBrush=("blue"),
        )
        self.scat_3 = ax3.plot(
            xs[mask], ys[mask], pen=noPen, symbol="o", symbolSize=5, symbolBrush=("red")
        )

        pos1 = np.column_stack((xs[0], ys_freq[0]))
        pos2 = np.column_stack((xs[0], ys_diff[0]))
        pos3 = np.column_stack((xs[0], ys[0]))
        self.star1 = pg.ScatterPlotItem(
            pos=pos1, symbol="star", size=25, brush=("black")
        )
        self.star2 = pg.ScatterPlotItem(
            pos=pos2, symbol="star", size=25, brush=("black")
        )
        self.star3 = pg.ScatterPlotItem(
            pos=pos3, symbol="star", size=25, brush=("black")
        )
        ax1.addItem(self.star1)
        ax2.addItem(self.star2)
        ax3.addItem(self.star3)
        self.gstars1 = pg.ScatterPlotItem(
            pos=pos1, symbol="star", size=10, brush=("gray")
        )
        self.gstars2 = pg.ScatterPlotItem(
            pos=pos2, symbol="star", size=10, brush=("gray")
        )
        self.gstars3 = pg.ScatterPlotItem(
            pos=pos3, symbol="star", size=10, brush=("gray")
        )
        ax1.addItem(self.gstars1)
        ax2.addItem(self.gstars2)
        ax3.addItem(self.gstars3)

        if len(poi_vals) > 0:
            start_stop = poi_vals

        self.poi_markers = []
        for pt in start_stop:
            poi_marker = pg.InfiniteLine(
                pos=xs[pt], angle=90, pen="b", bounds=[xs[0], xs[-1]], movable=True
            )
            poi_marker.setPen(color="blue")
            poi_marker.addMarker("<|>")
            ax.addItem(poi_marker)
            poi_marker.sigPositionChangeFinished.connect(
                self.markerMoveFinished)
            self.poi_markers.append(poi_marker)

        self.xs = xs
        self.ys = ys
        self.ys_freq = ys_freq
        self.ys_diff = ys_diff
        self.ys_fit = ys_fit
        self.ys_freq_fit = ys_freq_fit
        self.ys_diff_fit = ys_diff_fit
        self.ys_diss_2ndd = ys_diss_2ndd
        self.smooth_factor = smooth_factor
        self.data_time = relative_time
        self.data_freq = resonance_frequency
        self.data_diss = dissipation

        # self.AI_Guess_Idxs = [0, 0, 0, 0, 0, 0]
        # self.AI_has_starting_values = False
        if (
            self.model_run_this_load and self.stateStep != 6
        ):  # model has guess(es) and there is no prior run
            if len(poi_vals) == 6:
                Log.i(
                    "Model successfully calculated points of interest for this dataset."
                )
                Log.d(
                    f"Model Result = {self.model_engine}: {self.model_result}")
                self.stateStep = 6  # show summary

                def get_logger_for_confidence(confidence):
                    logger = Log.e  # less than 33%
                    if confidence > 66:
                        logger = Log.i  # greater than 66%
                    elif confidence > 33:
                        logger = Log.w  # from 33% to 66%
                    return logger

                point_names = ["start", "end_fill",
                               "post", "ch1", "ch2", "ch3"]
                for i, (candidates, confidences) in enumerate(self.model_candidates):
                    if i == 2:
                        # do not print confidence of "post" point, it doesn't matter
                        continue
                    point_name = point_names[i]
                    confidence = 100 * \
                        confidences[0] if len(confidences) > 0 else 0
                    num_spaces = len(point_names[1]) - len(point_name) + 1
                    get_logger_for_confidence(confidence)(
                        tag=f"[{self.model_engine}]",
                        msg=f"Confidence @ {point_name}:{' '*num_spaces}{confidence:2.0f}%"
                    )
                # POIs changed by QModel, mark as audit required
                self.detect_change()
            else:
                Log.e(
                    "Please manually select points of interest to Analyze this dataset."
                )
        else:
            # model not run this load
            if self.stateStep == 6:
                # self.AI_has_starting_values = True
                Log.i("Loaded points of interest from a prior run of Analyze tool.")
            else:
                Log.e(
                    "Please manually select points of interest to Analyze this dataset."
                )
        # if len(poi_vals) > 0:
        #     self.getPoints() # show summary page if they want to view previous results or rough step 2 if they said re-analyze
        if self.stateStep == 6:
            Log.d("Skipping to summary step")
            self.getPoints()  # show summary page if points already exist in XML
        if self.show_analysis_immediately:
            Log.d("Showing analysis immediately")
            self.getPoints()  # confirm and analyze only if they want to view previous results

    # def _position_floating_widget(self):
    #     pos_X = 20 + self.parent.MainWin.pos().x() + self.parent.MainWin.ui0.modemenu.width() + \
    #         (self.width() - self.QModel_widget.width()) // 2
    #     pos_Y = self.parent.MainWin.pos().y() + 250
    #     self.QModel_widget.move(pos_X, pos_Y)

    def resizeEvent(self, event):
        # # Position relative to main window
        # if self.QModel_widget.isVisible():
        #     QtCore.QTimer.singleShot(100, self._position_floating_widget)
        # if self.AI_SelectTool_Frame.isVisible():
        #     self.AI_SelectTool_Frame.setVisible(
        #         False
        #     )  # require re-click to show popup tool incorrect position
        pass

    def _optimize_curve(self, data_path):
        """
        Optimizes the difference factor for a given data file.

        This method reads a data file securely, processes its header, and runs a 
        curve optimization algorithm to determine the optimal difference factor 
        and its associated score. If an optimal factor is found, it is returned. 
        Otherwise, the default difference factor is used.

        Args:
            data_path (str): Path to the data file to be optimized.

        Returns:
            float: The optimal difference factor if found; otherwise, the default 
            difference factor (`Constants.default_diff_factor`).

        Raises:
            Any exception during the secure file operation or optimization process 
            will propagate and should be handled by the caller.

        Example:
            optimal_factor = self._optimize_curve("path/to/data/file")
        """
        try:
            optimal_factor = None
            with secure_open(data_path, "r", "capture") as f:
                file_header = BytesIO(f.read())
                optimizer = DifferenceFactorOptimizer(file_header)
                optimal_factor, lb, rb = optimizer.optimize()
                Log.i(
                    TAG, f'Using difference factor {optimal_factor} optimized between {lb}s and {rb}s.')

            if optimal_factor is not None:
                Log.d(
                    TAG, f"Reporting difference factor of {optimal_factor}.")
                return optimal_factor
            else:
                Log.d(
                    TAG, f"No optimal difference factor found, reporting default of {Constants.default_diff_factor}.")
                return Constants.default_diff_factor
        except Exception as e:
            Log.e(
                TAG, f"Difference factor optimizer failed due to error. Using default factor.")
            Log.e(TAG, f"Error Details: {str(e)}")
            return Constants.default_diff_factor

    def _correct_drop_effect(self, file_header: str) -> tuple:
        """
        Corrects the dissipation drop effect in the provided file.

        This method reads the contents of the file specified by `file_header`, 
        applies a drop effect correction algorithm using the specified 
        difference factor, and returns the corrected data if successful.

        Args:
            file_header (str): Path to the file containing the data to be corrected.

        Returns:
            tuple or None: The corrected data if the correction is successful; 
            otherwise, returns None and logs that the original data will be used.

        Logs:
            - Info: Indicates the start of the drop effect cancellation process with the difference factor.
            - Debug: Indicates whether the drop effect cancellation was successful or not.

        Raises:
            IOError: If there is an issue opening or reading the file.
            Exception: For any unexpected errors during the correction process.
        """
        try:
            with secure_open(file_header, "r", "capture") as f:
                file_header = BytesIO(f.read())
                if hasattr(self, 'diff_factor'):
                    diff_factor = self.diff_factor
                else:
                    diff_factor = 2.0
                dec = DropEffectCorrection(
                    file_buffer=file_header, initial_diff_factor=diff_factor)
                corrected_data = dec.correct_drop_effects()

                Log.i(
                    TAG, f'Performing drop effect cancelation with difference factor {self.diff_factor}.')

            if corrected_data is not None:
                Log.d(
                    TAG, f"Drop effect cancelation successful.")
                return corrected_data
            else:
                Log.d(
                    TAG, f"Drop effect cancelation failed. Using original data.")
                return [None, None]
        except Exception as e:
            Log.e(
                TAG, f"Drop effect cancelation failed due to error. Using original data.")
            Log.e(TAG, f"Error Details: {str(e)}")
            return [None, None]


class AnalyzerWorker(QtCore.QObject):
    finished = QtCore.pyqtSignal()
    progress = QtCore.pyqtSignal(int, str)

    def __init__(self, parent, data_path, xml_path, poi_vals, diff_factor):
        super().__init__()
        self.parent = parent
        self._exitSuccess = False

        # set global expectations
        self.loaded_datapath = data_path
        self.xml_path = xml_path
        self.poi_vals = poi_vals
        if diff_factor != None:
            self.diff_factor = diff_factor
        # else: self.diff_factor not set

        self._running = False
        self.progress.connect(self._started)
        self.progress.connect(QtCore.QCoreApplication.processEvents)
        self.finished.connect(self._stopped)

    def _started(self, val, status):
        self._running = True

    def _stopped(self):
        self._running = False

    def is_running(self):
        return self._running

    def exitCode(self):
        return self._exitSuccess

    def run(self):
        try:
            # self.progress.emit(0, "Analyzing...")
            status_label = "Analyzing..."
            self.update(status_label)

            # lazy load required modules
            from scipy.optimize import curve_fit
            from scipy.signal import argrelextrema
            from scipy.signal import savgol_filter
            import matplotlib.backends.backend_pdf
            from matplotlib.backends.backend_qt5agg import (
                FigureCanvasQTAgg,
                NavigationToolbar2QT as NavigationToolbar,
            )
            import matplotlib.pyplot as plt

            matplotlib.use("Qt5Agg")

            data, rows, cols = [
                {
                    "A": ["", "", "", ""],
                    "B": ["", "", "", ""],
                    "C": ["", "", "", ""],
                    "D": ["", "", "", ""],
                },
                4,
                4,
            ]
            results_table = TableView(data, rows, cols)
            results_figure = pg.PlotWidget()
            results_figure.setBackground("w")
            plot_text = pg.TextItem("", (51, 51, 51), anchor=(0.5, 0.5))
            plot_text.setHtml(
                "<span style='font-size: 10pt'>Analyze in-progress...</span>"
            )
            plot_text.setPos(0.5, 0.5)
            results_figure.addItem(plot_text, ignoreBounds=True)
            self.parent.results_split.replaceWidget(0, results_table)
            self.parent.results_split.replaceWidget(1, results_figure)
            self.parent.results_split.setEnabled(False)

            # self.progress.emit(50, "Analyzing...")

            confirm_envelopeSize = False
            confirm_startIndex = False
            confirm_stopIndex = False
            confirm_postIndex = False
            confirm_blipIndices = False

            poi_vals = self.poi_vals
            # poi_vals = np.insert(poi_vals, 2, poi_vals[1]+2)

            data_path = self.loaded_datapath
            data_title = os.path.splitext(os.path.basename(data_path))[0]
            Log.i("Starting Analysis process of file: {}".format(data_path))

            self.update(status_label)

            batch_input_type = "none"
            batch = "N/A"
            xml_path = (
                data_path[0:-4] +
                ".xml" if self.xml_path == None else self.xml_path
            )
            xml_params = {}
            if os.path.exists(xml_path):
                doc = minidom.parse(xml_path)
                params = doc.getElementsByTagName(
                    "params")[-1]  # most recent element

                for p in params.childNodes:
                    if p.nodeType == p.TEXT_NODE:
                        continue  # only process elements

                    name = p.getAttribute("name")
                    value = p.getAttribute("value")
                    xml_params[name] = value

                    if name == "batch_number" and p.hasAttribute("input"):
                        batch_input_type = p.getAttribute("input")

                    # if name == "bioformulation":
                    # if name == "protein":
                    # if name == "surfactant":
                    # if name == "concentration":
                    # if name == "surface_tension":
                    # if name == "contact_angle":
                    # if name == "density":

                batch = str(
                    xml_params.get("batch_number", "N/A")
                )  # used later on to pull batch params during analysis

                # START BATCH PARAMS INSERT #
                batch_params_old = {}
                batch_params_xml = doc.getElementsByTagName("batch_params")
                if len(batch_params_xml) > 0:
                    # most recent element
                    batch_params_xml = batch_params_xml[-1]
                    for p in batch_params_xml.childNodes:
                        if p.nodeType == p.TEXT_NODE:
                            continue  # only process elements

                        name = p.getAttribute("name")
                        value = p.getAttribute("value")
                        batch_params_old[name] = value
                else:
                    batch_params_xml = None

                batch_found = Constants.get_batch_param(batch)
                batch_params_all = Constants.get_batch_param(
                    batch, "ALL"
                )  # dictionary of {param_names:param_vals}
                batch_params_now = {}
                batch_params_now["BATCH"] = batch
                batch_params_now.update(
                    batch_params_all
                )  # update dict so that "BATCH" comes first, followed by other params

                # Look for changes
                changes = True
                if batch_params_xml != None:
                    changes = False
                    for key, val in batch_params_old.items():
                        if key in batch_params_now.keys():
                            if batch_params_now[key] != val:
                                changes = True
                                break
                        else:
                            changes = True
                            break
                    if not changes:
                        for key, val in batch_params_now.items():
                            if key in batch_params_old.keys():
                                if batch_params_old[key] != val:
                                    changes = True
                                    break
                            else:
                                changes = True
                                break

                # Add changed <batch_params> to XML
                if changes:
                    xml = doc.documentElement

                    # create new batch_params element
                    recorded_at = dt.datetime.now().isoformat()
                    batch_params = doc.createElement("batch_params")
                    batch_params.setAttribute("recorded", recorded_at)
                    xml.appendChild(batch_params)

                    # param = doc.createElement('batch_param')
                    # param.setAttribute('name', str("BATCH"))
                    # param.setAttribute('value', str(batch))
                    # batch_params.appendChild(param)

                    for k, v in batch_params_now.items():
                        param = doc.createElement("batch_param")
                        param.setAttribute("name", str(k))
                        param.setAttribute("value", str(v))
                        if k.upper() == "BATCH":
                            param.setAttribute("found", str(batch_found))
                        batch_params.appendChild(param)

                    hash = hashlib.sha256()
                    for p in batch_params.childNodes:
                        for name, value in p.attributes.items():
                            hash.update(name.encode())
                            hash.update(value.encode())
                    signature = hash.hexdigest()
                    batch_params.setAttribute("signature", signature)

                    with open(self.xml_path, "w") as f:
                        xml_str = doc.toxml()
                        f.write(xml_str)
                        Log.d(
                            f"Added <batch_params> to XML file: {self.xml_path}")
                # END BATCH PARAMS INSERT #

            self.update(status_label)

            Log.d(f"xml_path = {xml_path}")
            Log.d(f"xml_found = {os.path.exists(xml_path)}")
            Log.d(xml_params)

            BIOFORMULATION = xml_params.get(
                "bioformulation", "False") == "True"
            ST = float(xml_params.get("surface_tension", 69.0))
            CA = float(xml_params.get("contact_angle", 55.0))
            DENSITY = float(xml_params.get("density", 1.2))

            # only do this if "contact_angle" is auto-calculated (NOT if 'manual')
            if (
                batch_input_type == "auto" or True
            ):  # Per Zehra 2023-10-09, do this ALWAYS
                CA += float(Constants.get_batch_param(batch, "CA_offset"))

            self.update(status_label)

            if True:
                with secure_open(data_path, "r", "capture") as f:
                    csv_headers = next(f)

                    if isinstance(csv_headers, bytes):
                        csv_headers = csv_headers.decode()

                    if "Ambient" in csv_headers:
                        csv_cols = (2, 4, 6, 7)
                    else:
                        csv_cols = (2, 3, 5, 6)

                    data = loadtxt(
                        f.readlines(), delimiter=",", skiprows=0, usecols=csv_cols
                    )

            self.update(status_label)

            relative_time = data[:, 0]
            temperature = data[:, 1]
            resonance_frequency = data[:, 2]
            dissipation = data[:, 3]

            self.update(status_label)

            # check for and remove time jumps that would break analysis
            t_last = 0
            rows_to_toss = []
            for x, t in enumerate(relative_time):
                if t < t_last:
                    rows_to_toss.append(x - 1)
                t_last = t
            if len(rows_to_toss) > 0:
                Log.w(
                    f"Warning: time jump(s) observed at the following indices: {rows_to_toss}"
                )
                relative_time = np.delete(relative_time, rows_to_toss)
                temperature = np.delete(temperature, rows_to_toss)
                resonance_frequency = np.delete(
                    resonance_frequency, rows_to_toss)
                dissipation = np.delete(dissipation, rows_to_toss)
                Log.w(
                    "Time jumps removed from dataset for analysis purposes (original file unchanged)"
                )

            self.update(status_label)

            poi_path = os.path.join(
                os.path.split(data_path)[0], f"{data_title}_poi.csv"
            )
            cal_path = os.path.join(
                os.path.split(data_path)[0], f"{data_title}_cal.csv"
            )

            # NOTE: Temp CA offset removed from support as of 2025-03-17
            # # calculate and apply temperature adjusted contact angle offset
            # real_temps = [x for x in temperature if ~np.isnan(x)]
            # avg_run_temp = round(np.average(real_temps),
            #                      1) if len(real_temps) else 25.0
            # CA_temp_factor = round(
            #     (avg_run_temp - 25.0) * Constants.temp_adjusted_CA_factor, 1
            # )
            # Log.d(f"Applying temperature adjusted CA offset:")
            # Log.d(
            #     f"Temp CA offset = ({avg_run_temp}-25.0)*{Constants.temp_adjusted_CA_factor} = {CA_temp_factor}"
            # )
            # Log.d(
            #     f"Changing CA from {CA} to {CA + CA_temp_factor} with temperature offset {CA_temp_factor}"
            # )
            # CA += CA_temp_factor

            START_IDX = 0  # start-of-fill
            FILL_IDX = 1  # end-of-fill
            # NORMAL_PTS: 2-5 # 20%, 40%, 60%, 80%
            BLIP1_IDX = 6  # ch 1 fill
            # MIDP2_IDX = 6   # not used
            BLIP2_IDX = 7  # ch 2 fill
            # MIDP3_IDX = 8   # not used
            BLIP3_IDX = 8  # ch 3 fill

            # NOTE: start, eof, mid1, blip1, mid2, blip2, mid3, blip3
            # Support flexible array formatting in batch params lookup file:
            # [1.15, 1.61, 2.17, 2.67, 3.23, 5.00, 10.90, 16.2]  -or-
            # [1.15,1.61,2.17,2.67,3.23,5.00,10.90,16.2] -or-
            # [1.15 1.61 2.17 2.67 3.23 5.00 10.90 16.2]
            distances = str(Constants.get_batch_param(batch, "distances"))
            distances = (
                distances.replace("[", "")
                .replace("]", "")
                .replace(",", " ")
                .replace("  ", " ")
            )  # remove array chars: '[],'
            distances = np.fromstring(
                distances, sep=" "
            ).tolist()  # convert string to numpy array and then to a list
            normal_pts = [0.2, 0.4, 0.6, 0.8]

            self.update(status_label)

            # Computes initial difference cancelations for difference, resonance frequency
            # and dissipation and applies them to the UI curves.
            canceled_diss, canceled_rf = None, None
            if self.parent.drop_effect_cancelation_checkbox.isChecked():
                canceled_diss, canceled_rf = self.parent._correct_drop_effect(
                    self.loaded_datapath)
                if canceled_diss is not None:
                    dissipation = canceled_diss

            # raw data
            xs = relative_time
            ys = dissipation

            self.update(status_label)

            # use rough smoothing based on total runtime to figure start/stop
            total_runtime = xs[-1]
            smooth_factor = total_runtime * Constants.smooth_factor_ratio
            smooth_factor = int(smooth_factor) + (int(smooth_factor + 1) % 2)
            if smooth_factor < 3:
                smooth_factor = 3
            Log.i(TAG, f"Total run time: {total_runtime} secs")
            Log.d(
                TAG, f"Smoothing: {smooth_factor}"
            )  # the nearest odd number of seconds (runtime)
            Log.d(TAG, f"Applying smooth factor for first 90s ONLY.")

            t_first_90_split = (
                len(xs)
                if total_runtime <= 90
                else next(x for x, t in enumerate(xs) if t > 90)
            )
            extend_data = True if total_runtime > 90 else False
            extend_smf = int(
                smooth_factor / 20
            )  # downsample factor for extended data > 90s
            extend_smf += int(extend_smf + 1) % 2  # force to odd number

            if extend_data and len(xs) < t_first_90_split + 2 * extend_smf:
                Log.w(
                    "Not enough points after 90s to downsample effectively when analyzing. Not downsampling this dataset!"
                )
                t_first_90_split = len(xs)
                extend_data = False

            ys_fit = savgol_filter(ys[:t_first_90_split], smooth_factor, 1)
            if extend_data:
                ys_fit_ext = savgol_filter(
                    ys[t_first_90_split:],
                    min(len(ys[t_first_90_split:]), extend_smf),
                    1,
                )
                ys_fit = np.concatenate((ys_fit, ys_fit_ext))

            ys_diss_diff = savgol_filter(
                ys_fit[:t_first_90_split], smooth_factor, 1, 1)
            if extend_data:
                ys_diss_diff_ext = savgol_filter(
                    ys_fit[t_first_90_split:],
                    min(len(ys_fit[t_first_90_split:]), extend_smf),
                    1,
                    1,
                )
                ys_diss_diff = np.concatenate((ys_diss_diff, ys_diss_diff_ext))

            ys_diss_2ndd = savgol_filter(
                ys_diss_diff[:t_first_90_split], smooth_factor, 1, 1
            )
            if extend_data:
                ys_diss_2ndd_ext = savgol_filter(
                    ys_diss_diff[t_first_90_split:],
                    min(len(ys_diss_diff[t_first_90_split:]), extend_smf),
                    1,
                    1,
                )
                ys_diss_2ndd = np.concatenate((ys_diss_2ndd, ys_diss_2ndd_ext))

            ys_diss_diff_avg = np.average(
                ys_diss_diff
            )  # AJR TODO 4/14: pick up here, this line is too high for the 109cp run
            ys_diss_diff_offset = ys_diss_diff - ys_diss_diff_avg
            zeros3 = np.where(np.diff(np.sign(ys_diss_diff_offset)))[0]
            while len(zeros3) < 2:
                zeros3 = np.append(zeros3, 100)
            ys_diss_diff_avg = np.average(ys_diss_diff[zeros3[1]:])

            self.update(status_label)

            minima_idx = argrelextrema(ys_diss_2ndd, np.less)[0]
            minima_val = ys_diss_2ndd[minima_idx]
            minima_dict = {minima_idx[i]: minima_val[i]
                           for i in range(len(minima_idx))}
            minima_sort = sorted(minima_dict.items(), key=lambda kv: (kv[0]))

            maxima_idx = argrelextrema(ys_diss_2ndd, np.greater)[0]
            maxima_val = ys_diss_2ndd[maxima_idx]
            maxima_dict = {maxima_idx[i]: maxima_val[i]
                           for i in range(len(maxima_idx))}
            maxima_sort = sorted(maxima_dict.items(),
                                 key=lambda kv: (kv[1], kv[0]))

            self.update(status_label)

            start_stop = sorted(maxima_sort[-2:])
            start_stop = [start_stop[0][0], start_stop[1][0]]
            t_start = np.amin(start_stop)
            t_stop = np.amax(start_stop) + (3 * smooth_factor)
            if t_stop < len(xs) / 2 or t_stop >= len(xs):
                Log.d(
                    f"Warning: t_stop was {t_stop} out of {len(xs)} but that was deemed too big/small! (This can usually be ignored.)"
                )
                t_stop = len(xs) - 1
            if t_stop - t_start < len(xs) / 3 or t_start > len(xs) / 2:
                Log.d(
                    f"Warning: t_start was {t_start} out of {len(xs)} but that was deemed too big/small! (This can usually be ignored.)"
                )
                t_start = 100

            if total_runtime < 3:
                Log.e(
                    "ERROR: Data run must be at least 3 seconds in total runtime to analyze."
                )
                return

            self.update(status_label)

            # get indices for 0.5 seconds to start of run
            t_0p5 = (
                0
                if xs[t_start] < 0.5
                else next(x + 0 for x, t in enumerate(xs) if t > 0.5)
            )
            t_1p0 = (
                t_start
                if xs[t_start] < 2.0
                else next(x + 1 for x, t in enumerate(xs) if t > 2.0)
            )

            # new maths for resonance and dissipation (scaled)
            avg = np.average(resonance_frequency[t_0p5:t_1p0])
            ys = ys * avg / 2

            ys_fit = ys_fit * avg / 2
            ys = ys - np.amin(ys_fit)
            ys_fit = ys_fit - np.amin(ys_fit)
            ys_freq = avg - resonance_frequency
            # 'RF' Drop Effect Correction
            if self.parent.drop_effect_cancelation_checkbox.isChecked():
                if canceled_rf is not None:
                    ys_freq = avg - canceled_rf

            ys_freq_fit = savgol_filter(
                ys_freq[:t_first_90_split], smooth_factor, 1)
            if extend_data:
                ys_freq_fit_ext = savgol_filter(
                    ys_freq[t_first_90_split:],
                    min(len(ys_freq[t_first_90_split:]), extend_smf),
                    1,
                )
                ys_freq_fit = np.concatenate((ys_freq_fit, ys_freq_fit_ext))

            self.update(status_label)

            # # APPLY DROP EFFECT VECTORS
            # drop_offsets = np.zeros(ys.shape)
            # try:
            #     if self.parent.correct_drop_effect.isChecked():
            #         # baseline = np.average(ys[t_0p5:t_1p0])
            #         # base_std = np.std(ys[t_0p5:t_1p0])
            #         # next(x - 1 for x,y in enumerate(ys) if y > baseline + 4*base_std and x > t_1p0)
            #         drop_start = poi_vals[0]
            #         # next(ys[x + 2] for x,y in enumerate(ys) if y > Constants.drop_effect_cutoff_freq / 2 and x > t_1p0)
            #         drop_diss = ys[drop_start]
            #         if drop_diss > Constants.drop_effect_cutoff_freq:
            #             self.diff_factor = Constants.drop_effect_multiplier_high
            #         else:
            #             self.diff_factor = Constants.drop_effect_multiplier_low
            #         with open("QATCH/resources/lookup_drop_effect.csv", "r") as f:
            #             data = np.loadtxt(
            #                 f.readlines(), delimiter=",", skiprows=1)
            #             col = (
            #                 1
            #                 if self.diff_factor == Constants.drop_effect_multiplier_low
            #                 else 2
            #             )
            #             RR_offset = data[:, col]
            #             if drop_start + len(RR_offset) > len(drop_offsets):
            #                 # RR vector is longer than the actual run data, truncate it
            #                 drop_offsets[drop_start:] = RR_offset[
            #                     : len(drop_offsets) - drop_start
            #                 ]
            #             else:
            #                 # RR vector is shorter and needs to be padded with the final value
            #                 drop_offsets[drop_start: drop_start + len(RR_offset)] = (
            #                     RR_offset
            #                 )
            #                 drop_offsets[drop_start +
            #                              len(RR_offset):] = RR_offset[-1]
            #         Log.d(
            #             f"Applying vectors starting at time 't = {xs[drop_start]:1.3f}s'"
            #         )
            #         Log.d(
            #             f"Drop effect 'cutoff' dissipation frequency is {drop_diss:1.1f}Hz"
            #         )
            #         Log.d(
            #             f"Using {'low' if col == 1 else 'high'} viscosity drop effect 'diff_factor' and vector"
            #         )
            # except Exception as e:
            #     Log.e("ERROR:", e)

            # Automatically compute optimal difference factor
            if self.parent.difference_factor_optimizer_checkbox.isChecked():
                self.diff_factor = self.parent._optimize_curve(
                    self.loaded_datapath)

            baseline = np.average(dissipation[t_0p5:t_1p0])
            diff_factor = (
                Constants.default_diff_factor
            )  # 1.0 if baseline < 50e-6 else 1.5
            if hasattr(self, "diff_factor"):
                diff_factor = self.diff_factor
            ys_diff = ys_freq - (diff_factor * ys)

            # Invert difference curve if drop applied to outlet
            if np.average(ys_diff) < 0:
                Log.w("Inverting DIFFERENCE curve due to negative initial fill deltas")
                ys_diff *= -1

            ys_diff_fit = savgol_filter(
                ys_diff[:t_first_90_split], smooth_factor, 1)
            if extend_data:
                ys_diff_fit_ext = savgol_filter(
                    ys_diff[t_first_90_split:],
                    min(len(ys_diff[t_first_90_split:]), extend_smf),
                    1,
                )
                ys_diff_fit = np.concatenate((ys_diff_fit, ys_diff_fit_ext))
            Log.d(f"Difference factor: {diff_factor:1.3f}x")

            self.update(status_label)

            smf = max(3, int(smooth_factor / 10))
            if smf % 2 == 0:
                smf += 1  # force odd number
            ys_diff_fine = savgol_filter(ys_diff, smf, 1)
            ys_diff_diff = savgol_filter(
                ys_diff, smf, 1, 1
            )  # difference derivatives, not dissipation
            ys_diff_2ndd = savgol_filter(ys_diff_diff, smf, 1, 1)

            self.update(status_label)

            # plt.ion()
            fig = plt.figure(figsize=(12, 6))
            ax = fig.add_subplot(2, 3, (1, 3))
            ax2 = fig.add_subplot(234)
            ax3 = fig.add_subplot(235)
            ax4 = fig.add_subplot(236)
            ax.set_title(f"Confirm: {data_title}")

            self.update(status_label)

            mask = np.arange(0, len(xs), 1)

            ax.legend(["Resonance", "Difference", "Dissipation"])

            d_avg = np.average(ys_diff[t_0p5:t_1p0])
            d_max = np.amax(ys_diff[t_0p5:t_1p0])
            d_min = np.amin(ys_diff[t_0p5:t_1p0])
            envelope_size = int(d_max - d_min)

            start_stop.clear()

            self.update(status_label)

            if len(poi_vals) > 0:
                t0 = poi_vals[0]
            t0_was = t0
            cw = max(10, int(smooth_factor / 10))  # context width
            while confirm_startIndex:
                ax2.cla()  # clear axis state without closing it
                ax3.cla()
                ax4.cla()
                ax2.plot(
                    xs[t0 - cw: t0 + cw],
                    ys_freq[t0 - cw: t0 + cw],
                    "g.",
                    label="freq",
                )
                ax2.scatter(xs[t0], ys_freq[t0], marker="*",
                            s=75, c="black", zorder=10)
                ax3.plot(
                    xs[t0 - cw: t0 + cw],
                    ys_diff[t0 - cw: t0 + cw],
                    "b.",
                    label="diff",
                )
                ax3.scatter(xs[t0], ys_diff[t0], marker="*",
                            s=75, c="black", zorder=10)
                ax4.plot(
                    xs[t0 - cw: t0 + cw], ys[t0 - cw: t0 + cw], "r.", label="diss"
                )
                ax4.scatter(xs[t0], ys[t0], marker="*",
                            s=75, c="black", zorder=10)
                t0, done = QtWidgets.QInputDialog.getDouble(
                    None, "Input Dialog", "Confirm precise start index:", value=t0
                )
                if t0.is_integer() and int(t0) in [-1] + list(
                    range(t0_was - cw, t0_was + cw)
                ):
                    t0 = int(t0)
                else:
                    try:
                        t0 = next(x for x, t in enumerate(xs) if t > t0)
                    except:
                        Log.d(
                            "Re-interpreting user input as an index, not a timestamp")
                        t0 = int(t0)
                if not done:
                    return
                ax2.cla()  # clear axis state without closing it
                ax3.cla()
                ax4.cla()
                if t0_was == t0:
                    break
                t0_was = t0
            start_stop.append(t0)

            self.update(status_label)

            if len(poi_vals) > 1:
                t1 = poi_vals[1]
            t1_was = t1
            cw = max(10, int(smooth_factor / 2))  # context width
            while confirm_stopIndex:
                ax2.cla()  # clear axis state without closing it
                ax3.cla()
                ax4.cla()
                ax2.plot(
                    xs[t1 - cw: t1 + cw],
                    ys_freq[t1 - cw: t1 + cw],
                    "g.",
                    label="freq",
                )
                ax2.scatter(xs[t1], ys_freq[t1], marker="*",
                            s=75, c="black", zorder=10)
                ax3.plot(
                    xs[t1 - cw: t1 + cw],
                    ys_diff[t1 - cw: t1 + cw],
                    "b.",
                    label="diff",
                )
                ax3.scatter(xs[t1], ys_diff[t1], marker="*",
                            s=75, c="black", zorder=10)
                ax4.plot(
                    xs[t1 - cw: t1 + cw], ys[t1 - cw: t1 + cw], "r.", label="diss"
                )
                ax4.scatter(xs[t1], ys[t1], marker="*",
                            s=75, c="black", zorder=10)
                t1, done = QtWidgets.QInputDialog.getDouble(
                    None, "Input Dialog", "Confirm precise stop index:", value=t1
                )
                if t1.is_integer() and int(t1) in [-1] + list(
                    range(t1_was - cw, t1_was + cw)
                ):
                    t1 = int(t1)
                else:
                    try:
                        t1 = next(x for x, t in enumerate(xs) if t > t1)
                    except:
                        Log.d(
                            "Re-interpreting user input as an index, not a timestamp")
                        t1 = int(t1)
                if not done:
                    return
                ax2.cla()  # clear axis state without closing it
                ax3.cla()
                ax4.cla()
                if t1_was == t1:
                    break
                t1_was = t1
            start_stop.append(t1)

            self.update(status_label)

            tp = t1 + 2
            if len(poi_vals) > 2:
                tp = poi_vals[2]
            tp_was = tp
            while confirm_postIndex:
                ax2.cla()  # clear axis state without closing it
                ax3.cla()
                ax4.cla()
                ax2.plot(
                    xs[tp - cw: tp + cw],
                    ys_freq[tp - cw: tp + cw],
                    "g.",
                    label="freq",
                )
                ax2.scatter(xs[tp], ys_freq[tp], marker="*",
                            s=75, c="black", zorder=10)
                ax3.plot(
                    xs[tp - cw: tp + cw],
                    ys_diff[tp - cw: tp + cw],
                    "b.",
                    label="diff",
                )
                ax3.scatter(xs[tp], ys_diff[tp], marker="*",
                            s=75, c="black", zorder=10)
                ax4.plot(
                    xs[tp - cw: tp + cw], ys[tp - cw: tp + cw], "r.", label="diss"
                )
                ax4.scatter(xs[tp], ys[tp], marker="*",
                            s=75, c="black", zorder=10)
                tp, done = QtWidgets.QInputDialog.getDouble(
                    None, "Input Dialog", "Confirm precise post index:", value=tp
                )
                if tp.is_integer() and int(tp) in [-1] + list(
                    range(tp_was - cw, tp_was + cw)
                ):
                    tp = int(tp)
                else:
                    try:
                        tp = next(x for x, t in enumerate(xs) if t > tp)
                    except:
                        Log.d(
                            "Re-interpreting user input as an index, not a timestamp")
                        tp = int(tp)
                if not done:
                    return
                ax2.cla()  # clear axis state without closing it
                ax3.cla()
                ax4.cla()
                if tp_was == tp:
                    break
                tp_was = tp

            self.update(status_label)

            # offset time by start point
            xs -= xs[t0]

            # zero all three datasets (and their fits) at start point
            ys_fit -= ys[t0]
            ys_freq_fit -= ys_freq[t0]
            ys_diff_fit -= ys_diff[t0]
            ys -= ys[t0]
            ys_freq -= ys_freq[t0]
            ys_diff -= ys_diff[t0]

            self.update(status_label)

            def monoLine(x, m, b):
                return m * x + b

            def monoCube(x, a, b, c):
                return a * (x**3) + b * (x**2) + c * x

            def monoCurve(x, a, b, c, d):
                return a * np.exp(b * x + c) + d

            # calculate normalized curve
            normal_x = xs[t0: t1 + 1]
            normal_y = ys_diff[t0: t1 + 1]
            n_max = np.amax(normal_y)
            n_min = np.amin(normal_y)

            self.update(status_label)

            if len(normal_y) <= 5:
                Log.w("Initial fill region contains too few points to apply smoothing.")

            sm1 = min(len(normal_y), max(5, int(len(normal_y) / 2)))
            if sm1 % 2 == 0:
                sm1 -= 1  # force odd number
            initial_fill = normal_y  # save for later plot
            initial_smooth = (
                savgol_filter(initial_fill, sm1,
                              1) if sm1 > 1 else initial_fill
            )

            # approximate linear fit
            n_slope = 1 / (normal_x[-1] - normal_x[0])
            n_offset = -n_slope * normal_x[0]

            self.update(status_label)

            p0 = (0, 0, n_slope)  # start with values near those we expect
            a, b, n_slope = p0  # default, not yet optimized
            best_fit_pts = normal_y  # default, not yet optimized
            try:
                fit_ignore = 0  # int((t1 - t0) / 4)
                params, cv = curve_fit(
                    monoCube, normal_x[fit_ignore:], normal_y[fit_ignore:], p0
                )
                a, b, n_slope = params
                best_fit_pts = monoCube(normal_x, a, b, n_slope)
                Log.d(f"Normalized fit coeffs: {params}")
            except:
                Log.w(
                    'Curve fit 1 failed to find optimal parameters for Figure 1 "Normalized" curve.'
                )
                Log.w("Using raw points in place of fit line.")

            self.update(status_label)

            Df = n_max - n_min

            # normalize both raw data and best fit points
            y_max = np.amax(normal_y)
            y_offset = np.amin(normal_y)
            normal_y = (normal_y - y_offset) / (y_max - y_offset)
            y_max = np.amax(best_fit_pts)
            y_offset = np.amin(best_fit_pts)
            best_fit_pts = (best_fit_pts - y_offset) / (y_max - y_offset)

            #############################################################
            ### TODO: THIS IS A "BAND-AID" IMPLEMENTATION - REMOVE IT ###
            ### PURPOSE: APPLY POLYNOMIAL CORRECTION TO INITIAL FILL  ###
            ###          WHEN FILLING TIME IS GREATER THAN 1 SECOND.  ###
            ### DATE ADDED: 2024-01-14                                ###
            #############################################################
            enable_bandaid_code = False  # Use to disable modified behavior
            line1_x = normal_x
            t_filling = line1_x[-1]
            Log.i(f"t_filling = {t_filling} secs")
            if enable_bandaid_code and t_filling > 1.0:  # t_filling > 1 sec
                Log.w(
                    "Applying polynomial correction to initial fill region (for long runs)"
                )
                line1_y = (
                    np.sqrt(np.polyval([0.183, 0.8234, 0],
                            normal_y)) * distances[0]
                )
                line1_y_fit = (
                    np.sqrt(np.polyval([0.183, 0.8234, 0],
                            best_fit_pts)) * distances[0]
                )
            else:
                line1_y = np.sqrt(normal_y) * distances[0]
                line1_y_fit = np.sqrt(best_fit_pts) * distances[0]
            line1_y[np.isnan(line1_y)] = 0
            line1_y_fit[np.isnan(line1_y_fit)] = 0
            ### END OF CODE BLOCK: "BAND-AID" IMPLEMENTATION ############

            self.update(status_label)

            line1_smooth = savgol_filter(
                line1_y, sm1, 3) if sm1 > 3 else line1_y
            line1_smooth[0] = 0  # force first value to zero
            mask = np.where(line1_smooth < 0)
            line1_smooth[mask] = 0

            self.update(status_label)

            # start with values near those we expect
            p0 = (-1, -1, 1, distances[0])
            a, b, c, d = p0  # default, not yet optimized
            line1_curve = line1_y  # default, not yet optimized
            try:
                fit_ignore = 0  # int((t1 - t0) / 4)
                params, cv = curve_fit(
                    monoCurve, line1_x[fit_ignore:], line1_y[fit_ignore:], p0
                )
                a, b, c, d = params
                line1_curve = monoCurve(line1_x, a, b, c, d)
            except:
                Log.w(
                    'Curve fit 2 failed to find optimal parameters for Figure 1 "Position" curve.'
                )
                Log.w("Using raw points in place of fit line.")

            self.update(status_label)

            x_fit_pts = 0
            for x in range(len(line1_x)):
                if line1_curve[x] < line1_y[x]:
                    x_fit_pts = x + 1
                    break
            x_fit_val = np.linspace(0, line1_curve[x_fit_pts], x_fit_pts)
            for x in range(x_fit_pts - 1):
                line1_curve[x] = x_fit_val[x]

            self.update(status_label)

            # normalize endpoint to max of 1.15mm
            y_ratio = np.amax(line1_smooth) / distances[0]
            line1_y /= y_ratio
            line1_smooth /= y_ratio
            a_max = np.amax(line1_curve)
            line1_curve -= np.amin(line1_curve)
            line1_curve *= a_max / np.amax(line1_curve)
            y_ratio = np.amax(line1_curve) / distances[0]
            line1_curve /= y_ratio

            self.update(status_label)

            Log.d(TAG, f"Df = {Df}")
            Log.d(TAG, f"# pts = {t1+1-t0}")

            # search for locations of blips @ 5.6mm, 11.3mm, 15.7mm
            times = []

            # find zero2 crossings
            zeros2 = np.where(np.diff(np.sign(ys_diss_2ndd)))[0]

            # find zero3 crossings
            ys_diss_diff_offset = ys_diss_diff - ys_diss_diff_avg
            zeros3 = np.where(np.diff(np.sign(ys_diss_diff_offset)))[0]
            Log.d(zeros3)

            self.update(status_label)

            # define rough blip zones
            # t0 = next(t for t in zeros if t > t0) # first zero crossing to right of max value
            # t3r = t0 + np.argmin(ys_diss_diff[t0:])
            t0 = (
                t1  # t1 is from different context, refers to end of initial fill period
            )
            t3 = t_stop
            td = int((t3 - t0) / 3)
            t1 = t0 + td
            t2 = t1 + td
            t0r = float(t0)
            t1r = float(t1)
            t2r = float(t2)
            t3r = float(t3)

            self.update(status_label)

            # search for precise blips
            blips = [1, 2, 3]
            range_list = []
            # Log.d(zeros2)
            for key, val in maxima_sort[::-1]:  # iterate from big to small
                this_max = key
                try:
                    this_min = next(t for t, y in minima_sort if t > key)
                    this_zero = next(t for t in zeros2 if t > key)
                except:
                    this_min = len(ys_diss_2ndd) - 1
                    this_zero = len(ys_diss_2ndd) - 2
                if this_max > this_zero or this_min < this_zero:
                    if ys_diss_2ndd[this_max] > 0 and ys_diss_2ndd[this_min] < 0:
                        # Log.w("Warning: ")
                        Log.d(
                            TAG,
                            "Something is off! The maxima MUST come before the minima, with the zero crossing in between. (This can usually be ignored.)",
                        )
                    continue
                x_range = this_min - this_max
                y_range = ys_diss_2ndd[this_max] - ys_diss_2ndd[this_min]
                # Log.d((this_max, this_zero, this_min), xs[key], ys_diss_2ndd[this_max], ys_diss_2ndd[this_min], y_range)
                zone = -1
                if key > t0r and key < t1r:
                    zone = 1
                if key > t1r and key < t2r:
                    zone = 2
                if key > t2r and key <= t3r:
                    zone = 3
                range_list.append((this_zero, zone, x_range, y_range))
            range_sort = sorted(range_list, key=lambda kv: (kv[3], kv[1]))

            self.update(status_label)

            # Log.d(range_sort)
            # iterate from big to small
            for key, zone, x, y in range_sort[::-1]:
                # Log.d(xs[key], zone, y)
                if zone in blips:
                    blips.remove(zone)
                    # Log.d("Using:", zone, key, xs[key])
                    if zone == 1:
                        t1 = key
                    if zone == 2:
                        t2 = key
                    if zone == 3:
                        t3 = key
                        t3r = min(len(xs) - 1, int(key + x))
                if len(blips) == 0:
                    break

            self.update(status_label)

            # overload blips for new method (test)
            idx = 0
            t_num = 0
            t_len = 0
            t_minima = []
            t_size = []
            while True:
                if len(zeros3) > idx + 1:
                    mid_val = ys_diss_diff_offset[
                        int((zeros3[idx] + zeros3[idx + 1]) / 2)
                    ]
                    min_pt = zeros3[idx] + np.argmin(
                        ys_diss_diff_offset[zeros3[idx]: zeros3[idx + 1]]
                    )
                    this_size = zeros3[idx + 1] - zeros3[idx]
                    idx += 1
                    if mid_val > ys_diss_diff_offset[zeros3[idx]]:
                        continue  # skip if this interval is a maximum, not a minimum
                    t_minima.append(min_pt)
                    t_size.append(this_size)
                else:
                    break

            self.update(status_label)

            v_minima = []
            v_size = []
            for i in range(len(t_minima)):
                if t_size[i] > t_len:
                    v_minima.append(t_minima[i])
                    v_size.append(t_size[i])
                    t_len = t_size[i]

            self.update(status_label)

            if len(v_minima) == 3:
                t1 = int((v_minima[0] + v_minima[1]) / 2)
                t2 = v_minima[2]
            if len(v_minima) == 2:
                t1 = v_minima[0]
                t2 = v_minima[1]
            if len(v_minima) == 1:
                t1 = v_minima[0]
                t2 = t_minima[-1] + \
                    np.argmin(ys_diss_diff_offset[t_minima[-1]:])

            self.update(status_label)

            np.asarray(t_minima)

            ax2.plot(xs[zeros3[0]:], ys_diss_diff_offset[zeros3[0]:], "b:")
            ax2.plot(xs[t_minima], ys_diss_diff_offset[t_minima], "rx")
            ax2.plot(xs[t1], ys_diss_diff_offset[t1], "gx")
            ax2.plot(xs[t2], ys_diss_diff_offset[t2], "gx")
            ax2.axhline(y=0)  # ys_diss_diff_avg)

            self.update(status_label)

            if len(poi_vals) > 5:
                # write prior blips
                times.append(poi_vals[3])
                times.append(poi_vals[4])
                times.append(poi_vals[5])
            else:
                # write found blips
                times.append(t1)
                times.append(t2)
                times.append(t3r)
            Log.d(times)

            self.update(status_label)

            bounds = [int(t0r), int(t1r), int(t2r), int(t3r)]
            for b in range(len(times)):
                # confirm blips (if desired)
                time = times[b]
                time_was = time
                cw = max(10, int(smooth_factor * 3))  # context width
                while confirm_blipIndices:
                    ax.cla()  # clear axis state without closing it
                    num_points = int((bounds[b + 1] - bounds[b]) / 2)
                    mask = np.arange(
                        max(0, time - num_points),
                        min(len(xs) - 1, time + num_points),
                        1,
                    ).astype(
                        int
                    )  # keep centered in wide-context window
                    time = int(time)
                    Log.d(mask)
                    ax.plot(
                        xs[mask], ys_freq_fit[mask], ":", color="green", label="fit"
                    )
                    ax.plot(xs[mask], ys_diff_fit[mask],
                            ":", color="blue", label="fit")
                    ax.plot(xs[mask], ys_fit[mask], ":",
                            color="red", label="fit")
                    ax.plot(xs[mask], ys_freq[mask], "g,", label="freq")
                    ax.scatter(
                        xs[time],
                        ys_freq_fit[time],
                        marker="*",
                        s=75,
                        c="black",
                        zorder=10,
                    )
                    ax.plot(xs[mask], ys_diff[mask], "b,", label="diff")
                    ax.scatter(
                        xs[time],
                        ys_diff_fit[time],
                        marker="*",
                        s=75,
                        c="black",
                        zorder=10,
                    )
                    ax.plot(xs[mask], ys[mask], "r,", label="diss")
                    ax.scatter(
                        xs[time], ys_fit[time], marker="*", s=75, c="black", zorder=10
                    )
                    ax.legend(["Resonance", "Difference", "Dissipation"])
                    ax2.cla()  # clear axis state without closing it
                    ax3.cla()
                    ax4.cla()
                    ax2.plot(
                        xs[time - cw: time + cw],
                        ys_freq[time - cw: time + cw],
                        "g,",
                        label="freq",
                    )
                    ax2.plot(
                        xs[time - cw: time + cw],
                        ys_freq_fit[time - cw: time + cw],
                        "g.",
                        label="freq",
                    )
                    ax2.scatter(
                        xs[time],
                        ys_freq_fit[time],
                        marker="*",
                        s=75,
                        c="black",
                        zorder=10,
                    )
                    ax3.plot(
                        xs[time - cw: time + cw],
                        ys_diff[time - cw: time + cw],
                        "b,",
                        label="diff",
                    )
                    ax3.plot(
                        xs[time - cw: time + cw],
                        ys_diff_fit[time - cw: time + cw],
                        "b.",
                        label="diff",
                    )
                    ax3.scatter(
                        xs[time],
                        ys_diff_fit[time],
                        marker="*",
                        s=75,
                        c="black",
                        zorder=10,
                    )
                    ax4.plot(
                        xs[time - cw: time + cw],
                        ys[time - cw: time + cw],
                        "r,",
                        label="diss",
                    )
                    ax4.plot(
                        xs[time - cw: time + cw],
                        ys_fit[time - cw: time + cw],
                        "r.",
                        label="diss",
                    )
                    ax4.scatter(
                        xs[time], ys_fit[time], marker="*", s=75, c="black", zorder=10
                    )
                    time, done = QtWidgets.QInputDialog.getDouble(
                        None,
                        "Input Dialog",
                        f"Confirm precise blip_{b+1} index:",
                        value=time,
                    )
                    if time.is_integer():
                        time = int(time)
                    else:
                        try:
                            time = next(
                                x for x, t in enumerate(xs) if t > time)
                        except:
                            Log.d(
                                "Re-interpreting user input as an index, not a timestamp"
                            )
                            time = int(time)
                    if not done:
                        return
                    ax2.cla()  # clear axis state without closing it
                    ax3.cla()
                    ax4.cla()
                    if time_was == time:
                        break
                    time_was = time
                times[b] = time

                self.update(status_label)

            # display and export selected points
            points_of_interest = np.concatenate((start_stop, [tp], times))
            Log.d(f"Points of interest (index only): {points_of_interest}")
            Log.i(
                f"Points of interest: {points_of_interest} {xs[points_of_interest]}")
            np.savetxt(poi_path, points_of_interest, fmt="%i")

            self.update(status_label)

            # pop blips if user input -1
            while True:
                if times[-1] == -1:
                    times.pop(-1)
                else:
                    break

            # Log.d(times)
            # Log.d("times:", xs[times]) #-xs[times[0]])

            self.update(status_label)

            t_start = max(0, np.amin(start_stop) - 50)
            t_stop = min(len(xs), np.amax(times) + 50)

            self.update(status_label)

            ax.cla()  # clear axis state without closing it
            ax2.cla()
            ax3.cla()
            ax4.cla()
            ax.set_title(f"Raw Data: {data_title}")
            ax.grid(axis="y", which="major")
            mask = np.arange(t_start, t_stop, 1)
            ax.plot(xs[mask], ys_freq_fit[mask], "--",
                    color="green", label="freq fit")
            ax.plot(xs[mask], ys_diff_fit[mask], "--",
                    color="blue", label="diff fit")
            ax.plot(xs[mask], ys_fit[mask], "--",
                    color="red", label="diss fit")

            self.update(status_label)

            ax.plot(xs[mask], ys_freq[mask], "g,", label="freq")
            ax.plot(xs[mask], ys[mask], "r,", label="diss")
            ax.plot(xs[mask], ys_diff[mask], "b,", label="diff")

            # ax.plot(xs[mask], ys_diff_fine[mask], ":", color="blue", label="diff fine")
            # ax.plot(xs[mask], ys_diff_diff[mask], ':', color="orange", label="diss diff")
            # ax.plot(xs[mask], ys_diff_2ndd[mask], ':', color="red", label="freq fit")
            # ax.plot([0, xs[times[-1]]], [0, 0], "-", color="black", markersize=0)

            ax.plot(xs[start_stop], ys_diff[start_stop], "d", color="black")
            ax.plot(xs[times], ys_fit[times], "d", color="black")
            ax.legend(["Resonance", "Difference", "Dissipation"])

            ax2.plot(normal_x, initial_fill, "r.", label="init")
            ax2.plot(normal_x, initial_smooth, "-", label="fit")
            leg = ax2.legend(
                ["Initial Fill"], handlelength=0, handletextpad=0, fancybox=True
            )
            for item in leg.legend_handles:
                item.set_visible(False)

            self.update(status_label)

            mask = np.where(normal_y >= 0)
            ax3.plot(normal_x[mask], normal_y[mask], "r.", label="normal")
            ax3.plot(normal_x, best_fit_pts, "-", label="fit")
            leg = ax3.legend(
                ["Normalized"], handlelength=0, handletextpad=0, fancybox=True
            )
            for item in leg.legend_handles:
                item.set_visible(False)

            mask = np.where(line1_y >= 0)
            ax4.plot(line1_x[mask], line1_y[mask], "r.", label="line1")
            ax4.plot(line1_x, line1_y_fit, "-", label="curve")
            # ax4.plot(line1_x, line1_smooth, ':', label="fit")
            leg = ax4.legend(
                ["Position"], handlelength=0, handletextpad=0, fancybox=True
            )
            for item in leg.legend_handles:
                item.set_visible(False)

            self.update(status_label)

            # show final constructed distance vs time curve
            times.append(t0)  # overloaded: end of inital fill
            times.sort()

            # insert midpoints into "times" array (to match length of "distances" array)
            Log.i("(The following midpoints are shown as blue Xs on Figure 1):")

            if len(times) >= 2:
                midpoint_ch1_y = (ys_fit[times[1]] + ys_fit[times[0]]) / 2
                midpoint_ch1_i = next(
                    x for x, y in enumerate(ys_fit) if y > midpoint_ch1_y
                )
                midpoint_ch1_x = xs[midpoint_ch1_i]
                Log.i(
                    f"1st channel dissipation midpoint = {midpoint_ch1_y:2.2f} Hz @ {midpoint_ch1_x:2.2f} secs"
                )
                # ax.plot(midpoint_ch1_x, midpoint_ch1_y, "bd")
                # times.append(midpoint_ch1_i)
            else:
                Log.w(
                    "1st channel midpoint not available from dataset. Confirm Precise Fill Points 3 and 4 for accuracy."
                )
                Log.w(
                    "See Figure 2 to check if one of these points is being dropped due to time delta not being 2x last."
                )

            self.update(status_label)

            if len(times) >= 4:
                midpoint_ch2_y = (
                    ys_freq_fit[times[2]] + ys_freq_fit[times[1]]) / 2
                midpoint_ch2_i = next(
                    x for x, y in enumerate(ys_freq_fit) if y > midpoint_ch2_y
                )
                midpoint_ch2_x = xs[midpoint_ch2_i]
                Log.i(
                    f"2nd channel frequency midpoint = {midpoint_ch2_y:2.2f} Hz @ {midpoint_ch2_x:2.2f} secs"
                )
                # ax.plot(midpoint_ch2_x, midpoint_ch2_y, "bd")  # MIDP2
                # times.append(midpoint_ch2_i)                   # mid2
            else:
                Log.w(
                    "2nd channel midpoint not available from dataset. Confirm Precise Fill Points 4 and 5 for accuracy."
                )
                Log.w(
                    "See Figure 2 to check if one of these points is being dropped due to time delta not being 2x last."
                )

            self.update(status_label)

            if len(times) >= 6:
                midpoint_ch3_y = (
                    ys_freq_fit[times[3]] + ys_freq_fit[times[2]]) / 2
                midpoint_ch3_i = next(
                    x for x, y in enumerate(ys_freq_fit) if y > midpoint_ch3_y
                )
                midpoint_ch3_x = xs[midpoint_ch3_i]
                Log.i(
                    f"3rd channel frequency midpoint = {midpoint_ch3_y:2.2f} Hz @ {midpoint_ch3_x:2.2f} secs"
                )
                # ax.plot(midpoint_ch3_x, midpoint_ch3_y, "bd")  # MIDP3
                # times.append(midpoint_ch3_i)                   # mid3
            else:
                Log.w(
                    "3rd channel midpoint not available from dataset. Confirm Precise Fill Points 5 and 6 for accuracy."
                )
                Log.w(
                    "See Figure 2 to check if one of these points is being dropped due to time delta not being 2x last."
                )

            self.update(status_label)

            fine_smf = int(
                smooth_factor / 2.5
            )  # downsample factor for extended data > 90s
            fine_smf += int(fine_smf + 1) % 2  # force to odd number
            ys_fit_fine = savgol_filter(ys, fine_smf, 1)

            # fine fit points: smoothed, but only a little for accurate fast fill
            ys_normal = ys_fit_fine - ys_fit_fine[tp]
            ys_normal /= ys_fit_fine[times[1]] - ys_fit_fine[tp]
            ys_normal = ys_normal[tp: times[1]]

            debug = False
            if debug:
                import matplotlib.pyplot as plt

                fig_dbg = plt.figure(figsize=(12, 9))
                ax_dbg = fig_dbg.add_subplot(111)

                # raw points
                xs_dbg = xs[tp: times[1]]
                ys_normal2 = ys - ys_fit_fine[tp]
                ys_normal2 /= ys_fit_fine[times[1]] - ys_fit_fine[tp]
                ys_normal2 = ys_normal2[tp: times[1]]

                Log.i("ys_normal: ")
                Log.i(ys_normal)
                ax_dbg.plot(xs_dbg, ys_normal, color="red", marker=",")
                ax_dbg.plot(xs_dbg, ys_normal2, color="green", marker=",")
                # ax_dbg.plot(xs, ys_fit_fine, color="blue", marker=",")

                Log.i("times:")
                Log.i(times)
                Log.i(xs[times])
                ax_dbg.plot(xs[times[0]], 0, color="black", marker="X")
                ax_dbg.plot(xs[times[1]], 1, color="black", marker="X")

                fig_dbg.show()

            idx_of_normal_pts_to_remove = []
            for p in normal_pts:
                midpoint_p_i = next(
                    x for x, y in enumerate(ys_normal) if y >= p) + tp
                midpoint_p_x = xs[midpoint_p_i]
                midpoint_p_y = ys_fit[midpoint_p_i]
                Log.i(
                    f"1st channel dissipation @ {p:0.1f} = {midpoint_p_y:2.2f} Hz @ {midpoint_p_x:2.2f} secs"
                )
                ax.plot(
                    midpoint_p_x, midpoint_p_y, color="blue", marker="d", markersize=4
                )
                if debug:
                    ax_dbg.plot(midpoint_p_x, p, color="blue", marker="X")
                times.append(midpoint_p_i)
                if p == 0.2 or p == 0.4:
                    idx_of_normal_pts_to_remove.append(midpoint_p_i)
            times.sort()  # sort again, so midpoints are in proper order

            self.update(status_label)

            last_window_size = 0
            last_x = 0
            bad_idx = []
            bad_times = []
            bad_distances = []
            for x in range(1, len(times)):
                this_window_size = xs[times[x]] - xs[times[last_x]]
                # Log.e(f"Compare {times[x]} to {len(xs)-1}...")
                if (
                    this_window_size < 0.75 * last_window_size
                    or times[x] == len(xs) - 1
                ):
                    bad_x = x
                    if bad_x == 5:  # trust channel 1 pt more than estimated 80% point
                        bad_x = 4
                    Log.w(
                        f"Point {bad_x} @ {xs[times[bad_x]]}s is 'bad' and will be ignored!"
                    )
                    bad_idx.append(bad_x)
                    bad_times.append(times[bad_x])
                    bad_distances.append(distances[bad_x])
                if (
                    x == 5
                ):  # set ch1 window size compared to start, not estimated points
                    this_window_size = xs[times[x]] - xs[times[0]]
                last_window_size = this_window_size
                last_x = x

            self.update(status_label)

            # hide bad points from Figure 3 and Figure 4
            for x in bad_idx[::-1]:
                times.pop(x)
                distances.pop(x)

            np.asarray(times)
            np.asarray(bad_times)
            distances = np.asarray(distances)[0: len(times)]

            self.update(status_label)

            ext_line1_x = np.linspace(0, xs[times[-1]], 1000)
            ext_index = np.concatenate(([start_stop[0]], times))
            ext_times = np.concatenate(([0], xs[times]))
            ext_dists = np.concatenate(([0], distances))
            all_times = np.sort(
                np.concatenate([[points_of_interest[0]], times, bad_times])
            ).astype(int)
            Log.i("times and distances:")
            Log.d("indexes: {}".format(ext_index))
            Log.i(ext_times)
            Log.i(ext_dists)
            ext_line1_curve = np.interp(ext_line1_x, ext_times, ext_dists)

            self.update(status_label)

            fig2 = plt.figure(figsize=(12, 6))
            ax5 = fig2.add_subplot(111)
            ax5.plot(line1_x[0], 0, "d", color="black")
            ax5.plot(ext_line1_x, ext_line1_curve, ":", color="orange")
            for i in range(len(distances)):
                if not distances[i] in bad_distances:
                    ax5.plot(xs[times[i]], distances[i], "d", color="black")
            ax5.plot(xs[bad_times], bad_distances, "x", color="red")
            ax5.set_title(f"Position: {data_title}")
            ax5.set_xlabel("Time (s)")
            ax5.set_ylabel("Position (mm)")

            self.update(status_label)

            norm_fit_xs = xs[start_stop[1]: times[-1]]
            norm_fit_dists = ys_fit[start_stop[1]: times[-1]]
            norm_fit_dists -= norm_fit_dists[0]
            norm_fit_dists /= norm_fit_dists[-1]
            norm_fit_dists *= distances[-1] - distances[0]
            norm_fit_dists += distances[0]

            # Generate log() plot curves for velocity and position^-1
            log_velocity = np.concatenate(
                (line1_y / line1_x, distances / xs[times]))
            log_position = np.concatenate((1 / line1_y, 1 / distances))

            raw_velocity = norm_fit_dists / norm_fit_xs
            raw_position = 1 / norm_fit_dists

            self.update(status_label)

            log_velocity = np.log10(log_velocity)
            log_position = np.log10(log_position)

            raw_velocity = np.log10(raw_velocity)
            raw_position = np.log10(raw_position)

            self.update(status_label)

            log_velocity[np.isnan(log_velocity)] = 0
            log_position[np.isnan(log_position)] = 0
=======
from PyQt5 import QtCore, QtGui, QtWidgets
from random import randint
import copy
import os
import numpy as np
>>>>>>> 8f2284ff

from src.io.file_storage import SecureOpen
from matplotlib.backends.backend_qt5agg import FigureCanvasQTAgg as FigureCanvas
from matplotlib.figure import Figure

TAG = "[VisQ.AI]"


class HorizontalTabBar(QtWidgets.QTabBar):

    def tabSizeHint(self, index):
        sz = super().tabSizeHint(index)
        return QtCore.QSize(sz.width() + 20, sz.height() + 40)

    def paintEvent(self, event):
        painter = QtWidgets.QStylePainter(self)
        opt = QtWidgets.QStyleOptionTab()
        for idx in range(self.count()):
            self.initStyleOption(opt, idx)
            opt.shape = QtWidgets.QTabBar.RoundedNorth    # draw as if tabs were on top
            # draw the tab “shell”
            painter.drawControl(QtWidgets.QStyle.CE_TabBarTab, opt)
            # draw the label
            painter.drawControl(QtWidgets.QStyle.CE_TabBarTabLabel, opt)


class MainWindow(QtWidgets.QMainWindow):
    def __init__(self):
        super().__init__()
        self.setWindowTitle("VisQ.AI Mockup")
        self.setMinimumSize(900, 600)
        self.init_ui()

    def init_ui(self):
        self.tab_widget = QtWidgets.QTabWidget()
        self.tab_widget.setTabBar(HorizontalTabBar())
        self.tab_widget.setTabPosition(QtWidgets.QTabWidget.North)

        self.tab_widget.addTab(FrameStep1(self, 1),
                               "\u2460 Select Run")
        self.tab_widget.addTab(FrameStep1(self, 2),
                               "\u2461 Suggest Experiments")
        self.tab_widget.addTab(FrameStep1(self, 3),
                               "\u2462 Import Experiments")
        self.tab_widget.addTab(FrameStep2(self, 4),
                               "\u2463 Learn")
        self.tab_widget.addTab(FrameStep1(self, 5),
                               "\u2464 Predict")

        self.setCentralWidget(self.tab_widget)


class FrameStep1(QtWidgets.QDialog):
    def __init__(self, parent=None, step=1):
        super().__init__(parent)
        self.parent: MainWindow = parent
        self.step = step

        self.all_files = {}

        if step == 1:
            self.setWindowTitle("Select Run")
        elif step == 2:
            self.setWindowTitle("Suggest Experiments")
        elif step == 3:
            self.setWindowTitle("Select Experiments")
        else:
            self.setWindowTitle(f"FrameStep{step}")

        # Main layout
        main_layout = QtWidgets.QHBoxLayout(self)
        h_splitter = QtWidgets.QSplitter(QtCore.Qt.Horizontal)
        main_layout.addWidget(h_splitter)

        # Left panel: Run selection
        left_widget = QtWidgets.QWidget()
        left_layout = QtWidgets.QVBoxLayout(left_widget)
        form_layout = QtWidgets.QFormLayout()
        if step == 1:
            left_group = QtWidgets.QGroupBox("Select Run")
        elif step == 2:
            left_group = QtWidgets.QGroupBox("Suggested Runs")
        elif step == 3:
            left_group = QtWidgets.QGroupBox("Experiment Runs")
        elif step == 5:
            left_group = QtWidgets.QGroupBox("Predictions")
        left_group_layout = QtWidgets.QVBoxLayout(left_group)
        left_group_layout.addLayout(form_layout)
        left_layout.addWidget(left_group)

        # Browse run
        self.file_dialog = QtWidgets.QFileDialog()
        path = "logged_data_test/maria data/4_15549230/D250224W3_4CP_B_2_4"
        self.file_dialog.setDirectory(path)  # TODO restore
        self.file_dialog.setFileMode(QtWidgets.QFileDialog.ExistingFile)
        self.file_dialog.setNameFilter("Captured Runs (capture.zip)")
        self.file_dialog.selectNameFilter("Captured Runs (capture.zip)")
        self.select_run = QtWidgets.QPushButton(
            "Add Run..." if step == 3 else "Browse...")
        self.select_label = QtWidgets.QLineEdit()
        self.select_label.setPlaceholderText("No file selected")
        self.select_label.setReadOnly(True)
        # run_select = QtWidgets.QHBoxLayout()
        # run_select.addWidget(self.select_run)
        # run_select.addWidget(self.select_label)

        if step == 1:
            form_layout.addRow(self.select_run, self.select_label)
        elif step == 2 or step == 3 or step == 5:
            self.list_view = QtWidgets.QListView()
            self.list_view.setEditTriggers(
                QtWidgets.QAbstractItemView.NoEditTriggers)
            self.model = QtGui.QStandardItemModel()
            string_list = []
            if step == 2 or step == 5:
                for i in range(4):
                    base_name = "Suggestion" if step == 2 else "Prediction"
                    string_list.append(f"{base_name} {i+1}")
            for string in string_list:
                self.model.appendRow(QtGui.QStandardItem(string))
            self.list_view.setModel(self.model)
            if step == 1 or step == 3:
                form_layout.addRow(self.select_run, self.list_view)
            elif step == 2:
                form_layout.addRow("Experiment:", self.list_view)
            elif step == 5:
                form_layout.addRow("Prediction:", self.list_view)
            if step == 3:
                self.list_view.clicked.connect(
                    lambda: self.file_selected(self.all_files[self.model.itemFromIndex(self.list_view.selectedIndexes()[0]).text()]))
            else:
                self.list_view.clicked.connect(
                    lambda: self.feature_table.setData(self.dummy_features[self.list_view.selectedIndexes()[0].row()]))
            self.btn_remove = QtWidgets.QPushButton("Remove Selected Run")
            self.btn_remove.clicked.connect(
                lambda: self.model.removeRow(self.list_view.selectedIndexes()[0].row()))
            form_layout.addRow("", self.btn_remove)

        self.run_notes = QtWidgets.QTextEdit()
        self.run_notes.setPlaceholderText("None")
        self.run_notes.setReadOnly(True)

        # Run information
        self.run_name = QtWidgets.QLabel()
        self.run_date_time = QtWidgets.QLabel()
        self.run_duration = QtWidgets.QLabel()
        self.run_temperature = QtWidgets.QLabel()
        self.run_batch = QtWidgets.QLabel()
        self.run_fill_type = QtWidgets.QLabel()

        # Audits
        self.run_captured = QtWidgets.QLabel()
        self.run_updated = QtWidgets.QLabel()
        self.run_analyzed = QtWidgets.QLabel()

        if step == 2 or step == 5:
            self.run_captured.setText("N/A")
            self.run_updated.setText("N/A")
            self.run_analyzed.setText("N/A")
        else:
            form_layout.addRow("Notes:", self.run_notes)
            form_layout.addRow("<b>Run Information</b>", None)
            form_layout.addRow("Name:", self.run_name)
            form_layout.addRow("Date / Time:", self.run_date_time)
            form_layout.addRow("Duration:", self.run_duration)
            form_layout.addRow("Temperature (avg):", self.run_temperature)
            form_layout.addRow("Batch Number:", self.run_batch)
            form_layout.addRow("Fill Type:", self.run_fill_type)
            form_layout.addRow("Captured:", self.run_captured)
            form_layout.addRow("Updated:", self.run_updated)
            form_layout.addRow("Analyzed:", self.run_analyzed)

        # Action buttons
        btn_layout = QtWidgets.QHBoxLayout()
        self.btn_cancel = QtWidgets.QPushButton("Cancel")
        if step == 1:
            self.btn_next = QtWidgets.QPushButton(
                "Next Step: Suggest Experiments")
        elif step == 2:
            self.btn_next = QtWidgets.QPushButton(
                "Next Step: Import Experiments")
        elif step == 3:
            self.btn_next = QtWidgets.QPushButton(
                "Next Step: Learn + Predict")
        elif step == 5:
            self.btn_next = QtWidgets.QPushButton("Finish")
        btn_layout.addWidget(self.btn_cancel)
        btn_layout.addWidget(self.btn_next)
        left_layout.addLayout(btn_layout)

        # Right panel: Initialize features
        right_widget = QtWidgets.QWidget()
        right_layout = QtWidgets.QVBoxLayout(right_widget)
        v_splitter = QtWidgets.QSplitter(QtCore.Qt.Vertical)
        right_layout.addWidget(v_splitter)
        right_header = QtWidgets.QGroupBox("Initialize Features")
        right_group = QtWidgets.QVBoxLayout(right_header)
        v_splitter.addWidget(right_header)

        # Features table
        self.default_features = {"Feature": ["Protein Type", "Protein Concentration",
                                             "Buffer Type",
                                             "Surfactant Type", "Surfactant Concentration",
                                             "Stabilizer Type", "Stabilizer Concentration"],
                                 "Value": [["Sample A", "Sample B", "Sample C"], "",
                                           ["Acetate", "Histidine", "PBS"],
                                           ["TWEEN20", "TWEEN80"], "",
                                           ["Sucrose", "Trehalose"], ""],
                                 "Units": ["", "mg/mL",
                                           "",
                                           "", "%w",
                                           "", "M"]}
        self.default_rows, self.default_cols = (len(list(self.default_features.values())[0]),
                                                len(list(self.default_features.keys())))

        self.feature_table = TableView(self.default_features,
                                       self.default_rows, self.default_cols)
        self.feature_table.clear()
        right_group.addWidget(self.feature_table)

        # TODO: Testing only, create dummy features
        self.dummy_features = []
        for i in range(4):
            dummy_feature = copy.deepcopy(self.default_features)
            value_tags = [0, range(5, 95),
                          range(3),
                          range(2), range(5, 95),
                          range(2), range(5, 95)]
            for x in range(len(dummy_feature["Value"])):
                try:
                    current_value = dummy_feature["Value"][x]
                    current_tag = value_tags[x]
                    if isinstance(current_value, list):
                        if isinstance(current_tag, int):
                            dummy_feature["Value"][x] = [
                                current_value[current_tag]]
                        else:
                            dummy_feature["Value"][x] = [current_value[randint(
                                current_tag[0], current_tag[-1])]]
                    else:
                        if isinstance(current_tag, range):
                            dummy_feature["Value"][x] = randint(
                                current_tag[0], current_tag[-1])
                except Exception as e:
                    print(e)
            self.dummy_features.append(dummy_feature)

        self.run_figure = Figure()
        self.run_figure_valid = False
        self.run_canvas = FigureCanvas(self.run_figure)
        v_splitter.addWidget(self.run_canvas)

        # Build main layout
        h_splitter.addWidget(left_widget)
        h_splitter.addWidget(right_widget)
        h_splitter.setSizes([100, 300])
        v_splitter.setSizes([100, 100])

        # Signals
        self.btn_cancel.clicked.connect(
            lambda: self.file_selected(None))
        self.btn_next.clicked.connect(self.next_step)
        self.select_run.clicked.connect(self.file_dialog.show)
        self.file_dialog.fileSelected.connect(self.file_selected)

    def next_step(self):
        # Are we ready to proceed?
        # Yes, if and only if:
        #   1. All audits contain valid values
        #   2. All initial features are set
        #   3. Analyze results are valid
        if (len(self.run_captured.text()) and
            len(self.run_updated.text()) and
            len(self.run_analyzed.text()) and
                self.feature_table.allSet() and
                self.run_figure_valid):
            # ready to proceed
            if self.parent is not None:
                i = self.parent.tab_widget.currentIndex()
                self.parent.tab_widget.setCurrentIndex(i+1)
            else:
                self.run_notes.setText(
                    "ERROR: self.parent is None.\n" +
                    "Cannot proceed to next step!")
        else:  # not ready
            QtWidgets.QMessageBox.information(
                None, "Missing Information", "Please correct the highlighted fields first.", QtWidgets.QMessageBox.Ok)

    def file_selected(self, path: str | None):
        self.run_file_run = path
        self.run_file_xml = None
        self.run_file_analyze = None

        # clear all fields, before repopulating them
        self.select_label.clear()
        self.run_notes.clear()
        self.run_name.clear()
        self.run_date_time.clear()
        self.run_duration.clear()
        self.run_temperature.clear()
        self.run_batch.clear()
        self.run_fill_type.clear()
        self.run_captured.clear()
        self.run_updated.clear()
        self.run_analyzed.clear()
        self.run_figure.clear()
        self.run_figure_valid = False
        self.run_canvas.draw()
        self.feature_table.clear()

        if path is None:
            if self.step == 3:
                self.list_view.clearSelection()
            return

        namelist = SecureOpen.get_namelist(self.run_file_run)
        for file in namelist:
            if file.endswith(".csv"):
                self.run_file_run = os.path.join(
                    os.path.dirname(self.run_file_run), file)
                break

        self.select_label.setText(
            os.path.basename(os.path.dirname(self.run_file_run)))

        if self.step == 3:
            item = QtGui.QStandardItem(self.select_label.text())
            found = self.model.findItems(item.text())
            if len(found) == 0:
                self.model.appendRow(item)
                new_index = self.model.indexFromItem(item)
                self.list_view.setCurrentIndex(new_index)
                self.all_files[item.text()] = path

        folder = os.path.dirname(self.run_file_run)
        files: list[str] = os.listdir(folder)
        max_index = 0
        for f in files:
            if f.endswith(".xml"):
                self.run_file_xml = os.path.join(folder, f)
            if f.startswith("analyze") and f.endswith(".zip"):
                this_index = int(f[f.index("-")+1:f.index(".")])
                if this_index > max_index:
                    max_index = this_index
                self.run_file_analyze = os.path.join(folder,
                                                     f.replace(str(this_index), str(max_index)))
        if self.run_file_xml == None:
            self.run_notes.setTextBackgroundColor(Color.light_red)
            self.run_notes.setText("ERROR: Cannot find XML file for this run!")
            return
        if self.run_file_analyze == None:
            self.run_notes.setTextBackgroundColor(Color.light_yellow)
            self.run_notes.setText("This run has not been analyzed yet.\n" +
                                   "Please Analyze and try again!")
            return

        doc = minidom.parse(self.run_file_xml)

        xml_metrics = {}
        metrics = doc.getElementsByTagName(
            "metrics")[-1]  # most recent element
        for m in metrics.childNodes:
            if m.nodeType == m.TEXT_NODE:
                continue  # only process elements
            name = m.getAttribute("name")
            value = m.getAttribute("value")
            if m.hasAttribute("units"):
                value = f"{value} {m.getAttribute('units')}"
            xml_metrics[name] = value

        xml_audits = {}
        audits = doc.getElementsByTagName(
            "audits")[-1]  # most recent element
        for a in audits.childNodes:
            if a.nodeType == a.TEXT_NODE:
                continue  # only process elements
            key = a.getAttribute("action")
            captured_by = a.getAttribute("username")
            captured_at = a.getAttribute("recorded")
            value = (captured_by, captured_at)
            xml_audits[key] = value

        xml_params = {}
        params = doc.getElementsByTagName(
            "params")[-1]  # most recent element
        for p in params.childNodes:
            if p.nodeType == p.TEXT_NODE:
                continue  # only process elements
            name = p.getAttribute("name")
            value = p.getAttribute("value")
            if p.hasAttribute("found"):
                value = f"{value} ({'Valid' if eval(p.getAttribute('found')) else 'Unknown'})"
            xml_params[name] = value

        try:
            self.run_notes.setTextBackgroundColor(Color.white)
            self.run_notes.setPlainText(
                xml_params["notes"].replace("\\n", "\n"))
        except:
            self.run_notes.setPlainText(None)
        try:
            self.run_name.setText(xml_params["run_name"])
        except:
            self.run_name.setText(self.select_label.text())
        try:
            self.run_date_time.setText(xml_metrics["start"].replace("T", " "))
        except:
            self.run_date_time.setText("(Unknown)")
        try:
            self.run_duration.setText(xml_metrics["duration"])
        except:
            self.run_duration.setText("(Unknown)")
        try:
            self.run_batch.setText(xml_params["batch_number"])
        except:
            self.run_batch.setText("(Not Provided)")
        try:
            self.run_fill_type.setText(xml_params["fill_type"])
        except:
            self.run_fill_type.setText("3")
        try:
            audit: tuple[str, str] = xml_audits['CAPTURE']
            captured_by, captured_at = audit
            captured_at = captured_at.replace(
                "T", " ")[:captured_at.index(".")]
            self.run_captured.setText(f"{captured_by} at {captured_at}")
        except:
            self.run_captured.setText("(Not Performed)")
        try:
            audit: tuple[str, str] = xml_audits['PARAMS']
            captured_by, captured_at = audit
            captured_at = captured_at.replace(
                "T", " ")[:captured_at.index(".")]
            self.run_updated.setText(f"{captured_by} at {captured_at}")
        except:
            # if no PARAMS in records, then last updated is time of CAPTURE:
            self.run_updated.setText(self.run_captured.text())
        try:
            audit: tuple[str, str] = xml_audits['ANALYZE']
            captured_by, captured_at = audit
            captured_at = captured_at.replace(
                "T", " ")[:captured_at.index(".")]
            self.run_analyzed.setText(f"{captured_by} at {captured_at}")
        except:
            self.run_analyzed.setText("(Not Performed)")

        def is_number(s: str):
            try:
                float(s)
                return True
            except ValueError:
                return False

        run_features = copy.deepcopy(self.default_features)
        value_tags = ["protein_type", "protein_concentration",
                      "buffer_type",
                      "surfactant_type", "surfactant_concentration",
                      "stabilizer_type", "stabilizer_concentration"]
        for x, y in enumerate(value_tags):
            try:
                if y in xml_params.keys():
                    if not is_number(xml_params[y]):
                        run_features["Value"][x] = [xml_params[y]]
                    else:
                        run_features["Value"][x] = xml_params[y]
            except Exception as e:
                print(e)
        self.feature_table.setData(run_features)

        # Import most recent analysis
        in_shear_rate = []
        in_viscosity = []
        in_temperature = []
        try:
            base_run_name: str = os.path.basename(self.run_file_run)
            base_run_name = base_run_name[:base_run_name.rfind("_")]
            csv_file = os.path.join(os.path.dirname(
                self.run_file_analyze), f"{base_run_name}_analyze_out.csv")
            zip_filename = os.path.splitext(
                os.path.basename(self.run_file_analyze))[0]
            with SecureOpen(csv_file, "r", zip_filename, insecure=True) as f:
                csv_headers = next(f)
                csv_cols = (0, 2, 4)
                data = np.loadtxt(
                    f.readlines(), delimiter=",", skiprows=0, usecols=csv_cols
                )
            in_shear_rate = data[:, 0]
            in_viscosity = data[:, 1]
            in_temperature = data[:, 2]
        except Exception as e:
            print(e)
        pass_to_models = {"shear_rate": in_shear_rate,
                          "viscosity": in_viscosity}

        self.run_figure.clear()
        self.run_figure_valid = False
        ax = self.run_figure.add_subplot(111)
        ax.set_title(f"Shear-rate vs. Viscosity: {self.run_name.text()}")
        ax.set_xlabel("Shear-rate (1/s)")
        ax.set_ylabel("Viscosity (cP)")
        if len(in_viscosity) > 0:
            lower_limit = np.amin(in_viscosity) / 1.5
            power = 1
            while power > -5:
                if lower_limit > 10**power:
                    lower_limit = 10**power
                    break
                power -= 1
            upper_limit = np.amax(in_viscosity) * 1.5
            power = 0
            while power < 5:
                if upper_limit < 10**power:
                    upper_limit = 10**power
                    break
                power += 1
            if lower_limit >= upper_limit:
                print(
                    "Limits were auto-calculated but are in an invalid range! Using ylim [0, 1000]."
                )
                ax.set_ylim([0, 1000])
            elif np.isfinite(lower_limit) and np.isfinite(upper_limit):
                print(
                    f"Auto-calculated y-range limits for Figure 4 are: [{lower_limit}, {upper_limit}]"
                )
                ax.set_ylim([lower_limit, upper_limit])
            else:
                print(
                    "Limits were auto-calculated but were not finite values! Using ylim [0, 1000]."
                )
                ax.set_ylim([0, 1000])
            ax.plot(data[:, 0], data[:, 1], "bd")
            self.run_figure_valid = True
        else:
            ax.text(0.5, 0.5, "Invalid Results",
                    transform=ax.transAxes,
                    ha='center', va='center',
                    bbox=dict(facecolor='yellow', edgecolor='black'))
        ax.set_xscale("log")
        ax.set_yscale("log")
        self.run_canvas.draw()

        avg_temp = np.average(data[:, 2])
        if np.isnan(avg_temp):
            self.run_temperature.setText("(Unknown)")
        else:
            self.run_temperature.setText(f"{avg_temp:2.2f}C")


class FrameStep2(QtWidgets.QDialog):
    def __init__(self, parent=None, step=2):
        super().__init__(parent)
        self.setWindowTitle("Learn")

        # Main layout
        main_layout = QtWidgets.QVBoxLayout(self)
        splitter = QtWidgets.QSplitter(QtCore.Qt.Vertical)
        main_layout.addWidget(splitter)

        progress_widget = QtWidgets.QWidget()
        progress_layout = QtWidgets.QVBoxLayout(progress_widget)

        self.progress_bar = QtWidgets.QProgressBar()
        self.progress_buttons = QtWidgets.QWidget()
        self.progress_btn_layout = QtWidgets.QHBoxLayout(self.progress_buttons)
        self.progress_btn_layout.setContentsMargins(0, 0, 0, 0)
        self.btn_pause = QtWidgets.QPushButton("Pause")
        self.btn_resume = QtWidgets.QPushButton("Resume")
        self.btn_resume.clicked.connect(
            lambda: self.progress_bar.setValue(self.progress_bar.value()+1))
        self.btn_cancel = QtWidgets.QPushButton("Cancel")
        self.btn_cancel.clicked.connect(
            lambda: self.progress_bar.setValue(0))
        self.progress_btn_layout.addWidget(self.btn_pause)
        self.progress_btn_layout.addWidget(self.btn_resume)
        self.progress_btn_layout.addWidget(self.btn_cancel)
        self.progress_label = QtWidgets.QLabel()
        self.progress_bar.valueChanged.connect(
            lambda v: self.progress_label.setText(f"{v}% - Learning"))
        self.progress_bar.setRange(0, 100)
        self.progress_bar.setValue(50)
        self.progress_bar.setTextVisible(False)
        self.progress_label.setAlignment(QtCore.Qt.AlignmentFlag.AlignCenter)
        progress_layout.addWidget(self.progress_bar)
        progress_layout.addWidget(self.progress_buttons)
        progress_layout.addWidget(self.progress_label)
        splitter.addWidget(progress_widget)

        figure = QtWidgets.QLabel("[Figure here]")
        figure.setAlignment(QtCore.Qt.AlignmentFlag.AlignCenter)
        splitter.addWidget(figure)
        splitter.setSizes([1, 1000])


class Color:
    black = QtGui.QColor(0, 0, 0)
    light_red = QtGui.QColor(255, 127, 127)
    light_yellow = QtGui.QColor(255, 255, 127)
    white = QtGui.QColor(255, 255, 255)


class TableView(QtWidgets.QTableWidget):

    def __init__(self, data, *args):
        QtWidgets.QTableWidget.__init__(self, *args)
        self.itemChanged.connect(self._on_item_changed)
        self.setData(data)
        self.resizeColumnsToContents()
        self.resizeRowsToContents()

    def setData(self, data: dict[str, str]) -> None:
        self.data = data
        self.clear()
        horHeaders = []
        for n, key in enumerate(self.data.keys()):
            horHeaders.append(key)
            for m, item in enumerate(self.data[key]):
                if isinstance(item, list):
                    newitem = QtWidgets.QComboBox()
                    newitem.addItem("none")
                    newitem.addItems(item)
                    newitem.addItem("add new...")
                    if len(item) > 1:
                        self.data["Units"][m] = "\u2190"
                        newitem.currentIndexChanged.connect(
                            lambda idx, row=m: self._row_combo_set(row))
                    else:
                        self.data["Units"][m] = ""  # clear flag
                else:
                    newitem = QtWidgets.QTableWidgetItem(str(item))
                # disable 1st and last column items (non-editable)
                if n == 0 or n == 2:
                    if n == 0:  # bold 1st column items (headers)
                        font = newitem.font()
                        font.setBold(True)
                        newitem.setFont(font)
                    newitem.setFlags(newitem.flags() &
                                     ~QtCore.Qt.ItemFlag.ItemIsEditable)
                if isinstance(newitem, QtWidgets.QWidget):
                    self.setCellWidget(m, n, newitem)
                else:
                    self.setItem(m, n, newitem)
        self.setHorizontalHeaderLabels(horHeaders)
        header = self.horizontalHeader()
        header.setSectionResizeMode(
            QtWidgets.QHeaderView.ResizeToContents)
        header.setStretchLastSection(False)

    def allSet(self) -> bool:
        for n, key in enumerate(self.data.keys()):
            for m, _ in enumerate(self.data[key]):
                item = self.item(m, n)
                if item is None:
                    continue  # QComboBox will return a None item
                if item.background().color().name() in [Color.light_yellow.name(), Color.light_red.name()]:
                    return False
        return True

    def _row_combo_set(self, idx):
        item = self.item(idx, 2)
        if item is not None:
            self.blockSignals(True)  # prevent recursion
            item.setBackground(QtGui.QBrush(Color.white))
            self.item(idx, 2).setText("")
            self.blockSignals(False)

    def _on_item_changed(self, item: QtWidgets.QTableWidgetItem):
        row, col, text = item.row(), item.column(), item.text()
        print(f"Cell ({row}, {col}) changed to: {text}")

        if col == 2 and text == "\u2190":
            item.setBackground(QtGui.QBrush(Color.light_yellow))

        if not (item.flags() & QtCore.Qt.ItemFlag.ItemIsEditable):
            # print("skip, disabled")
            return

        def is_number(s: str):
            try:
                float(s)
                return True
            except ValueError:
                return False

        now_bg = item.background()
        now_fg = item.foreground()
        new_bg = QtGui.QBrush(now_bg.color())
        new_fg = QtGui.QBrush(now_fg.color())

        if len(text) == 0:
            new_bg.setColor(Color.light_yellow)
            new_fg.setColor(Color.black)
        elif not is_number(text):
            new_bg.setColor(Color.light_red)
            new_fg.setColor(Color.light_yellow)
        else:
            new_bg.setColor(Color.white)
            new_fg.setColor(Color.black)

        self.blockSignals(True)  # prevent recursion
        if new_bg.color().name() != now_bg.color().name():
            item.setBackground(new_bg)
        if new_fg.color().name() != now_fg.color().name():
            item.setForeground(new_fg)
        self.blockSignals(False)

        self.clearSelection()  # unselect on item change


if __name__ == '__main__':
    _app = QtWidgets.QApplication([])
    _win = MainWindow()
    _win.show()
    _app.exec()
    _app.exit()
<|MERGE_RESOLUTION|>--- conflicted
+++ resolved
@@ -1,7057 +1,721 @@
-from xml.dom import minidom
-from numpy import loadtxt
-<<<<<<< HEAD
-import numpy as np
-from io import BytesIO
-from PyQt5 import QtCore, QtGui, QtWidgets
-# from QATCH.QModel.q_image_clusterer import QClusterer
-# from QATCH.QModel.q_multi_model import QPredictor
-from QATCH.common.architecture import Architecture
-from QATCH.common.fileStorage import FileStorage, secure_open
-from QATCH.common.fileManager import FileManager
-from QATCH.common.logger import Logger as Log
-from QATCH.common.userProfiles import UserProfiles, UserRoles
-from QATCH.core.constants import Constants
-from QATCH.models.ModelData import ModelData
-from QATCH.ui.popUp import PopUp
-from QATCH.ui.runInfo import QueryRunInfo
-from QATCH.processors.CurveOptimizer import DifferenceFactorOptimizer, DropEffectCorrection
-
-# from QATCH.QModel.QModel import QModelPredict
-# import joblib
-# from QATCH.QModel.q_data_pipeline import QDataPipeline
-import os
-
-# hide info/warning logs from tf # lazy load
-os.environ["TF_CPP_MIN_LOG_LEVEL"] = "3"
-
-# from scipy.interpolate import UnivariateSpline # unused
-# from scipy.optimize import curve_fit # lazy load
-# from scipy.signal import argrelextrema # lazy load
-# from scipy.signal import savgol_filter # lazy load
-
-# import matplotlib.backends.backend_pdf # lazy load
-# import matplotlib.pyplot as plt # lazy load
-
-# os.environ['TF_CPP_MIN_LOG_LEVEL'] = '3' # hide info/warning logs from tf # lazy load
-# import tensorflow as tf # lazy load
-
-TAG = "[Analyze]"
-
-
-###############################################################################
-# Elaborate on the raw data gathered from the SerialProcess in parallel timing
-###############################################################################
-class VisQAIWindow(QtWidgets.QWidget):
-    progressValue = QtCore.pyqtSignal(int)
-    progressFormat = QtCore.pyqtSignal(str)
-    progressUpdate = QtCore.pyqtSignal()
-
-    @staticmethod
-    def Lookup_ST(surfactant, concentration):
-        ST1 = 72
-        if concentration > 2:  # mg/ml
-            ST1 = 57.5
-        return ST1  # always
-
-        if concentration < 0.01:
-            ST1 = 71
-        else:
-            X1 = np.log10(concentration)
-            ST1 = np.polyval([-0.9092, -3.5982, 67], X1)
-        X2 = np.log10(surfactant / 125)  # NOTE: np.log10(0) = -INF
-        if X2 < -6:
-            ST2 = ST1
-        elif X2 < -5:
-            ST2 = ST1 - 1
-        elif -5 <= X2 <= -2.8:
-            ST2 = ST1 - np.polyval([11.5, 59.5], X2)
-        else:  # X2 > -2.8:
-            ST2 = ST1 - 27
-        # VisQAIWindow.Lookup_Table("QATCH/resources/lookup_ST.csv", surfactant, concentration)
-        return ST2
-
-    @staticmethod
-    def Lookup_CA(surfactant, concentration):
-        CA = 55
-        if concentration > 10:
-            CA = CA - 0
-        elif concentration >= 1:
-            CA = CA - 0
-        # VisQAIWindow.Lookup_Table("QATCH/resources/lookup_CA.csv", surfactant, concentration)
-        return CA
-
-    @staticmethod
-    def Lookup_DN(surfactant, concentration):
-        return 1 + 2.62e-4 * concentration
-
-    @staticmethod
-    def Lookup_Table(table_path, surfactant, concentration):
-        debug = False
-        table = loadtxt(table_path, delimiter="\t")
-        log_surfactant = np.log10(surfactant)
-        # first row values, without A1 cell (empty)
-        pcts = np.log10(table[0][1:])
-        cons = table[:, 0][1:]  # first col values, without A1 cell (empty)
-        data = table[1:, 1:]  # data, without header row/col (for indexing)
-        if debug:
-            Log.d(data)
-
-        # find surfactant position in table
-        s_idx = [None]
-        if surfactant in pcts:
-            s_idx = np.where(pcts == log_surfactant)
-        elif log_surfactant < pcts[0]:
-            s_idx = [0, 1]
-        elif log_surfactant > pcts[-1]:
-            tmp = len(pcts) - 1
-            s_idx = [tmp - 1, tmp]
-        else:
-            tmp = next(i for i, t in enumerate(pcts) if t > log_surfactant)
-            s_idx = [tmp - 1, tmp]
-        if debug:
-            Log.d(s_idx)
-
-        # find concentration position in table
-        c_idx = [None]
-        if concentration in cons:
-            c_idx = np.where(cons == concentration)
-        elif concentration < cons[0]:
-            c_idx = [0, 1]
-        elif concentration > cons[-1]:
-            tmp = len(cons) - 1
-            c_idx = [tmp - 1, tmp]
-        else:
-            tmp = next(i for i, t in enumerate(cons) if t > concentration)
-            c_idx = [tmp - 1, tmp]
-        if debug:
-            Log.d(c_idx)
-
-        ret = 0
-        if len(c_idx) == 2 and len(s_idx) == 2:
-            # most complex case, extrapolate both ways, then average together
-            row1 = data[c_idx[0]]
-            if debug:
-                Log.d(f"row1 = {row1}")
-            s_ratio = (log_surfactant - pcts[s_idx[0]]) / (
-                pcts[s_idx[1]] - pcts[s_idx[0]]
-            )
-            if debug:
-                Log.d(f"s_ratio = {s_ratio}")
-            val1 = row1[s_idx[0]] + (row1[s_idx[1]] - row1[s_idx[0]]) * s_ratio
-            if debug:
-                Log.d(f"val1 = {val1}")
-            row2 = data[c_idx[1]]
-            if debug:
-                Log.d(f"row2 = {row2}")
-            val2 = row2[s_idx[0]] + (row2[s_idx[1]] - row2[s_idx[0]]) * s_ratio
-            if debug:
-                Log.d(f"val2 = {val2}")
-            c_ratio = (concentration - cons[c_idx[0]]) / (
-                cons[c_idx[1]] - cons[c_idx[0]]
-            )
-            if debug:
-                Log.d(f"ratio = {c_ratio}")
-            ret1 = val1 + (val2 - val1) * c_ratio
-            if debug:
-                Log.d(f"ret1 = {ret1}")
-            col1 = data[:, s_idx[0]]
-            if debug:
-                Log.d(f"col1 = {col1}")
-            val1 = col1[c_idx[0]] + (col1[c_idx[1]] - col1[c_idx[0]]) * c_ratio
-            if debug:
-                Log.d(f"val1 = {val1}")
-            col2 = data[:, s_idx[1]]
-            if debug:
-                Log.d(f"col2 = {col2}")
-            val2 = col2[c_idx[0]] + (col2[c_idx[1]] - col2[c_idx[0]]) * c_ratio
-            if debug:
-                Log.d(f"val2 = {val2}")
-            ret2 = val1 + (val2 - val1) * s_ratio
-            if debug:
-                Log.d(f"ret2 = {ret2}")
-            ret = (ret1 + ret2) / 2
-        if len(c_idx) == 2 and len(s_idx) == 1:
-            col = data[:, s_idx]
-            if debug:
-                Log.d(col)
-            ratio = (concentration - cons[c_idx[0]]) / \
-                (cons[c_idx[1]] - cons[c_idx[0]])
-            if debug:
-                Log.d(ratio)
-            ret = (col[c_idx[0]] + (col[c_idx[1]] -
-                   col[c_idx[0]]) * ratio)[0][0]
-        if len(c_idx) == 1 and len(s_idx) == 2:
-            row = data[c_idx][0]
-            if debug:
-                Log.d(row)
-            ratio = (log_surfactant - pcts[s_idx[0]]) / (
-                pcts[s_idx[1]] - pcts[s_idx[0]]
-            )
-            if debug:
-                Log.d(ratio)
-            ret = row[s_idx[0]] + (row[s_idx[1]] - row[s_idx[0]]) * ratio
-        if len(c_idx) == 1 and len(s_idx) == 1:
-            ret = data[c_idx, s_idx][0][0]
-
-        lookup_type = table_path[table_path.rindex("/") + 1: -4]
-        Log.d(f"{lookup_type}({surfactant:1.3f}, {concentration:3.0f}) = {ret:2.2f}")
-        return ret
-
-    @staticmethod
-    def Model_Data(data_path):
-        val = False
-        try:
-            with secure_open(data_path, "r", "capture") as f:
-                csv_headers = next(f)
-
-                if "Ambient" in csv_headers:
-                    csv_cols = (2, 4, 6, 7)
-                else:
-                    csv_cols = (2, 3, 5, 6)
-
-                data = np.loadtxt(
-                    f.readlines(), delimiter=",", skiprows=0, usecols=csv_cols
-                )
-                relative_time = data[:, 0]
-                temperature = data[:, 1]
-                resonance_frequency = data[:, 2]
-                dissipation = data[:, 3]
-
-                if Constants.ModelData_predict:
-                    try:
-                        dataModel = ModelData()
-                        model_result = dataModel.IdentifyPoints(
-                            data_path=data_path,
-                            times=relative_time,
-                            freq=resonance_frequency,
-                            diss=dissipation,
-                        )
-                        if model_result != -1:
-                            val = True
-
-                        return val  # if we got here, skip the rest of this method, return now
-                    except:
-                        Log.e(
-                            "Error modeling data... Using 'tensorflow' as a backup (slow)."
-                        )
-
-                if Constants.Tensorflow_predict:
-                    # raw data
-                    xs = relative_time
-                    ys = dissipation
-
-                    t_0p5 = (
-                        0
-                        if (xs[-1] < 0.5)
-                        else next(x for x, t in enumerate(xs) if t > 0.5)
-                    )
-                    t_1p0 = (
-                        100
-                        if (len(xs) < 500)
-                        else next(x for x, t in enumerate(xs) if t > 1.0)
-                    )
-
-                    # t_1p0, done = QtWidgets.QInputDialog.getDouble(None, 'Input Dialog', 'Confirm rough start index:', value=t_1p0)
-
-                    # new maths for resonance and dissipation (scaled)
-                    avg = np.average(resonance_frequency[t_0p5:t_1p0])
-                    ys = ys * avg / 2
-                    # ys_fit = ys_fit * avg / 2
-                    ys = ys - np.amin(ys)
-                    # ys_fit = ys_fit - np.amin(ys_fit)
-                    ys_freq = avg - resonance_frequency
-                    # ys_freq_fit = savgol_filter(ys_freq, smooth_factor, 1)
-
-                    baseline = np.average(dissipation[t_0p5:t_1p0])
-                    diff_factor = (
-                        Constants.default_diff_factor
-                    )  # 1.0 if baseline < 50e-6 else 1.5
-                    # if hasattr(self, "diff_factor"):
-                    #     diff_factor = self.diff_factor
-                    ys_diff = (
-                        ys_freq - diff_factor * ys
-                    )  # NOTE: For temporary testing as of Pi Day 2023! (3 places in this file)
-
-                    # Invert difference curve if drop applied to outlet
-                    if np.average(ys_diff) < 0:
-                        Log.w(
-                            "Inverting DIFFERENCE curve due to negative initial fill deltas"
-                        )
-                        ys_diff *= -1
-
-                    # ys_diff_fit = savgol_filter(ys_diff, smooth_factor, 1)
-                    Log.d(f"Difference factor: {diff_factor:1.3f}x")
-
-                    lin_xs = np.linspace(
-                        xs[0], xs[-1], 1000
-                    )  # model trained with 1000 points
-                    lin_ys = np.interp(lin_xs, xs, ys)
-                    lin_ys_freq = np.interp(lin_xs, xs, ys_freq)
-                    lin_ys_diff = np.interp(lin_xs, xs, ys_diff)
-
-                    # lazy load tensorflow module
-                    os.environ["TF_CPP_MIN_LOG_LEVEL"] = (
-                        "3"  # hide info/warning logs from tf
-                    )
-                    import tensorflow as tf
-
-                    # import tensorflow, load model, and predict good or bad
-                    model_path = os.path.join(
-                        Architecture.get_path(), "QATCH/models/")
-                    time_model = tf.keras.models.load_model(
-                        os.path.join(model_path, "time_model")
-                    )
-                    diss_model = tf.keras.models.load_model(
-                        os.path.join(model_path, "diss_model")
-                    )
-                    freq_model = tf.keras.models.load_model(
-                        os.path.join(model_path, "freq_model")
-                    )
-                    diff_model = tf.keras.models.load_model(
-                        os.path.join(model_path, "diff_model")
-                    )
-
-                    data_time = lin_xs
-                    data_diss = lin_ys
-                    data_freq = lin_ys_freq
-                    data_diff = lin_ys_diff
-
-                    predict_time = (
-                        # max(0, min(1, time_model([data_time]).numpy()[0][0]))
-                        0
-                    )
-                    predict_diss = max(
-                        0, min(1, diss_model([data_diss]).numpy()[0][0]))
-                    predict_freq = max(
-                        0, min(1, freq_model([data_freq]).numpy()[0][0]))
-                    predict_diff = max(
-                        0, min(1, diff_model([data_diff]).numpy()[0][0]))
-
-                    predictors_count = 3  # ignore time
-                    predict_data = (
-                        predict_time + predict_diss + predict_freq + predict_diff
-                    ) / predictors_count
-                    val = max(0, min(1, np.round(predict_data).astype(int)))
-        except Exception as e:
-            # raise e
-            Log.e("ERROR: Model encountered an exception while analyzing run data.")
-        return val  # true if good
-
-    def __init__(self, parent=None):
-        super(VisQAIWindow, self).__init__(None)
-        self.parent = parent
-        self.stateStep = -1
-        self.zoomLevel = 1
-        self.xml_path = None
-        self.poi_markers = []
-        self.sort_order = 1  # by date, default
-        self.scan_for_most_recent_run = True
-        self.run_timestamps = {}
-        self.run_devices = {}
-        self.run_names = {}
-        self.step_direction = "forwards"
-        self.allow_modify = False
-        self.moved_markers = [False, False, False, False, False, False]
-        self.parent.signed_at = "[NEVER]"
-        self.model_result = -1
-        self.model_candidates = None
-        self.model_engine = "None"
-        self.analyzer_task = QtCore.QThread()
-        self.dataModel = ModelData()
-
-        # lazy load these modules on 'loadRun()' call
-        self.QModel_modules_loaded = False
-        # QClusterer(model_path=cluster_model_path)
-        self.QModel_clusterer = None
-        self.QModel_predict_0 = (
-            None  # QPredictor(model_path=predict_model_path.format(0))
-        )
-        self.QModel_predict_1 = (
-            None  # QPredictor(model_path=predict_model_path.format(1))
-        )
-        self.QModel_predict_2 = (
-            None  # QPredictor(model_path=predict_model_path.format(2))
-        )
-
-        screen = QtWidgets.QDesktopWidget().availableGeometry()
-        USE_FULLSCREEN = screen.width() == 2880
-        pct_width = 75
-        pct_height = 75
-        self.resize(
-            int(screen.width() * pct_width / 100),
-            int(screen.height() * pct_height / 100),
-        )
-        self.move(
-            int(screen.width() * (100 - pct_width) / 200),
-            int(screen.height() * (100 - pct_width) / 200),
-        )
-
-        self.layout = QtWidgets.QVBoxLayout(self)
-
-        # Fixes #30
-        self.text_Devices = QtWidgets.QLabel("Show Only:")
-        self.cBox_Devices = QtWidgets.QComboBox()
-        self.text_Runs = QtWidgets.QLabel("Run:")
-        self.cBox_Runs = QtWidgets.QComboBox()
-        self.btn_Load = QtWidgets.QPushButton("Load")
-        self.btn_Back = QtWidgets.QPushButton("Back")
-        self.btn_Next = QtWidgets.QPushButton("Next")
-        self.text_Loaded = QtWidgets.QLabel("Loaded:")
-        self.text_Created = QtWidgets.QLabel("[NONE]")
-        self.btn_Info = QtWidgets.QPushButton("Run Info")
-
-        # START ANALYZE SIGNATURE CODE:
-        # This code also exists in popUp.py in class QueryRunInfo for "CAPTURE SIGNATURE CODE"
-        # The following method also is duplicated in both files: 'self.switch_user_at_sign_time'
-        # There is duplicated logic code within the submit button handler: 'self.action_analyze'
-        # The method for handling keystroke shortcuts is also duplicated too: 'self.eventFilter'
-        self.signForm = QtWidgets.QWidget()
-        self.signForm.setWindowFlags(
-            QtCore.Qt.Dialog
-        )  # | QtCore.Qt.WindowStaysOnTopHint)
-        icon_path = os.path.join(
-            Architecture.get_path(), "QATCH/icons/sign.png")
-        self.signForm.setWindowIcon(QtGui.QIcon(icon_path))  # .png
-        self.signForm.setWindowTitle("Signature")
-        layout_sign = QtWidgets.QVBoxLayout()
-        layout_curr = QtWidgets.QHBoxLayout()
-        signedInAs = QtWidgets.QLabel("Signed in as: ")
-        signedInAs.setAlignment(QtCore.Qt.AlignLeft)
-        layout_curr.addWidget(signedInAs)
-        self.signedInAs = QtWidgets.QLabel("[NONE]")
-        self.signedInAs.setAlignment(QtCore.Qt.AlignRight)
-        layout_curr.addWidget(self.signedInAs)
-        layout_sign.addLayout(layout_curr)
-        line_sep = QtWidgets.QFrame()
-        line_sep.setFrameShape(QtWidgets.QFrame.HLine)
-        line_sep.setFrameShadow(QtWidgets.QFrame.Sunken)
-        layout_sign.addWidget(line_sep)
-        layout_switch = QtWidgets.QHBoxLayout()
-        self.signerInit = QtWidgets.QLabel(f"Initials: <b>N/A</b>")
-        layout_switch.addWidget(self.signerInit)
-        switch_user = QtWidgets.QPushButton("Switch User")
-        switch_user.clicked.connect(self.switch_user_at_sign_time)
-        layout_switch.addWidget(switch_user)
-        layout_sign.addLayout(layout_switch)
-        self.sign = QtWidgets.QLineEdit()
-        self.sign.installEventFilter(self)
-        layout_sign.addWidget(self.sign)
-        self.sign_do_not_ask = QtWidgets.QCheckBox(
-            "Do not ask again this session")
-        self.sign_do_not_ask.setEnabled(False)
-        if UserProfiles.checkDevMode()[0]:  # DevMode enabled
-            auto_sign_key = None
-            session_key = None
-            if os.path.exists(Constants.auto_sign_key_path):
-                with open(Constants.auto_sign_key_path, "r") as f:
-                    auto_sign_key = f.readline()
-            session_key_path = os.path.join(
-                Constants.user_profiles_path, "session.key")
-            if os.path.exists(session_key_path):
-                with open(session_key_path, "r") as f:
-                    session_key = f.readline()
-            if auto_sign_key == session_key and session_key != None:
-                self.sign_do_not_ask.setChecked(True)
-            else:
-                self.sign_do_not_ask.setChecked(False)
-                if os.path.exists(Constants.auto_sign_key_path):
-                    os.remove(Constants.auto_sign_key_path)
-            layout_sign.addWidget(self.sign_do_not_ask)
-        self.sign_ok = QtWidgets.QPushButton("OK")
-        self.sign_ok.clicked.connect(self.signForm.hide)
-        self.sign_ok.clicked.connect(self.action_analyze)
-        self.sign_ok.setDefault(True)
-        self.sign_ok.setAutoDefault(True)
-        self.sign_cancel = QtWidgets.QPushButton("Cancel")
-        self.sign_cancel.clicked.connect(self.signForm.hide)
-        layout_ok_cancel = QtWidgets.QHBoxLayout()
-        layout_ok_cancel.addWidget(self.sign_ok)
-        layout_ok_cancel.addWidget(self.sign_cancel)
-        layout_sign.addLayout(layout_ok_cancel)
-        self.signForm.setLayout(layout_sign)
-        # END ANALYZE SIGNATURE CODE
-
-        self.graphStack = (
-            QtWidgets.QStackedWidget()
-        )  # must define this here, before connecting "self._update_progress_value" in the next section
-
-        # Progressbar -------------------------------------------------------------
-        styleBar = """
-                    QProgressBar
-                    {
-                     border: 0.5px solid #B8B8B8;
-                     border-radius: 1px;
-                     text-align: center;
-                     color: #333333;
-                     font-weight: bold;
-                    }
-                     QProgressBar::chunk
-                    {
-                     background-color: qlineargradient(spread:pad, x1:0, y1:0, x2:1, y2:1, stop:0 rgba(184, 184, 184, 200), stop:1 rgba(221, 221, 221, 200));
-                    }
-                 """  # background:url("openQCM/icons/openqcm-logo.png")
-        self.progressBar = QtWidgets.QProgressBar()
-        self.progressBar.setStyleSheet(styleBar)
-        # self.progressBar.setProperty("value", 0)
-        self.progressBar.setGeometry(QtCore.QRect(0, 0, 50, 10))
-        self.progressBar.setObjectName("progressBar")
-        # self.progressBar.setFixedHeight(50)
-        self.progressBar.valueChanged.connect(self._update_progress_value)
-        self.progressBar.setValue(0)
-
-        self.tool_Load = QtWidgets.QToolBar()
-        self.tool_Load.setIconSize(QtCore.QSize(50, 30))
-        self.tool_Load.setStyleSheet("color: #333333;")
-
-        icon_load = QtGui.QIcon()
-        icon_path = os.path.join(
-            Architecture.get_path(), "QATCH/icons/load.png")
-        icon_load.addPixmap(QtGui.QPixmap(icon_path), QtGui.QIcon.Normal)
-        # icon_load.addPixmap(QtGui.QPixmap('QATCH/icons/load-disabled.png'), QtGui.QIcon.Disabled)
-        self.tBtn_Load = QtWidgets.QToolButton()
-        self.tBtn_Load.setToolButtonStyle(QtCore.Qt.ToolButtonTextUnderIcon)
-        self.tBtn_Load.setIcon(icon_load)  # normal and disabled pixmaps
-        self.tBtn_Load.setText("Load")
-        self.tBtn_Load.clicked.connect(self.loadRun)
-        self.tool_Load.addWidget(self.tBtn_Load)
-
-        icon_reset = QtGui.QIcon()
-        icon_path = os.path.join(
-            Architecture.get_path(), "QATCH/icons/reset.png")
-        icon_reset.addPixmap(QtGui.QPixmap(icon_path), QtGui.QIcon.Normal)
-        # icon_reset.addPixmap(QtGui.QPixmap('QATCH/icons/load-disabled.png'), QtGui.QIcon.Disabled)
-        self.tBtn_Rescan = QtWidgets.QToolButton()
-        self.tBtn_Rescan.setToolButtonStyle(QtCore.Qt.ToolButtonTextUnderIcon)
-        self.tBtn_Rescan.setIcon(icon_reset)  # normal and disabled pixmaps
-        self.tBtn_Rescan.setText("Rescan")
-        self.tBtn_Rescan.clicked.connect(self.rescanRuns)
-        self.tool_Load.addWidget(self.tBtn_Rescan)
-
-        self.tool_Load.addSeparator()
-
-        icon_predict = QtGui.QIcon()
-        icon_path = os.path.join(
-            Architecture.get_path(), "QATCH/icons/qmodel.png")
-        icon_predict.addPixmap(QtGui.QPixmap(icon_path), QtGui.QIcon.Normal)
-        # icon_predict.addPixmap(QtGui.QPixmap('QATCH/icons/load-disabled.png'), QtGui.QIcon.Disabled)
-        self.tBtn_Predict = QtWidgets.QToolButton()
-        self.tBtn_Predict.setToolButtonStyle(QtCore.Qt.ToolButtonTextUnderIcon)
-        self.tBtn_Predict.setIcon(icon_predict)  # normal and disabled pixmaps
-        self.tBtn_Predict.setText("Predict")
-        self.tBtn_Predict.clicked.connect(self._restore_qmodel_predictions)
-        self.tool_Load.addWidget(self.tBtn_Predict)
-
-        icon_info = QtGui.QIcon()
-        icon_path = os.path.join(
-            Architecture.get_path(), "QATCH/icons/info.png")
-        icon_info.addPixmap(QtGui.QPixmap(icon_path), QtGui.QIcon.Normal)
-        # icon_info.addPixmap(QtGui.QPixmap('QATCH/icons/load-disabled.png'), QtGui.QIcon.Disabled)
-        self.tBtn_Info = QtWidgets.QToolButton()
-        self.tBtn_Info.setToolButtonStyle(QtCore.Qt.ToolButtonTextUnderIcon)
-        self.tBtn_Info.setIcon(icon_info)  # normal and disabled pixmaps
-        self.tBtn_Info.setText("Run Info")
-        self.tBtn_Info.clicked.connect(self.getRunInfo)
-        self.tool_Load.addWidget(self.tBtn_Info)
-
-        self.tool_Load.addSeparator()
-
-        # define simple layout - only add to central widget if requested
-        self.toolLayout = QtWidgets.QVBoxLayout()
-        self.toolBar = QtWidgets.QHBoxLayout()
-
-        self.sort_by = QtWidgets.QLabel("Sort by:")
-        self.sort_by_name = QtWidgets.QLabel("Name")
-        # self.sort_by_name.setStyleSheet("color: #0D4AAF; text-decoration: none; padding-left: 15px;")
-        self.sort_by_name.setCursor(
-            QtGui.QCursor(QtCore.Qt.PointingHandCursor))
-        self.sort_by_name.mousePressEvent = self.action_sort_by_name
-        self.sort_by_date = QtWidgets.QLabel("Date")
-        # self.sort_by_date.setStyleSheet("color: #0D4AAF; text-decoration: none; padding-left: 15px; font-weight: bold;")
-        self.sort_by_date.setCursor(
-            QtGui.QCursor(QtCore.Qt.PointingHandCursor))
-        self.sort_by_date.mousePressEvent = self.action_sort_by_date
-
-        sort_by_layout = QtWidgets.QHBoxLayout()
-        sort_by_layout.setContentsMargins(0, 0, 0, 0)
-        sort_by_layout.addWidget(self.sort_by)
-        sort_by_layout.addWidget(self.sort_by_name)
-        sort_by_layout.addWidget(self.sort_by_date)
-        sort_by_layout.addStretch()
-
-        self.sort_by_widget = QtWidgets.QWidget()
-        self.sort_by_widget.setLayout(sort_by_layout)
-
-        self.runGrid = QtWidgets.QGridLayout()
-        self.runGrid.setContentsMargins(0, 0, 0, 0)
-        # row, col, rowspan, colspan
-        self.runGrid.addWidget(self.sort_by_widget, 1, 2)
-        self.runGrid.addWidget(self.text_Runs, 2, 1)
-        self.runGrid.addWidget(self.cBox_Runs, 2, 2)
-        self.runGrid.addWidget(self.text_Created, 3, 2)
-        # self.toolBar.addWidget(self.text_Runs)
-        # self.toolBar.addWidget(self.cBox_Runs)
-        self.toolBar.addLayout(self.runGrid)
-        self.toolBar.addWidget(self.tool_Load)
-        # self.toolBar.addWidget(self.text_Devices)
-        # self.toolBar.addWidget(self.cBox_Devices)
-
-        self.sort_by_widget.setFixedHeight(14)
-        self.cBox_Runs.setFixedHeight(20)
-        self.text_Created.setFixedHeight(14)
-        self.sort_by.setStyleSheet("padding-left: 1px;")
-        self.text_Created.setStyleSheet("padding-left: 1px;")
-        self.text_Runs.setFixedWidth(50)
-        self.text_Runs.setStyleSheet("padding-left: 10px;")
-        # self.text_Devices.setStyleSheet("padding-left: 0px;")
-        # self.cBox_Devices.setFixedHeight(25)
-        # self.cBox_Devices.setStyleSheet("padding-right: 5px;")
-
-        self.toolBar.addStretch()
-
-        self.tool_bar = QtWidgets.QToolBar()
-        self.tool_bar.setIconSize(QtCore.QSize(50, 30))
-        self.tool_bar.setStyleSheet("color: #333333;")
-
-        self.tool_bar.addSeparator()
-
-        icon_cancel = QtGui.QIcon()
-        icon_path = os.path.join(
-            Architecture.get_path(), "QATCH/icons/cancel.png")
-        icon_cancel.addPixmap(QtGui.QPixmap(icon_path), QtGui.QIcon.Normal)
-        # icon_cancel.addPixmap(QtGui.QPixmap('QATCH/icons/cancel-disabled.png'), QtGui.QIcon.Disabled)
-        self.tool_Cancel = QtWidgets.QToolButton()
-        self.tool_Cancel.setToolButtonStyle(QtCore.Qt.ToolButtonTextUnderIcon)
-        self.tool_Cancel.setIcon(icon_cancel)
-        self.tool_Cancel.setText("Close")
-        self.tool_Cancel.clicked.connect(self.action_cancel)
-        self.tool_bar.addWidget(self.tool_Cancel)
-
-        self.tool_bar.addSeparator()
-
-        # icon_back = QtGui.QIcon()
-        # icon_back.addPixmap(QtGui.QPixmap("QATCH/icons/back.png"), QtGui.QIcon.Normal)
-        # icon_back.addPixmap(QtGui.QPixmap('QATCH/icons/back-disabled.png'), QtGui.QIcon.Disabled)
-        self.tool_Back = QtWidgets.QToolButton()
-        self.tool_Back.setToolButtonStyle(QtCore.Qt.ToolButtonTextUnderIcon)
-        self.tool_Back.setArrowType(QtCore.Qt.LeftArrow)
-        # self.tool_Back.setIcon(icon_back)
-        self.tool_Back.setText("Back")
-        self.tool_Back.clicked.connect(self.action_back)
-        self.tool_bar.addWidget(self.tool_Back)
-
-        # icon_next = QtGui.QIcon()
-        # icon_next.addPixmap(QtGui.QPixmap("QATCH/icons/next.png"), QtGui.QIcon.Normal)
-        # icon_next.addPixmap(QtGui.QPixmap('QATCH/icons/next-disabled.png'), QtGui.QIcon.Disabled) # not provided
-        self.tool_Next = QtWidgets.QToolButton()
-        self.tool_Next.setToolButtonStyle(QtCore.Qt.ToolButtonTextUnderIcon)
-        self.tool_Next.setArrowType(QtCore.Qt.RightArrow)
-        # self.tool_Next.setIcon(icon_next)
-        self.tool_Next.setText("Next")
-        self.tool_Next.clicked.connect(self.action_next)
-        self.tool_bar.addWidget(self.tool_Next)
-
-        self.tool_bar.addSeparator()
-
-        icon_modify = QtGui.QIcon()
-        icon_path = os.path.join(
-            Architecture.get_path(), "QATCH/icons/modify.png")
-        icon_modify.addPixmap(QtGui.QPixmap(icon_path), QtGui.QIcon.Normal)
-        # icon_modify.addPixmap(QtGui.QPixmap('QATCH/icons/modify-disabled.png'), QtGui.QIcon.Disabled)
-        self.tool_Modify = QtWidgets.QToolButton()
-        self.tool_Modify.setToolButtonStyle(QtCore.Qt.ToolButtonTextUnderIcon)
-        self.tool_Modify.setIcon(icon_modify)
-        self.tool_Modify.setText("Modify")
-        self.tool_Modify.setCheckable(True)
-        self.tool_Modify.clicked.connect(self.action_modify)
-        self.tool_bar.addWidget(self.tool_Modify)
-
-        icon_analyze = QtGui.QIcon()
-        icon_path = os.path.join(
-            Architecture.get_path(), "QATCH/icons/start.png")
-        icon_analyze.addPixmap(QtGui.QPixmap(icon_path), QtGui.QIcon.Normal)
-        # icon_analyze.addPixmap(QtGui.QPixmap('QATCH/icons/analyze-disabled.png'), QtGui.QIcon.Disabled)
-        self.tool_Analyze = QtWidgets.QToolButton()
-        self.tool_Analyze.setToolButtonStyle(QtCore.Qt.ToolButtonTextUnderIcon)
-        self.tool_Analyze.setIcon(icon_analyze)  # normal and disabled pixmaps
-        self.tool_Analyze.setText("Analyze")
-        self.tool_Analyze.clicked.connect(
-            self.action_analyze
-        )  # TODO: skip ahead to analyze (if pois are all set)
-        self.tool_bar.addWidget(self.tool_Analyze)
-
-        self.tool_bar.addSeparator()
-
-        self.toolBar.addWidget(self.tool_bar)
-
-        # self.toolBar.addStretch()
-
-        # self.tool_Advanced = QtWidgets.QLabel("Advanced Settings")
-        # self.tool_Advanced.setStyleSheet("color: #0D4AAF; text-decoration: none; padding-left: 50px;")
-        # self.tool_Advanced.setCursor(QtGui.QCursor(QtCore.Qt.PointingHandCursor))
-        # self.tool_Advanced.mousePressEvent = self.action_advanced
-        # self.toolBar.addWidget(self.tool_Advanced)
-
-        icon_advanced = QtGui.QIcon()
-        icon_path = os.path.join(
-            Architecture.get_path(), "QATCH/icons/advanced.png")
-        icon_advanced.addPixmap(QtGui.QPixmap(icon_path), QtGui.QIcon.Normal)
-        # icon_advanced.addPixmap(QtGui.QPixmap('QATCH/icons/advanced-disabled.png'), QtGui.QIcon.Disabled)
-        self.tool_Advanced = QtWidgets.QToolButton()
-        self.tool_Advanced.setToolButtonStyle(
-            QtCore.Qt.ToolButtonTextUnderIcon)
-        # normal and disabled pixmaps
-        self.tool_Advanced.setIcon(icon_advanced)
-        self.tool_Advanced.setText("Advanced")
-        self.tool_Advanced.clicked.connect(self.action_advanced)
-        self.tool_bar.addWidget(self.tool_Advanced)
-
-        self.tool_bar.addSeparator()
-
-        icon_user = QtGui.QIcon()
-        icon_path = os.path.join(
-            Architecture.get_path(), "QATCH/icons/user.png")
-        icon_user.addPixmap(QtGui.QPixmap(icon_path), QtGui.QIcon.Normal)
-        icon_user.addPixmap(QtGui.QPixmap(
-            "QATCH/icons/user.png"), QtGui.QIcon.Disabled)
-        self.tool_User = QtWidgets.QToolButton()
-        self.tool_User.setToolButtonStyle(QtCore.Qt.ToolButtonTextUnderIcon)
-        self.tool_User.setIcon(icon_user)  # normal and disabled pixmaps
-        self.tool_User.setText("Anonymous")
-        self.tool_User.setEnabled(False)
-        # self.tool_User.clicked.connect(self.action_user)
-        self.tool_bar.addWidget(self.tool_User)
-
-        # self.toolBar.addWidget(self.tool_bar_2)
-
-        self.toolBar.setContentsMargins(10, 10, 5, 5)
-        self.toolBarWidget = QtWidgets.QWidget()
-        self.toolBarWidget.setObjectName("toolBarWidget")
-        self.toolBarWidget.setLayout(self.toolBar)
-        self.toolBarWidget.setStyleSheet(
-            "#toolBarWidget, QToolButton { background: #DDDDDD; }"
-        )
-
-        self.toolLayout.addWidget(self.toolBarWidget)
-        self.toolLayout.addWidget(self.progressBar)
-
-        self.gridLayout = QtWidgets.QGridLayout()
-        self.gridLayout.setObjectName("gridLayout")
-
-        # Devices ------------------------------------------------------
-        self.l0 = QtWidgets.QLabel()
-        self.l0.setStyleSheet("background: #008EC0; padding: 1px;")
-
-        # Fixing issue #30
-        self.l0.setText("<font color=#ffffff >Run Selection</font> </a>")
-        if USE_FULLSCREEN:
-            self.l0.setFixedHeight(50)
-        # else:
-        #    self.l0.setFixedHeight(15)
-        self.gridLayout.addWidget(self.l0, 1, 1, 1, 4)
-
-        self.gridLayout.addWidget(self.text_Devices, 2, 1)
-        self.gridLayout.addWidget(
-            self.cBox_Devices, 2, 2, 1, 2
-        )  # row, col, rowspan, colspan
-
-        # Fixes #30
-        self.showRunsFromAllDevices = QtWidgets.QCheckBox(
-            "Show all available runs")
-        self.showRunsFromAllDevices.setChecked(True)
-        self.showRunsFromAllDevices.clicked.connect(
-            self.showRunsFromAllDevices_clicked)
-        self.cBox_Devices.setEnabled(False)
-
-        self.gridLayout.addWidget(self.showRunsFromAllDevices, 3, 2, 1, 2)
-
-        # Parameters ------------------------------------------------------
-        self.l1 = QtWidgets.QLabel()
-        self.l1.setStyleSheet("background: #008EC0; padding: 1px;")
-        self.l1.setText("<font color=#ffffff >Parameters</font> </a>")
-        if USE_FULLSCREEN:
-            self.l1.setFixedHeight(50)
-        # else:
-        #    self.l1.setFixedHeight(15)
-        self.gridLayout.addWidget(self.l1, 4, 1, 1, 4)
-
-        self.gridLayout.addWidget(QtWidgets.QLabel("Difference Factor:"), 5, 1)
-        self.validFactor = QtGui.QDoubleValidator(
-            0.5, 2, 3
-        )  # allow exponential notation
-        self.tbox_diff_factor = QtWidgets.QLineEdit()
-        self.tbox_diff_factor.setValidator(self.validFactor)
-        self.tbox_diff_factor.setFixedWidth(75)
-        self.gridLayout.addWidget(self.tbox_diff_factor, 5, 2)
-        self.btn_diff_factor = QtWidgets.QPushButton("Set/Reload")
-        self.btn_diff_factor.pressed.connect(self.set_new_diff_factor)
-        self.gridLayout.addWidget(self.btn_diff_factor, 5, 3)
-
-        self.gridLayout.addWidget(QtWidgets.QLabel("Channel Thickness:"), 6, 1)
-        self.validThickness = QtGui.QDoubleValidator(
-            0, 1, 3
-        )  # allow exponential notation
-        self.tbox_ch_thick = QtWidgets.QLineEdit()
-        self.tbox_ch_thick.setValidator(self.validThickness)
-        self.tbox_ch_thick.setFixedWidth(75)
-        self.tbox_ch_thick.setText(str(Constants.channel_thickness))
-        self.tbox_ch_thick.textEdited.connect(self.set_new_ch_thick)
-        self.gridLayout.addWidget(self.tbox_ch_thick, 6, 2)
-        self.h0 = QtWidgets.QLabel()
-        self.h0.setAlignment(QtCore.Qt.AlignCenter)
-        self.h0.setText("<u>?</u>")
-        self.h0.setToolTip(
-            "<b>Changes here apply to this session ONLY</b> Modify 'constants.py' to make a constant change value forever."
-        )
-        self.gridLayout.addWidget(self.h0, 6, 3)
-
-        self.gridLayout.addWidget(QtWidgets.QLabel("Custom POIs:"), 7, 1)
-        self.custom_poi_text = QtWidgets.QLineEdit()
-        self.custom_poi_text.setFixedWidth(250)
-        self.custom_poi_text.editingFinished.connect(self.update_custom_pois)
-        self.gridLayout.addWidget(self.custom_poi_text, 7, 2, 1, 3)
-
-        # Options ------------------------------------------------------
-        self.l2 = QtWidgets.QLabel()
-        self.l2.setStyleSheet("background: #008EC0; padding: 1px;")
-        self.l2.setText("<font color=#ffffff >Options</font> </a>")
-        if USE_FULLSCREEN:
-            self.l2.setFixedHeight(50)
-        # else:
-        #    self.l2.setFixedHeight(15)
-        self.gridLayout.addWidget(self.l2, 1, 5, 1, 3)
-
-        self.option_remove_dups = QtWidgets.QCheckBox(
-            "Remove duplicate analysis output files"
-        )
-        self.option_remove_dups.setChecked(True)
-        self.gridLayout.addWidget(self.option_remove_dups, 2, 5, 1, 3)
-        # self.correct_drop_effect = QtWidgets.QCheckBox(
-        #     "Apply drop effect vectors")
-        # # per issue #26, disable by default
-        # self.correct_drop_effect.setChecked(False)
-        # self.correct_drop_effect.clicked.connect(self.change_drop_effect)
-        # self.gridLayout.addWidget(self.correct_drop_effect, 3, 5, 1, 3)
-
-        # Add the checkbox and call-backs for using the curve-optimizer utility.
-        self.difference_factor_optimizer_checkbox = QtWidgets.QCheckBox(
-            "Auto-Calculate \"Difference Factor\"")
-
-        self.difference_factor_optimizer_checkbox.setChecked(False)
-        self.difference_factor_optimizer_checkbox.clicked.connect(
-            self.use_difference_factor_optimizer)
-        self.gridLayout.addWidget(
-            self.difference_factor_optimizer_checkbox, 3, 5, 1, 3)
-
-        self.drop_effect_cancelation_checkbox = QtWidgets.QCheckBox(
-            "Drop effect correction")
-
-        self.drop_effect_cancelation_checkbox.setChecked(False)
-        self.drop_effect_cancelation_checkbox.clicked.connect(
-            self.use_drop_effect_cancelation)
-        self.gridLayout.addWidget(
-            self.drop_effect_cancelation_checkbox, 4, 5, 1, 3)
-
-        self.advancedwidget = QtWidgets.QWidget()
-        self.advancedwidget.setWindowFlags(
-            QtCore.Qt.Dialog | QtCore.Qt.WindowStaysOnTopHint
-        )
-        self.advancedwidget.setWhatsThis(
-            "These settings are for Advanced Users ONLY!")
-        warningWidget = QtWidgets.QLabel(
-            f"WARNING: {self.advancedwidget.whatsThis()}")
-        warningWidget.setStyleSheet(
-            "background: #FF6600; padding: 1px; font-weight: bold;"
-        )
-        warningLayout = QtWidgets.QVBoxLayout()
-        warningLayout.addWidget(warningWidget)
-        warningLayout.addLayout(self.gridLayout)
-        self.advancedwidget.setLayout(warningLayout)
-        icon_path = os.path.join(
-            Architecture.get_path(), "QATCH/icons/advanced.png")
-        self.advancedwidget.setWindowIcon(QtGui.QIcon(icon_path))  # .png
-        self.advancedwidget.setWindowTitle("Advanced Settings")
-
-        # Create dot buttons to skip directly to a particular step
-        widget_h4 = QtWidgets.QWidget()
-        layout_v4 = QtWidgets.QVBoxLayout()
-        layout_h4 = QtWidgets.QHBoxLayout()
-        layout_v4.setContentsMargins(0, 0, 0, 0)
-        layout_h4.setContentsMargins(0, 0, 0, 0)
-
-        self.dot1 = QtWidgets.QLabel("\u2b24")  # load pixmap
-        self.dot2 = QtWidgets.QLabel("\u25ef")  # load pixmap
-        self.dot3 = QtWidgets.QLabel("\u25ef")  # load pixmap
-        self.dot4 = QtWidgets.QLabel("\u25ef")  # load pixmap
-        self.dot5 = QtWidgets.QLabel("\u25ef")  # load pixmap
-        self.dot6 = QtWidgets.QLabel("\u25ef")  # load pixmap
-        self.dot7 = QtWidgets.QLabel("\u25ef")  # load pixmap
-        self.dot8 = QtWidgets.QLabel("\u25ef")  # load pixmap
-        self.dot9 = QtWidgets.QLabel("\u25ef")  # load pixmap
-        self.dot10 = QtWidgets.QLabel("\u2b24")  # ('\u25fb') # load pixmap
-        self.addDotStepHandlers()
-
-        self.graphWidget = pg.PlotWidget()
-        self.graphWidget.setBackground("w")
-
-        data, rows, cols = [
-            {
-                "A": ["", "", "", ""],
-                "B": ["", "", "", ""],
-                "C": ["", "", "", ""],
-                "D": ["", "", "", ""],
-            },
-            4,
-            4,
-        ]
-        results_table = TableView(data, rows, cols)
-        results_figure = pg.PlotWidget()
-        results_figure.setBackground("w")
-        plot_text = pg.TextItem("", (51, 51, 51), anchor=(0.5, 0.5))
-        plot_text.setHtml(
-            "<span style='font-size: 10pt'><b>VisQ.AI<sup>TM</sup> is Coming Soon!</b><br/> \
-                            This mode is under active development.<br/> \
-                            You can look for it soon in an upcoming release.<br/> \
-                            Learn more at <a href='https://qatchtech.com'> \
-                                qatchtech.com</a>.</span>"
-        )
-        it = plot_text.textItem
-        option = it.document().defaultTextOption()
-        option.setAlignment(QtCore.Qt.AlignCenter)
-        it.document().setDefaultTextOption(option)
-        it.setTextWidth(it.boundingRect().width())
-        plot_text.setPos(0.5, 0.5)
-        results_figure.addItem(plot_text, ignoreBounds=True)
-
-        self.results_split = QtWidgets.QSplitter(QtCore.Qt.Horizontal)
-        self.results_split.addWidget(results_table)
-        self.results_split.addWidget(results_figure)
-        # self.results_split.setEnabled(False)
-        # self.results_split.setSizes([1, 1])
-
-        # self.graphStack = QtWidgets.QStackedWidget()
-        self.graphStack.addWidget(self.graphWidget)
-        self.graphStack.addWidget(self.results_split)
-        self.graphStack.setCurrentIndex(0)
-
-        layout_h4.addStretch()
-        layout_h4.addWidget(self.dot1)
-        layout_h4.addWidget(self.dot2)
-        layout_h4.addWidget(self.dot3)
-        layout_h4.addWidget(self.dot4)
-        layout_h4.addWidget(self.dot5)
-        layout_h4.addWidget(self.dot6)
-        layout_h4.addWidget(self.dot7)
-        layout_h4.addWidget(self.dot8)
-        layout_h4.addWidget(self.dot9)
-        layout_h4.addWidget(self.dot10)
-        layout_h4.addStretch()
-        widget_dots = QtWidgets.QWidget()
-        widget_dots.setLayout(layout_h4)
-        widget_dots.setStyleSheet("color: #515151;")
-        layout_v4.addWidget(widget_dots)
-
-        # self.QModel_widget = QtWidgets.QWidget(self)
-        # self.QModel_widget.setWindowFlags(
-        #     QtCore.Qt.Tool | QtCore.Qt.WindowStaysOnTopHint | QtCore.Qt.FramelessWindowHint)
-        # self.QModel_widget.setWindowTitle("QModel Widget")
-        # self.QModel_runBtn = QtWidgets.QPushButton("Run QModel Again")
-        # self.QModel_runBtn.clicked.connect(self._restore_qmodel_predictions)
-        # # self.layout.addWidget(self.QModel_runBtn)
-        # # self.QModel_runBtn.setParent(None)
-        # self.QModel_widget.setFixedSize(self.QModel_runBtn.sizeHint())
-        # self.QModel_widget.hide()
-        # floating_layout = QtWidgets.QHBoxLayout()
-        # floating_layout.setContentsMargins(0, 0, 0, 0)
-        # floating_layout.addWidget(self.QModel_runBtn)
-        # self.QModel_widget.setLayout(floating_layout)
-        # # floating_widget.move(100, 100)  # Position relative to main window
-        # # floating_widget.show()
-        # # layout_v4.addWidget(floating_widget)
-
-        layout_v4.addWidget(self.graphStack)
-        widget_h4.setLayout(layout_v4)
-        widget_h4.setObjectName("AnalyzerFrame")
-        widget_h4.setStyleSheet(
-            "QWidget#AnalyzerFrame { background-color: #ffffff; }")
-
-        self.graphWidget1 = pg.PlotWidget()
-        self.graphWidget1.setBackground("w")
-        self.graphWidget2 = pg.PlotWidget()
-        self.graphWidget2.setBackground("w")
-        self.graphWidget3 = pg.PlotWidget()
-        self.graphWidget3.setBackground("w")
-
-        layout_h2 = QtWidgets.QHBoxLayout()
-        layout_h2.addWidget(self.graphWidget1)
-        layout_h2.addWidget(self.graphWidget2)
-        layout_h2.addWidget(self.graphWidget3)
-        layout_h2.setContentsMargins(0, 0, 0, 0)
-        self.lowerGraphs = QtWidgets.QWidget()
-        self.lowerGraphs.setLayout(layout_h2)
-
-        self.graph_split = QtWidgets.QSplitter(QtCore.Qt.Vertical)
-        self.graph_split.addWidget(widget_h4)
-        self.graph_split.addWidget(self.lowerGraphs)
-        self.graph_split.setSizes([1, 1])
-
-        # add collapse/expand icon arrows
-        self.graph_split.setHandleWidth(10)
-        handle1 = self.graph_split.handle(1)
-        layout_s1 = QtWidgets.QHBoxLayout()
-        layout_s1.setContentsMargins(0, 0, 0, 0)
-        layout_s1.addStretch()
-        self.btnMovable1 = QtWidgets.QToolButton(handle1)
-        self.btnMovable1.setText("=")
-        self.btnMovable1.setFont(QtGui.QFont("Arial", 8))
-        self.btnMovable1.clicked.connect(
-            lambda: self.graph_split.setSizes([1, 1]))
-        layout_s1.addWidget(self.btnMovable1)
-        layout_s1.addStretch()
-        handle1.setLayout(layout_s1)
-
-        # add collapse/expand icon arrows
-        self.results_split.setHandleWidth(12)
-        handle2 = self.results_split.handle(1)
-        layout_s2 = QtWidgets.QVBoxLayout()
-        layout_s2.setContentsMargins(0, 0, 0, 0)
-        layout_s2.addStretch()
-        self.btnMovable2 = QtWidgets.QToolButton(handle2)
-        self.btnMovable2.setText("||")
-        self.btnMovable2.setFont(QtGui.QFont("Arial", 8))
-        self.btnMovable2.clicked.connect(
-            lambda: self.results_split.setSizes(
-                self.get_results_split_auto_sizes())
-        )
-        layout_s2.addWidget(self.btnMovable2)
-        layout_s2.addStretch()
-        handle2.setLayout(layout_s2)
-
-        self.footerText_left = QtWidgets.QLabel(
-            "<b><u>Keyboard Shortcuts:</u></b> &nbsp; <b>Up/Down:</b> Zoom In/Out &nbsp; <b>Left/Right:</b> Move Point &nbsp; <b>Escape:</b> Back &nbsp; <b>Enter:</b> Next"
-        )
-        self.footerText_right = QtWidgets.QLabel(
-            "<i>Drag markers for rough placement. &nbsp; Click bottom plots for precise placement.</i>"
-        )
-        self.footerText_left.setAlignment(QtCore.Qt.AlignLeft)
-        self.footerText_right.setAlignment(QtCore.Qt.AlignRight)
-
-        layout_h3 = QtWidgets.QHBoxLayout()
-        layout_h3.addWidget(self.footerText_left)
-        layout_h3.addWidget(self.footerText_right)
-
-        # Add widgets to layout
-        self.layout.addLayout(self.toolLayout)
-        self.layout.addLayout(layout_h3)
-        # self.layout.addWidget(widget_h4)
-        self.layout.addWidget(self.graph_split)
-
-        self.setLayout(self.layout)
-        self.setWindowTitle("Analyze Data")
-
-        # self.cBox_Devices.setSizePolicy(QtWidgets.QSizePolicy.Fixed, QtWidgets.QSizePolicy.Preferred)
-        # self.cBox_Devices.setSizeAdjustPolicy(QtWidgets.QComboBox.AdjustToContents)
-        self.cBox_Runs.setSizePolicy(
-            QtWidgets.QSizePolicy.Fixed, QtWidgets.QSizePolicy.Preferred
-        )
-        self.cBox_Runs.setSizeAdjustPolicy(
-            QtWidgets.QComboBox.AdjustToContents)
-        self.cBox_Runs.setEditable(True)
-        self.cBox_Runs.setEnabled(False)
-        self.cBox_Runs.setEditText("No Runs Found")
-        self.cBox_Runs.currentIndexChanged.connect(self.updateDev)
-        self.cBox_Devices.currentIndexChanged.connect(self.updateRunOnChange)
-        self.btn_Load.pressed.connect(self.loadRun)
-        self.btn_Back.pressed.connect(self.goBack)
-        self.btn_Next.pressed.connect(self.getPoints)
-        self.sign.textEdited.connect(self.sign_edit)
-        self.sign.textEdited.connect(self.text_transform)
-        self.btn_Info.pressed.connect(self.getRunInfo)
-        # self.graphWidget.scene().sigMouseClicked.connect(self.summaryClick)
-        self.graphWidget1.scene().sigMouseClicked.connect(self.onClick)
-        self.graphWidget2.scene().sigMouseClicked.connect(self.onClick)
-        self.graphWidget3.scene().sigMouseClicked.connect(self.onClick)
-
-        self.sign.setPlaceholderText("Initials")
-
-        self.askForPOIs = True
-
-        '''
-        # create main graph summary point selection tool (initially hidden)
-        self.AI_SelectTool_At = 0
-        self.AI_Guess_Idxs = [0, 0, 0, 0, 0, 0]
-        self.AI_Guess_Maxs = [5, 5, 5, 5, 5, 5]
-        self.AI_Start_Vals = []
-        self.AI_has_starting_values = False
-        self.AI_moving_marker = False
-
-        self.AI_SelectTool_Frame = QtWidgets.QWidget(self)
-        self.AI_SelectTool_Layout = QtWidgets.QVBoxLayout()
-        self.AI_SelectTool_Layout.setSpacing(0)
-        self.AI_SelectTool_TitleBar = QtWidgets.QWidget()
-        self.ai_layout_t = QtWidgets.QHBoxLayout()
-        self.ai_layout_t.setSpacing(5)
-        self.ai_layout_t.setContentsMargins(5, 0, 5, 0)
-        self.AI_SelectTool_TitleBar.setLayout(self.ai_layout_t)
-        self.ai_title = QtWidgets.QLabel("AI Point Selection Tool")
-        self.ai_layout_t.addWidget(self.ai_title)
-        self.ai_layout_t.addStretch()
-        self.ai_close = QtWidgets.QLabel("X")
-        self.ai_close.mouseReleaseEvent = self.hideSelectTool
-        self.ai_layout_t.addWidget(self.ai_close)
-        self.AI_SelectTool_TitleBar.setObjectName("AI_TitleBar")
-        self.AI_SelectTool_TitleBar.setStyleSheet(
-            "#AI_TitleBar { background: #DDDDDD; border: 1px solid black; border-bottom: 0; }"
-        )
-        self.AI_SelectTool_Layout.addWidget(self.AI_SelectTool_TitleBar)
-        self.AI_SelectTool_Body = QtWidgets.QWidget()
-        self.AI_SelectTool_Layout.addWidget(self.AI_SelectTool_Body)
-        self.AI_SelectTool_Frame.setLayout(self.AI_SelectTool_Layout)
-        self.AI_SelectTool_Frame.setVisible(False)
-        self.layout.addChildWidget(self.AI_SelectTool_Frame)
-
-        self.ai_layout = QtWidgets.QGridLayout()
-        self.ai_layout.setSpacing(5)
-        self.ai_layout.setContentsMargins(0, 0, 0, 0)
-        self.ai_layout.setRowMinimumHeight(0, self.ai_layout.spacing())
-        self.ai_layout.setRowMinimumHeight(5, self.ai_layout.spacing())
-        self.AI_SelectTool_Body.setLayout(self.ai_layout)
-        self.ai_backBtn = QtWidgets.QToolButton()
-        self.ai_backBtn.setArrowType(QtCore.Qt.LeftArrow)
-        self.ai_backBtn.adjustSize()
-        self.ai_backBtn.clicked.connect(
-            self.AI_Prev_Guess)  # (self.summaryBack)
-        self.ai_layout.addWidget(self.ai_backBtn, 0, 0, 6, 1)
-        self.ai_nextBtn = QtWidgets.QToolButton()
-        self.ai_nextBtn.setArrowType(QtCore.Qt.RightArrow)
-        self.ai_nextBtn.adjustSize()
-        self.ai_nextBtn.clicked.connect(
-            self.AI_Next_Guess)  # (self.summaryNext)
-        self.ai_layout.addWidget(self.ai_nextBtn, 0, 3, 6, 1)
-        self.ai_label = QtWidgets.QLabel("Point [Unknown]")
-        self.ai_layout.addWidget(
-            self.ai_label, 1, 1, 1, 2, QtCore.Qt.AlignmentFlag.AlignCenter
-        )
-        self.ai_score = QtWidgets.QLabel("Confidence Score: 95%")
-        self.ai_layout.addWidget(
-            self.ai_score, 2, 1, 1, 2, QtCore.Qt.AlignmentFlag.AlignCenter
-        )
-        self.ai_guess = QtWidgets.QLabel("Guess #: 1 of 5")
-        self.ai_layout.addWidget(
-            self.ai_guess, 3, 1, 1, 2, QtCore.Qt.AlignmentFlag.AlignCenter
-        )
-        self.ai_prev = QtWidgets.QPushButton("&Prev")
-        self.ai_prev.setFixedWidth(50)
-        self.ai_prev.clicked.connect(self.AI_Prev_Guess)
-        self.ai_layout.addWidget(
-            self.ai_prev, 4, 1, 1, 1, QtCore.Qt.AlignmentFlag.AlignCenter
-        )
-        self.ai_next = QtWidgets.QPushButton("&Next")
-        self.ai_next.setFixedWidth(50)
-        self.ai_next.clicked.connect(self.AI_Next_Guess)
-        self.ai_layout.addWidget(
-            self.ai_next, 4, 2, 1, 1, QtCore.Qt.AlignmentFlag.AlignCenter
-        )
-        self.AI_SelectTool_Body.setObjectName("AI_Tool")
-        self.AI_SelectTool_Body.setStyleSheet(
-            "#AI_Tool { background: #A9E1FA; border: 1px solid black; }"
-        )
-        self.ai_prev.setVisible(False)
-        self.ai_next.setVisible(False)
-        '''
-
-        self.progressValue.connect(
-            lambda value: self.progressBar.setValue(value))
-        self.progressFormat.connect(
-            lambda value: self.progressBar.setFormat(value))
-        self.progressUpdate.connect(self.progressBar.repaint)
-        self.progressUpdate.connect(QtCore.QCoreApplication.processEvents)
-
-    def reset(self):
-        self.gotoStepNum(None, 10)
-        self.progressBar.setFormat(
-            'New Mode Coming Soon: This mode is not yet available')
-
-    def enable(self, enable):
-        # TODO: enable elements accordingly
-        # NOTE: While "coming soon", toolbar buttons are entirely disabled always
-        self.enable_buttons(False, False)
-
-    # def hideSelectTool(self, event):
-    #     self.AI_SelectTool_Frame.hide()
-
-    def get_results_split_auto_sizes(self, setMinimumWidth=True):
-        tableWidget = self.results_split.widget(0)
-        full_width = self.results_split.width()
-        min_width = tableWidget.verticalHeader().width() + 6  # +6 seems to be needed
-        min_width += tableWidget.verticalScrollBar().width()
-        for i in range(tableWidget.columnCount()):
-            # seems to include gridline
-            min_width += tableWidget.columnWidth(i)
-            if i == 0 and setMinimumWidth:
-                tableWidget.setMinimumWidth(min_width)
-        setSizes = [min_width, full_width - min_width]
-        return setSizes
-
-    def update_custom_pois(self):
-        new_pois = self.custom_poi_text.text()
-        new_pois = (
-            new_pois.replace("[", "").replace("]", "").replace(",", "")
-        )  # remove array chars: '[],'
-        new_pois = np.fromstring(
-            new_pois, sep=" "
-        ).tolist()  # convert string to numpy array and then to a list
-        Log.w(f"Set Custom POIs: {new_pois}")
-        for px, pm in enumerate(self.poi_markers):
-            try:
-                index = self.xs[int(new_pois[px])]
-                if pm.value() != index:
-                    Log.d(f"Moving marker {px} to position {index}")
-                    self.detect_change()
-                    self.poi_markers[px].setValue(index)
-                    self.poi_markers[px].sigPositionChangeFinished.emit(
-                        self.poi_markers[px]
-                    )
-                else:
-                    Log.d(f"Moving marker {px} not required. Already there.")
-            except Exception as e:
-                Log.e(f"Moving marker {px} failed: {str(e)}")
-
-    def showRunsFromAllDevices_clicked(self):
-        self.cBox_Devices.setEnabled(
-            not self.showRunsFromAllDevices.isChecked())
-        self.updateRun(self.cBox_Devices.currentIndex())
-
-    def switch_user_at_sign_time(self):
-        new_username, new_initials, new_userrole = UserProfiles.change(
-            UserRoles.ANALYZE
-        )
-        if UserProfiles.check(UserRoles(new_userrole), UserRoles.ANALYZE):
-            if self.username != new_username:
-                self.username = new_username
-                self.initials = new_initials
-                self.signedInAs.setText(self.username)
-                self.signerInit.setText(f"Initials: <b>{self.initials}</b>")
-                self.parent.signature_received = False
-                self.parent.signature_required = True
-                self.sign.setReadOnly(False)
-                self.sign.setMaxLength(4)
-                self.sign.clear()
-
-                Log.d("User name changed. Changing sign-in user info.")
-                self.parent.ControlsWin.username.setText(
-                    f"User: {new_username}")
-                self.parent.ControlsWin.userrole = UserRoles(new_userrole)
-                self.parent.ControlsWin.signinout.setText("&Sign Out")
-                self.parent.ControlsWin.ui1.tool_User.setText(new_username)
-                self.parent.AnalyzeProc.tool_User.setText(new_username)
-                if self.parent.ControlsWin.userrole != UserRoles.ADMIN:
-                    self.parent.ControlsWin.manage.setText(
-                        "&Change Password...")
-            else:
-                Log.d(
-                    "User switched users to the same user profile. Nothing to change."
-                )
-            # PopUp.warning(self, Constants.app_title, "User has been switched.\n\nPlease sign now.")
-        # elif new_username == None and new_initials == None and new_userrole == 0:
-        else:
-            if new_username == None and not UserProfiles.session_info()[0]:
-                Log.d("User session invalidated. Switch users credentials incorrect.")
-                self.parent.ControlsWin.username.setText("User: [NONE]")
-                self.parent.ControlsWin.userrole = UserRoles.NONE
-                self.parent.ControlsWin.signinout.setText("&Sign In")
-                self.parent.ControlsWin.manage.setText("&Manage Users...")
-                self.parent.ControlsWin.ui1.tool_User.setText("Anonymous")
-                self.parent.AnalyzeProc.tool_User.setText("Anonymous")
-                PopUp.warning(
-                    self,
-                    Constants.app_title,
-                    "User has not been switched.\n\nReason: Not authenticated.",
-                )
-            if new_username != None and UserProfiles.session_info()[0]:
-                Log.d("User name changed. Changing sign-in user info.")
-                self.parent.ControlsWin.username.setText(
-                    f"User: {new_username}")
-                self.parent.ControlsWin.userrole = UserRoles(new_userrole)
-                self.parent.ControlsWin.signinout.setText("&Sign Out")
-                self.parent.ControlsWin.ui1.tool_User.setText(new_username)
-                self.parent.AnalyzeProc.tool_User.setText(new_username)
-                if self.parent.ControlsWin.userrole != UserRoles.ADMIN:
-                    self.parent.ControlsWin.manage.setText(
-                        "&Change Password...")
-                PopUp.warning(
-                    self,
-                    Constants.app_title,
-                    "User has not been switched.\n\nReason: Not authorized.",
-                )
-
-            Log.d("User did not authenticate for role to switch users.")
-
-    def action_sort_by_name(self, obj):
-        self.sort_order = 0
-        self.updateRun(self.cBox_Devices.currentIndex())
-        self.sort_by_name.setStyleSheet(
-            "color: #0D4AAF; text-decoration: none; padding-left: 15px; font-weight: bold;"
-        )
-        self.sort_by_date.setStyleSheet(
-            "color: #0D4AAF; text-decoration: none; padding-left: 15px;"
-        )
-
-    def action_sort_by_date(self, obj):
-        self.sort_order = 1
-        self.updateRun(self.cBox_Devices.currentIndex())
-        self.sort_by_name.setStyleSheet(
-            "color: #0D4AAF; text-decoration: none; padding-left: 15px;"
-        )
-        self.sort_by_date.setStyleSheet(
-            "color: #0D4AAF; text-decoration: none; padding-left: 15px; font-weight: bold;"
-        )
-
-    def action_cancel(self):
-        if self.hasUnsavedChanges():
-            if not PopUp.question(
-                self,
-                Constants.app_title,
-                "You have unsaved changes!\n\nAre you sure you want to cancel without saving?",
-            ):
-                return
-
-        data, rows, cols = [
-            {
-                "A": ["", "", "", ""],
-                "B": ["", "", "", ""],
-                "C": ["", "", "", ""],
-                "D": ["", "", "", ""],
-            },
-            4,
-            4,
-        ]
-        results_table = TableView(data, rows, cols)
-        results_figure = pg.PlotWidget()
-        results_figure.setBackground("w")
-        plot_text = pg.TextItem("", (51, 51, 51), anchor=(0.5, 0.5))
-        plot_text.setHtml(
-            "<span style='font-size: 10pt'><b>No Results To View</b><br/> \
-                            Load a run, follow the prompts to select points,<br/> \
-                            and press \"Analyze\" action to view results.</span>"
-        )
-        it = plot_text.textItem
-        option = it.document().defaultTextOption()
-        option.setAlignment(QtCore.Qt.AlignCenter)
-        it.document().setDefaultTextOption(option)
-        it.setTextWidth(it.boundingRect().width())
-        plot_text.setPos(0.5, 0.5)
-        results_figure.addItem(plot_text, ignoreBounds=True)
-
-        self.graphStack.setCurrentIndex(1)
-        # self.results_split = QtWidgets.QSplitter(QtCore.Qt.Horizontal)
-        self.results_split.replaceWidget(0, results_table)
-        self.results_split.replaceWidget(1, results_figure)
-        # self.graphStack.setCurrentIndex(0)
-
-        self.clear()  # calls self.enable_buttons()
-
-    def action_back(self):
-        try:
-            self.step_direction = "backwards"
-            self.goBack()
-        except Exception as e:
-            Log.e(
-                f"An error occurred while moving to the prior step: {str(e)}")
-
-            limit = None
-            t, v, tb = sys.exc_info()
-            from traceback import format_tb
-
-            a_list = ["Traceback (most recent call last):"]
-            a_list = a_list + format_tb(tb, limit)
-            a_list.append(f"{t.__name__}: {str(v)}")
-            for line in a_list:
-                Log.e(line)
-
-        self.enable_buttons()
-
-    def action_next(self):
-        try:
-            self.step_direction = "forwards"
-            self.getPoints()
-        except Exception as e:
-            Log.e(f"An error occurred while moving to the next step: {str(e)}")
-
-            limit = None
-            t, v, tb = sys.exc_info()
-            from traceback import format_tb
-
-            a_list = ["Traceback (most recent call last):"]
-            a_list = a_list + format_tb(tb, limit)
-            a_list.append(f"{t.__name__}: {str(v)}")
-            for line in a_list:
-                Log.e(line)
-
-        self.enable_buttons()
-
-    def action_modify(self):
-        self.allow_modify = self.tool_Modify.isChecked()
-        self.enable_buttons()
-
-        if self.tool_Analyze.isEnabled():
-            if self.allow_modify:
-                self.gotoStepNum(None, 2)  # step 2: select rough points
-            else:
-                # self.QModel_widget.hide()
-                self.gotoStepNum(None, 9)  # summary
-
-    def action_analyze(self):
-        if self.parent.signature_required and (
-            self.unsaved_changes or self.model_run_this_load
-        ):
-            if self.parent.signature_received == False and self.sign_do_not_ask.isChecked():
-                Log.w(
-                    f"Signing ANALYZE with initials {self.initials} (not asking again)"
-                )
-                self.parent.signed_at = dt.datetime.now().isoformat()
-                self.parent.signature_received = True  # Do not ask again this session
-            if not self.parent.signature_received:
-                if self.signForm.isVisible():
-                    self.signForm.hide()
-                self.signedInAs.setText(self.username)
-                self.signerInit.setText(f"Initials: <b>{self.initials}</b>")
-                screen = QtWidgets.QDesktopWidget().availableGeometry()
-                left = int(
-                    (screen.width() - self.signForm.sizeHint().width()) / 2) + 50
-                top = (
-                    int((screen.height() - self.signForm.sizeHint().height()) / 2) - 50
-                )
-                self.signForm.move(left, top)
-                self.signForm.setVisible(True)
-                self.sign.setFocus()
-                return
-
-        if self.sign_do_not_ask.isChecked():
-            session_key_path = os.path.join(
-                Constants.user_profiles_path, "session.key")
-            if os.path.exists(session_key_path):
-                with open(session_key_path, "r") as f:
-                    session_key = f.readline()
-                if not os.path.exists(Constants.auto_sign_key_path):
-                    with open(Constants.auto_sign_key_path, "w") as f:
-                        f.write(session_key)
-
-        try:
-            self.moved_markers = [False, False, False, False, False, False]
-            self.enable_buttons(False, False)
-            results_figure = pg.PlotWidget()
-            results_figure.setBackground("w")
-            self.graphStack.setCurrentIndex(
-                1
-            )  # 'results_split' must be shown prior to replacing
-            self.results_split.replaceWidget(1, results_figure)
-            self.stateStep = 6  # skip to show
-            self.getPoints()  # show summary
-            self.getPoints()  # show analysis
-        except Exception as e:
-            Log.e(
-                f"An error occurred while analyzing the selected run: {str(e)}")
-
-            limit = None
-            t, v, tb = sys.exc_info()
-            from traceback import format_tb
-
-            a_list = ["Traceback (most recent call last):"]
-            a_list = a_list + format_tb(tb, limit)
-            a_list.append(f"{t.__name__}: {str(v)}")
-            for line in a_list:
-                Log.e(line)
-
-    def action_advanced(self, obj):
-        if self.advancedwidget.isVisible():
-            self.advancedwidget.hide()
-
-        try:
-            poi_vals = []
-            for pm in self.poi_markers:
-                cur_val = pm.value()
-                cur_idx = next(x for x, y in enumerate(
-                    self.xs) if y >= cur_val)
-                poi_vals.append(cur_idx)
-            poi_vals.sort()
-            self.custom_poi_text.setText(f"{poi_vals}")
-        except Exception as e:
-            Log.e(
-                "Error: An exception occurred while pre-filling current POIs. Is a run even loaded?"
-            )
-            Log.e(f"Error Details: {str(e)}")
-
-        self.advancedwidget.move(0, 0)
-        self.advancedwidget.show()
-        # QtWidgets.QWhatsThis.enterWhatsThisMode()
-        # QtWidgets.QWhatsThis.showText(
-        #     QtCore.QPoint(int(self.advancedwidget.width() / 2), int(self.advancedwidget.height() * (2/3))),
-        #     self.advancedwidget.whatsThis(),
-        #     self.advancedwidget)
-
-    def enable_buttons(self, refocus: bool = True, enable: bool = True) -> None:
-        """Enables or disables UI buttons based on the current state.
-
-            This function adjusts the availability of various UI buttons based on, the presence of an XML path,
-            the selected run, the current step in the state machine, whether modifications are allowed, or Whether the 
-            system is busy.
-
-            Args:
-                refocus (bool, optional): If True, refocuses the UI on `graphWidget2`. Defaults to True.
-                enable (bool, optional): If False, disables all buttons (e.g., during processing). Defaults to True.
-
-            Behavior:
-            - If `enable` is False, all buttons are disabled.
-            - The "Modify" button state is toggled based on whether `enable_cancel` is True and `enable_analyze` is False.
-            - Navigation buttons ("Back" and "Next") are disabled if modifications are not allowed.
-            - "Advanced" options are only enabled when `enable_cancel` is True.
-        """
-        # Determine initial button states
-        enable_load = bool(self.cBox_Runs.currentText().strip(
-        )) and self.cBox_Runs.currentText() != "No Runs Found"
-        enable_cancel = enable_info = enable_modify = self.xml_path is not None
-        enable_back = self.stateStep >= 0
-        enable_next = enable_cancel and self.stateStep < 7
-        enable_analyze = len(self.poi_markers) > 2
-
-        # If disabled globally (e.g., busy state), disable everything
-        if not enable:
-            enable_load = enable_info = enable_cancel = enable_back = enable_next = enable_modify = enable_analyze = False
-
-        # Handle tool_Modify state
-        if enable_cancel and not enable_analyze:
-            if not self.tool_Modify.isChecked():
-                self.tool_Modify.setChecked(True)
-                self.tool_Modify.clicked.emit()
-                self.allow_modify = True
-        elif not enable_cancel:
-            if self.tool_Modify.isChecked():
-                self.tool_Modify.setChecked(False)
-                self.tool_Modify.clicked.emit()
-                self.allow_modify = False
-
-        # If modification is not allowed, disable navigation buttons
-        if not self.allow_modify:
-            enable_back = enable_next = False
-
-        # Apply button states
-        self.tool_Load.setEnabled(enable_load)
-        self.tBtn_Info.setEnabled(enable_info)
-        self.tool_Cancel.setEnabled(enable_cancel)
-        self.tool_Back.setEnabled(enable_back)
-        self.tool_Next.setEnabled(enable_next)
-        self.tool_Modify.setEnabled(enable_modify)
-        self.tool_Analyze.setEnabled(enable_analyze)
-
-        # Handle advanced tool enabling
-        self.tool_Advanced.setEnabled(enable_cancel)
-
-        # Handle predict tool enabling
-        self.tBtn_Predict.setEnabled(enable_info)
-
-        # Refocus if required
-        if refocus:
-            self.graphWidget2.setFocus()
-
-    def use_difference_factor_optimizer(self, object):
-        """
-        Adjusts the difference factor based on the state of the curve optimizer checkbox.
-
-        If the curve optimizer checkbox is not checked, this method resets the 
-        diff factor to the default value specified in `Constants.default_diff_factor`. 
-        It then updates the new diff factor value by calling `self.set_new_diff_factor()`.
-
-        Args:
-            object (QWidget): The widget or object interacting with this method. Typically, 
-                this could represent the checkbox or related UI component triggering the event.
-        """
-        if not self.difference_factor_optimizer_checkbox.isChecked():
-            self.tbox_diff_factor.setText(
-                f"{Constants.default_diff_factor:1.3f}")
-        self.set_new_diff_factor()
-
-    def use_drop_effect_interpolation(self, object):
-        try:
-            self.action_cancel()  # ask if they mean it if there are unsaved changes
-            if not self.hasUnsavedChanges():  # only proceed if they say yes
-                try:
-                    self.diff_factor = round(
-                        float(self.tbox_diff_factor.text()), 3)
-                    Log.d(f"Difference Factor = {self.diff_factor}")
-                except:
-                    if hasattr(self, "diff_factor"):
-                        del (
-                            self.diff_factor
-                        )  # unset to revert to default auto-calc value
-                        Log.d("Difference Factor deleted")
-                self.loadRun()  # refresh plots to show new diff factor
-        except:
-            Log.e("Failed to set new difference factor!")
-
-    def use_drop_effect_cancelation(self, object):
-        try:
-            self.action_cancel()  # ask if they mean it if there are unsaved changes
-            if not self.hasUnsavedChanges():  # only proceed if they say yes
-                try:
-                    self.diff_factor = round(
-                        float(self.tbox_diff_factor.text()), 3)
-                    Log.d(f"Difference Factor = {self.diff_factor}")
-                except:
-                    if hasattr(self, "diff_factor"):
-                        del (
-                            self.diff_factor
-                        )  # unset to revert to default auto-calc value
-                        Log.d("Difference Factor deleted")
-                self.loadRun()  # refresh plots to show new diff factor
-        except:
-            Log.e("Failed to set new difference factor!")
-
-    def set_new_diff_factor(self):
-        """
-        Validates and sets a new difference factor based on user input.
-
-        This method checks if the input in `tbox_diff_factor` is valid and within 
-        the acceptable range defined by `self.validFactor`. If valid, it confirms 
-        any unsaved changes before proceeding to update the `diff_factor` with the 
-        provided input. If the input is invalid, it logs an error message. After 
-        updating the difference factor, it refreshes the plots by calling `self.loadRun()`.
-
-        Raises an error if the process fails.
-
-        Behavior:
-            - If `tbox_diff_factor` input is invalid:
-                - Logs an error message.
-                - Exits without making changes.
-            - If there are unsaved changes:
-                - Calls `self.action_cancel()` to confirm changes.
-            - If confirmed:
-                - Updates `diff_factor` with the validated input value.
-                - If input parsing fails, reverts to the default auto-calculated value.
-                - Logs the updated or reverted state.
-            - Refreshes the plots to reflect the new difference factor.
-
-        Exceptions:
-            Logs an error message if setting the new difference factor fails.
-
-        """
-        try:
-            if not self.tbox_diff_factor.hasAcceptableInput():
-                Log.e(
-                    "Input Error: Difference Factor must be between {} and {}.".format(
-                        self.validFactor.bottom(), self.validFactor.top()
-                    )
-                )
-                return
-
-            self.action_cancel()  # ask if they mean it if there are unsaved changes
-            if not self.hasUnsavedChanges():  # only proceed if they say yes
-                try:
-                    self.diff_factor = round(
-                        float(self.tbox_diff_factor.text()), 3)
-                    Log.d(f"Difference Factor = {self.diff_factor}")
-                except:
-                    if hasattr(self, "diff_factor"):
-                        del (
-                            self.diff_factor
-                        )  # unset to revert to default auto-calc value
-                        Log.d("Difference Factor deleted")
-                self.loadRun()  # refresh plots to show new diff factor
-        except:
-            Log.e("Failed to set new difference factor!")
-
-    def set_new_ch_thick(self):
-        try:
-            if not self.tbox_ch_thick.hasAcceptableInput():
-                Log.e(
-                    "Input Error: Channel Thickness must be between {} and {}.".format(
-                        self.validThickness.bottom(), self.validThickness.top()
-                    )
-                )
-                return
-
-            Constants.channel_thickness = float(self.tbox_ch_thick.text())
-            Log.d(f"Channel thickness = {Constants.channel_thickness}")
-        except:
-            Log.e("Failed to set new channel thickness!")
-
-    def _update_progress_value(self, value=0, status=None):
-        pct = self.progressBar.value()
-        if status != None:
-            self.progressBar.setValue(value)
-            self.progressBar.setFormat(status)
-        elif pct == 0 and self.graphStack.currentIndex() == 0:
-            self.progressBar.setFormat("Progress: Not Started")
-        elif pct == 100:
-            self.progressBar.setFormat("Progress: Finished")
-        else:
-            if self.analyzer_task.isRunning():
-                pass  # see _update_analyze_progress() # self.progressBar.setFormat("Progress: %p%")
-            elif (
-                self.graphStack.currentIndex() == 1
-                and self.analyze_work.exitCode() == False
-            ):
-                self.progressBar.setFormat(
-                    "Status: Exception during Analyze Task! (See Console for details)"
-                )
-                self.progress_value_steps = []
-            else:
-                self.progressBar.setFormat("Loading...")
-        self.progressBar.repaint()
-
-    def _update_analyze_progress(self, value, status):
-        if not hasattr(self, "progress_value_scanning"):
-            self.progress_value_scanning = False
-        if not hasattr(self, "progress_status_step"):
-            self.progress_status_step = {}
-        if not value > 0:
-            self.progress_status_step.clear()
-        start = self.progressBar.value() + 1 if value else 0
-        stops = (
-            min(100, value + 25) if value < 99 else value + 1
-        )  # 0-98:+25(100); 99-100:+1
-        self.progress_value_steps = list(
-            range(start, stops, 1 if start < stops else -1)
-        )
-        self.raw_val = value
-        if not status in self.progress_status_step:
-            self.progress_status_step[value] = status
-        if not self.progress_value_scanning:
-            self.progress_value_scanning = True
-            self._step_to_next_value()
-        elif self.analyzer_task.isRunning():
-            for key in list(self.progress_status_step.keys())[
-                ::-1
-            ]:  # iterate keys in reverse order
-                # print(f"Check key {key} against value {value}")
-                if value >= key:
-                    status = self.progress_status_step.get(key)
-                    # print(f"Setting status {status} @ value {key}...")
-                    self.progressBar.setFormat(f"{status} %p%")
-                    break  # stop after finding valid current status label
-        self.progressBar.repaint()
-
-    def _step_to_next_value(self):
-        if True:
-            # NOTE: 'speed' starts slow and ends fast (1, not 0)
-            # <-- enter 'found' count when you search for "progress.emit" (including this one)
-            total_steps = 9
-            speed = max(
-                1, int((total_steps - len(self.progress_status_step)) / 2)
-            )  # larger numbers mean slower progressBar speed
-            go_slow = len(self.progress_value_steps) < 25
-            if len(self.progress_value_steps) == 0:
-                self.progress_value_steps.append(100)
-            if not self.analyzer_task.isRunning():
-                # force fast
-                speed = 0 if self.progress_value_steps[-1] > 99 else 1
-            if self.progress_value_steps[-1] > 99:
-                go_slow = False  # force fast
-            value = self.progress_value_steps.pop(0)
-            if (
-                not self.analyzer_task.isRunning()
-            ):  # value in self.progress_status_step.keys():
-                keys = list(self.progress_status_step.keys())[
-                    ::-1]  # in reverse order
-                status = self.progress_status_step.get(
-                    keys[0]
-                )  # most recent label # .get(value)
-                self.progressFormat.emit(str(f"{status} %p%"))
-                # self.progressBar.setFormat(f"{status} %p%")
-            if not self.analyzer_task.isRunning():
-                if value != 100:
-                    value *= 2
-                    value = min(99, value)
-            else:
-                # progress_value_steps[-1]
-                value = max(value, self.raw_val - 5)
-            self.progressValue.emit(int(value))
-            # self.progressBar.setValue(value)
-            # Log.w(f"value={self.progressBar.value()}")
-            self.progressUpdate.emit()
-        if len(self.progress_value_steps):
-            wait_time = 0.1 * speed if go_slow else 0.01 * speed
-            # if wait_time > 0:
-            #     sleep(wait_time)
-            QtCore.QTimer.singleShot(
-                int(1000 * wait_time), self._step_to_next_value)
-        else:
-            self.progress_value_scanning = False
-
-    def hasUnsavedChanges(self):
-        if hasattr(self, "unsaved_changes"):
-            return self.unsaved_changes
-        else:
-            return False
-
-    def rescanRuns(self):
-        if self.hasUnsavedChanges():
-            if not PopUp.question(
-                self,
-                Constants.app_title,
-                "You have unsaved changes!\n\nAre you sure you want to refresh without saving?",
-            ):
-                return
-
-        self.scan_for_most_recent_run = True
-        self.reset()
-
-    def find_most_recent_run(self):
-        device_idx = 0
-        most_recent = "0 / No Date"
-        self.enable_buttons(False, False)
-        self._update_progress_value(1, f"Loading...")
-        for idx in range(self.cBox_Devices.count()):
-            try:
-                self.updateRun(idx)
-                most_recent_run_this_dev = self.sorted_runs[0][1]
-                compare = [most_recent, most_recent_run_this_dev]
-                if compare[1] == sorted(compare)[1]:
-                    device_idx = idx
-                    most_recent = most_recent_run_this_dev
-            except:
-                Log.w(
-                    f"Device {self.cBox_Devices.itemText(idx)} has no available runs!"
-                )
-        Log.d(
-            f"Most recent run detected on device {self.cBox_Devices.itemText(device_idx)} from {most_recent}."
-        )
-
-        self.progressBar.setValue(0)  # Not started
-        self.cBox_Devices.setCurrentIndex(device_idx)
-        self.action_sort_by_date(None)  # dummy 'obj' passed
-        self.enable_buttons()
-
-    def clear(self):
-        self.text_Created.clear()
-        self.graphWidget.clear()
-        self.graphWidget.setTitle(None)
-        self.graphWidget.showGrid(x=False, y=False)
-        self.graphWidget1.clear()
-        self.graphWidget1.setTitle(None)
-        self.graphWidget1.showGrid(x=False, y=False)
-        self.graphWidget2.clear()
-        self.graphWidget2.setTitle(None)
-        self.graphWidget2.showGrid(x=False, y=False)
-        self.graphWidget3.clear()
-        self.graphWidget3.setTitle(None)
-        self.graphWidget3.showGrid(x=False, y=False)
-        self.graphStack.setCurrentIndex(0)
-        self.lowerGraphs.setVisible(False)
-        self.btn_Back.setEnabled(False)
-        self.btn_Next.setEnabled(False)
-        self.sign.setReadOnly(False)
-        self.signForm.setVisible(False)
-        self.sign.setMaxLength(4)
-        self.sign.clear()
-
-        self.progressBar.setValue(0)  # Not started
-        # self.QModel_widget.hide()
-        self.setDotStepMarkers(0)
-
-        self.stateStep = -1
-        self.poi_markers = []
-        self.xml_path = None  # used to indicate whether a run is loaded
-        self.unsaved_changes = False
-        self.parent.signed_at = "[NEVER]"
-        self.parent.signature_required = True  # secure assumption, set on load
-        self.parent.signature_received = False
-        self.model_result = -1
-        self.model_candidates = None
-        self.model_engine = "None"
-
-        self._annotate_welcome_text()
-        self.check_user_info()
-        self.enable_buttons()
-
-        self.parent.viewTutorialPage([5, 6])  # analyze / prior results
-
-    def _annotate_welcome_text(self):
-        self._text5 = pg.TextItem("", (51, 51, 51), anchor=(0.5, 0.5))
-        self._text5.setHtml(
-            "<span style='font-size: 10pt'>Please \"Load\" a run from the menu above to perform data analysis. </span>"
-        )
-        self._text6 = pg.TextItem("", (51, 51, 51), anchor=(0.5, 0.5))
-        self._text6.setHtml(
-            "<span style='font-size: 10pt'>Prior point selections (if any) will be loaded from saved data. </span>"
-        )
-        self._text5.setPos(0.5, 0.55)
-        self._text6.setPos(0.5, 0.45)
-        self.graphWidget.addItem(self._text5, ignoreBounds=True)
-        self.graphWidget.addItem(self._text6, ignoreBounds=True)
-        self.graphWidget.setXRange(min=0, max=1)
-        self.graphWidget.setYRange(min=0, max=1)
-
-    def closeEvent(self, event):
-        if self.unsaved_changes:
-            if not PopUp.question(
-                self,
-                Constants.app_title,
-                "You have unsaved changes!\n\nAre you sure you want to close this window?",
-                False,
-            ):
-                event.ignore()
-
-    def check_user_info(self):
-        # get active session info, if available
-        active, info = UserProfiles.session_info()
-        if active:
-            self.parent.signature_required = True
-            self.parent.signature_received = False
-            self.username, self.initials = info[0], info[1]
-        else:
-            self.parent.signature_required = False
-
-    def detect_change(self):
-        if not self.unsaved_changes:
-            Log.d("There are unsaved changes detected.")
-        if self.parent.signature_received:
-            self.parent.signature_received = False
-            self.sign.setReadOnly(False)
-            self.sign.setMaxLength(4)
-            self.sign.clear()
-        self.unsaved_changes = True
-
-    def sign_edit(self):
-        if self.sign.text().upper() == self.initials:
-            sign_text = f"{self.username} ({self.sign.text().upper()})"
-            self.sign.setMaxLength(len(sign_text))
-            self.sign.setText(sign_text)
-            self.sign.setReadOnly(True)
-            self.parent.signed_at = dt.datetime.now().isoformat()
-            self.parent.signature_received = True
-            self.sign_do_not_ask.setEnabled(True)
-
-    def text_transform(self):
-        text = self.sign.text()
-        if len(text) in [1, 2, 3, 4]:  # are these initials?
-            # will not fire 'textEdited' signal again
-            self.sign.setText(text.upper())
-
-    '''
-    def AI_Prev_Guess(self):
-        min_val = 0 if not self.AI_has_starting_values else -1
-        cur_val = self.AI_Guess_Idxs[self.AI_SelectTool_At]
-        new_val = max(min_val, cur_val - 1)
-        self.AI_Guess_Idxs[self.AI_SelectTool_At] = new_val
-        self.ai_guess_write_summary_from_cache()
-
-    def AI_Next_Guess(self):
-        min_val = 0 if not self.AI_has_starting_values else -1
-        max_val = self.AI_Guess_Maxs[self.AI_SelectTool_At]
-        cur_val = self.AI_Guess_Idxs[self.AI_SelectTool_At]
-        if cur_val < min_val:
-            # manually selected point will be lost
-            Log.w("Manually selected point was replaced with an AI guess!")
-            # Log.w("You will need to re-select the manual point if you want it back.")
-            # TODO: Offer warning dialog, and allow to abort if not wanted
-        new_val = min(max_val - 1, cur_val + 1)
-        self.AI_Guess_Idxs[self.AI_SelectTool_At] = new_val
-        self.ai_guess_write_summary_from_cache()
-
-    def ai_guess_write_summary_from_cache(self):
-        error = False
-        px = self.AI_SelectTool_At
-        try:
-            min_val = 0 if not self.AI_has_starting_values else -1
-            cur_val = self.AI_Guess_Idxs[px]
-            max_val = self.AI_Guess_Maxs[px]
-            if cur_val == -1:
-                if self.AI_has_starting_values:
-                    marker_xs = self.AI_Start_Vals[px]
-                else:
-                    marker_xs = self.poi_markers[px].value()
-            elif (
-                self.moved_markers[px] and "manual" not in self.ai_score.text(
-                ).lower()
-            ):  # custom point
-                self.moved_markers[px] = False
-                cur_val = -1
-                self.AI_Guess_Idxs[px] = -1
-                marker_xs = self.poi_markers[px].value()
-            else:
-                try:
-                    marker_xs = self.xs[self.model_candidates[px][0][cur_val]]
-                except Exception as e:
-                    Log.e("ERROR:", e)
-                    Log.e(
-                        f"Failed to update prediction for POI{px} to guess #{cur_val}"
-                    )
-            try:
-                t_idx = next(x for x, y in enumerate(
-                    self.xs) if y >= marker_xs)
-                index = self.xs[int(t_idx)]
-                if self.poi_markers[px].value() != index:
-                    Log.d(f"Moving marker {px} to position {index}")
-                    # self.detect_change() # not needed if calling 'sigPositionChangeFinished' on marker move
-                    self.AI_moving_marker = True
-                    self.poi_markers[px].setValue(index)
-                    self.poi_markers[px].sigPositionChangeFinished.emit(
-                        self.poi_markers[px]
-                    )
-                    self.summaryAt(
-                        px
-                    )  # will recall this function after moving tool to new marker location
-                    self.AI_moving_marker = False
-                    return
-                else:
-                    Log.d(f"Moving marker {px} not required. Already there.")
-            except Exception as e:
-                Log.e(f"Moving marker {px} failed: {str(e)}")
-        except Exception as e:
-            error = True
-            Log.e("AI ERROR:", e)
-            cur_val == -1
-            min_val = -1
-            max_val = 0
-            marker_xs = self.poi_markers[px].value()
-        if cur_val == -1:
-            if self.AI_has_starting_values:
-                # marker_xs = self.AI_Start_Vals[px]
-                self.ai_score.setText(
-                    "ERROR!" if error else "Loaded from prior run")
-            else:
-                self.ai_score.setText("Manually selected point")
-            self.ai_score.adjustSize()
-            self.ai_guess.setText(f"AI has {max_val} guesses")
-            self.ai_guess.adjustSize()
-        else:
-            # marker_xs = self.poi_markers[px].value()
-            confidence = int(100 * (self.model_candidates[px][1][cur_val]))
-            self.ai_score.setText(f"Confidence Score: {confidence}%")
-            self.ai_score.adjustSize()
-            self.ai_guess.setText(f"Guess #: {cur_val + 1} of {max_val}")
-            self.ai_guess.adjustSize()
-        self.ai_label.setText(f"Point {px+1} @ {marker_xs:.1f}s")
-        self.ai_label.adjustSize()
-        enable_prev = cur_val > min_val
-        enable_next = cur_val < max_val - 1
-        self.ai_backBtn.setEnabled(enable_prev)  # was 'ai_prev'
-        self.ai_nextBtn.setEnabled(enable_next)  # was 'ai_next'
-        self.graphWidget2.setFocus()  # allow arrow keys to work immediately
-
-    def summaryBack(self):
-        if self.stateStep in range(1, 7):
-            self.action_back()
-        else:
-            self.summaryAt(max(0, self.AI_SelectTool_At - 1))
-
-    def summaryNext(self):
-        if self.stateStep in range(1, 7):
-            self.action_next()
-        else:
-            self.summaryAt(min(5, self.AI_SelectTool_At + 1))
-
-    def summaryClick(self, event):
-        if self.stateStep in range(1, 7):
-            if not self.AI_SelectTool_Frame.isVisible():
-                self.summaryAt(self.AI_SelectTool_At)
-            else:
-                Log.d("Ignoring main graph click while not in 'summary' step.")
-            return
-        mousePoint = None
-        if self.graphWidget.sceneBoundingRect().contains(event._scenePos):
-            mousePoint = self.graphWidget.getPlotItem().vb.mapSceneToView(
-                event._scenePos
-            )
-        closest_marker = None
-        if mousePoint != None and len(self.poi_markers) > 0:
-            index = mousePoint.x()
-            Log.d(f"Mouse click @ xs = {index}")
-            # find nearest POI by X value, show popup there
-            closest_delta_xs = self.poi_markers[-1].value()
-            for idx, marker in enumerate(self.poi_markers):
-                this_delta_xs = abs(marker.value() - index)
-                if this_delta_xs < closest_delta_xs:
-                    closest_marker = idx
-                    closest_delta_xs = this_delta_xs
-        if closest_marker != None:
-            Log.d(f"Closest marker @ poi = {closest_marker}")
-            if self.AI_has_starting_values and not any(self.AI_Guess_Idxs):
-                self.AI_Guess_Idxs = [-1, -1, -1, -1, -1, -1]
-                self.AI_Start_Vals = []
-                for marker in self.poi_markers:
-                    self.AI_Start_Vals.append(marker.value())
-                self.AI_Start_Vals.sort()
-            self.summaryAt(closest_marker)
-
-    def summaryAt(self, idx):
-        if not self.AI_SelectTool_Frame.isVisible():
-            self.AI_Guess_Maxs = []
-
-            for candidates, confidences in self.model_candidates:
-                self.AI_Guess_Maxs.append(len(candidates))
-        self.AI_SelectTool_At = idx
-        marker_xs = self.poi_markers[idx].value()
-        self.ai_guess_write_summary_from_cache()
-        self.AI_SelectTool_Body.adjustSize()
-        self.ai_backBtn.setFixedHeight(self.AI_SelectTool_Body.height())
-        self.ai_nextBtn.setFixedHeight(self.AI_SelectTool_Body.height())
-        # self.AI_SelectTool_Frame.setVisible(True) # per issue #25, keep hidden
-        self.AI_SelectTool_Frame.adjustSize()
-        scene_pos_x = self.graphWidget.getPlotItem().vb.mapViewToScene(
-            QtCore.QPointF(marker_xs, 0)
-        ).x() - (self.AI_SelectTool_Frame.width() / 2.5)
-        scene_pos_y = 153 + (
-            (self.graphWidget.height() - self.AI_SelectTool_Frame.height()) / 2
-        )
-        self.AI_SelectTool_Frame.move(int(scene_pos_x), int(scene_pos_y))
-        # enable_back = (self.AI_SelectTool_At > 0) # repurposed these buttons for prev/next guess
-        # self.ai_backBtn.setEnabled(enable_back)
-        # enable_next = (self.AI_SelectTool_At < 5)
-        # self.ai_nextBtn.setEnabled(enable_next)
-    '''
-
-    def onClick(self, event):
-        ax1 = self.graphWidget1
-        ax2 = self.graphWidget2
-        ax3 = self.graphWidget3
-        mousePoint = None
-        if ax1.sceneBoundingRect().contains(event._scenePos):
-            mousePoint = ax1.getPlotItem().vb.mapSceneToView(event._scenePos)
-        if ax2.sceneBoundingRect().contains(event._scenePos):
-            mousePoint = ax2.getPlotItem().vb.mapSceneToView(event._scenePos)
-        if ax3.sceneBoundingRect().contains(event._scenePos):
-            mousePoint = ax3.getPlotItem().vb.mapSceneToView(event._scenePos)
-        if mousePoint != None:
-            px = self.stateStep - 1
-            index = mousePoint.x()
-            Log.d(f"Mouse click @ xs = {index}")
-            self.poi_markers[px].setValue(index)
-            self.poi_markers[px].sigPositionChangeFinished.emit(
-                self.poi_markers[px])
-
-    def eventFilter(self, obj, event):
-        if (
-            event.type() == QtCore.QEvent.KeyPress
-            and obj is self.sign
-            and self.sign.hasFocus()
-        ):
-            if event.key() in [
-                QtCore.Qt.Key_Enter,
-                QtCore.Qt.Key_Return,
-                QtCore.Qt.Key_Space,
-            ]:
-                if self.parent.signature_received:
-                    self.sign_ok.clicked.emit()
-            if event.key() == QtCore.Qt.Key_Escape:
-                self.sign_cancel.clicked.emit()
-        return super().eventFilter(obj, event)
-
-    def keyPressEvent(self, event):
-        key = event.key()
-        if key in [QtCore.Qt.Key_Enter, QtCore.Qt.Key_Return, QtCore.Qt.Key_Space]:
-            if self.tool_Next.isEnabled():
-                self.tool_Next.clicked.emit()
-            elif self.tool_Analyze.isEnabled():
-                self.tool_Analyze.clicked.emit()
-        if key == QtCore.Qt.Key_Escape:
-            if self.tool_Back.isEnabled():
-                self.tool_Back.clicked.emit()
-        elif key == QtCore.Qt.Key_Left:
-            self.moveCurrentMarker(-1)
-        elif key == QtCore.Qt.Key_Right:
-            self.moveCurrentMarker(+1)
-        elif key == QtCore.Qt.Key_Up:
-            self.zoomFinderPlots(0.5)
-        elif key == QtCore.Qt.Key_Down:
-            self.zoomFinderPlots(2.0)
-
-    def moveCurrentMarker(self, offset):
-        px = self.stateStep - 1
-        # 100 steps per window
-        offset *= max(1, int(self.getContextWidth()[0] / 50))
-        if px in range(0, len(self.poi_markers)):
-            cur_val = self.poi_markers[px].value()
-            new_idx = next(x for x, y in enumerate(
-                self.xs) if y >= cur_val) + offset
-            if new_idx < 0:
-                new_idx = 0
-            if new_idx >= len(self.xs):
-                new_idx = len(self.xs) - 1
-            new_val = self.xs[new_idx]
-            self.poi_markers[px].setValue(new_val)
-            self.poi_markers[px].sigPositionChangeFinished.emit(
-                self.poi_markers[px])
-        else:
-            pass
-
-    def zoomFinderPlots(self, offset):
-        px = self.stateStep - 1
-        if px in range(0, len(self.poi_markers)):
-            was_clipped = self.getContextWidth()[1]
-            self.zoomLevel = float(self.zoomLevel * offset)
-            is_clipped = self.getContextWidth()[1]
-            if was_clipped == True and is_clipped == True:
-                if self.stateStep <= 3:  # start, end of fill, post point
-                    self.zoomLevel = 5 * \
-                        self.getContextWidth()[0] / self.smooth_factor
-                else:  # blips
-                    self.zoomLevel = (
-                        self.stateStep *
-                        self.getContextWidth()[0] / self.smooth_factor
-                    )
-                Log.d(f"Adjusted initial zoom level to x{self.zoomLevel:2.2f}")
-            if was_clipped == False and is_clipped == True:
-                # revert to original
-                self.zoomLevel = float(self.zoomLevel / offset)
-                Log.w("Zoom level at edge limit. Up/down key event ignored.")
-            elif self.zoomLevel < 1 / (2**5):
-                self.zoomLevel = 1 / (2**5)
-                Log.w("Zoom level at lower limit. Up/down key event ignored.")
-            elif self.zoomLevel > 1 * (2**5):
-                self.zoomLevel = 1 * (2**5)
-                Log.w("Zoom level at upper limit. Up/down key event ignored.")
-            self.poi_markers[px].sigPositionChangeFinished.emit(
-                self.poi_markers[px])
-
-    def setXmlPath(self, xml_path):
-        Log.d(TAG, f'Setting xml filepath to: {xml_path}')
-        self.xml_path = xml_path
-
-    def updateDev(self, idx):
-        self.enable_buttons(False)
-        run = self.cBox_Runs.currentText()
-        if len(run.strip()) == 0:
-            self.cBox_Runs.setEditable(True)
-            self.cBox_Runs.setEnabled(False)
-            self.cBox_Runs.setEditText("No Runs Found")
-            return
-        self.cBox_Runs.setEditable(False)
-        self.cBox_Runs.setEnabled(True)
-        run = run[0: run.rfind("(") - 1]
-        dev = self.run_devices.get(run)
-        if dev != None:
-            self.cBox_Devices.setCurrentText(dev)
-        else:
-            Log.w(f"Device not found for run {run}")
-
-    def updateRunOnChange(self, idx):
-        if not self.showRunsFromAllDevices.isChecked():
-            self.updateRun(idx)
-
-    def updateRun(self, idx):
-        runs = FileStorage.DEV_get_logged_data_folders(
-            self.cBox_Devices.itemText(idx))
-        runs = [x for x in runs if not x == "_unnamed"]  # remove _unnamed
-        unchecked_runs = [
-            x
-            for x in list(self.run_timestamps.keys())
-            if x.endswith(self.cBox_Devices.itemText(idx))
-        ]
-        for run in runs:
-            try:
-                data_device = self.cBox_Devices.itemText(idx)
-                data_folder = run
-                data_files = FileStorage.DEV_get_logged_data_files(
-                    data_device, data_folder
-                )
-                dict_key = f"{data_folder}:{data_device}"
-                self.run_names[dict_key] = data_folder
-                if self.run_timestamps.get(dict_key) == None:
-                    doc = None
-                    zn = os.path.join(
-                        Constants.log_prefer_path, data_device, data_folder, "audit.zip"
-                    )
-                    if FileManager.file_exists(zn):
-                        with pyzipper.AESZipFile(
-                            zn,
-                            "r",
-                            compression=pyzipper.ZIP_DEFLATED,
-                            allowZip64=True,
-                            encryption=pyzipper.WZ_AES,
-                        ) as zf:
-                            # Add a protected file to the zip archive
-                            try:
-                                zf.testzip()
-                            except:
-                                zf.setpassword(
-                                    hashlib.sha256(
-                                        zf.comment).hexdigest().encode()
-                                )
-                            files = zf.namelist()
-                            xml_filename = [
-                                x for x in files if x.endswith(".xml")][0]
-                            with zf.open(xml_filename, "r") as fh:
-                                xml_str = fh.read().decode()
-                            doc = minidom.parseString(xml_str)
-                    else:
-                        try:
-                            xml_filename = [
-                                x for x in data_files if x.endswith(".xml")
-                            ][0]
-                            xml_path = os.path.join(
-                                Constants.log_prefer_path,
-                                data_device,
-                                data_folder,
-                                xml_filename,
-                            )
-                            if os.path.exists(xml_path):
-                                doc = minidom.parse(xml_path)
-                        except IndexError as e:
-                            Log.w(
-                                f'WARNING: XML file not found in data files for run "{data_folder}"'
-                            )
-                            Log.w(
-                                'Unable to parse "Date" without XML file. Treating as "Undated".'
-                            )
-                            Log.d(
-                                f"Warning debug: {data_device}/{data_folder}/{data_files}"
-                            )
-                        except Exception as e:
-                            raise e  # throw it, not an expected error condition
-
-                    if doc != None:
-                        metrics = doc.getElementsByTagName("metric")
-                        for m in metrics:
-                            name = m.getAttribute("name")
-                            value = m.getAttribute("value")
-                            if name == "start":
-                                # value[0:value.find("T")]
-                                captured_datetime = value
-                                self.run_timestamps[dict_key] = captured_datetime
-                        params = doc.getElementsByTagName("param")
-                        for p in params:
-                            name = p.getAttribute("name")
-                            value = p.getAttribute("value")
-                            if name == "run_name":
-                                self.run_names[dict_key] = value
-                                self.run_devices[value] = data_device
-                # folder exists, but does a file still exist?
-                if len(data_files) > 0:  # files exist
-                    if dict_key in unchecked_runs:
-                        unchecked_runs.remove(
-                            dict_key
-                        )  # it's been checked, and is not blank
-                    if self.run_timestamps.get(dict_key) == None:
-                        self.run_timestamps[dict_key] = "0 / No Date"
-                else:
-                    Log.w(f"Removing empty run info ({dict_key})")
-                self.run_devices[run] = data_device
-            except Exception as e:
-                # import traceback
-                # traceback.print_exc()
-                Log.e(
-                    f'Error getting timestamp from XML for run "{data_folder}"!')
-                Log.d(f"Error message: {str(e)}")
-
-        for dict_key in unchecked_runs:
-            Log.w(f"Removing missing run info ({dict_key})")
-            self.run_timestamps.pop(dict_key, None)
-
-        sort_options = [[0, False], [1, True]]
-        sort_select = self.sort_order  # 0 = by name, 1 = by date
-        self.sorted_runs = list(
-            sorted(
-                self.run_timestamps.items(),
-                key=lambda item: item[sort_options[sort_select][0]].lower(),
-                reverse=sort_options[sort_select][1],
-            )
-        )
-        runs = []
-        for run in self.sorted_runs:
-            run_name = run[0]
-            device_name = run_name[run_name.find(":") + 1:]
-            # run_name[0:run_name.find(":")]
-            run_name = self.run_names[run_name]
-            captured_datetime = run[1]
-            if captured_datetime == "0 / No Date":
-                captured_date = "Undated"
-            else:
-                captured_date = captured_datetime[0: captured_datetime.find(
-                    "T")]
-            if (
-                self.showRunsFromAllDevices.isChecked()
-                or self.cBox_Devices.currentText() == device_name
-            ):
-                # append date to run name
-                runs.append(f"{run_name} ({captured_date})")
-
-        self.cBox_Runs.clear()
-        self.cBox_Runs.addItems(runs)
-        w = self.cBox_Runs.sizeHint().width()
-        if w < 200:
-            w = 200
-        self.cBox_Runs.setFixedWidth(w)
-        self.sort_by_widget.setFixedWidth(self.cBox_Runs.width())
-
-    def loadRun(self):
-        self.action_cancel()  # ask them if they want to lose unsaved changes
-        if self.hasUnsavedChanges():
-            Log.d("User declined load action. There are unsaved changes.")
-            return
-
-        # if self.AI_SelectTool_Frame.isVisible():
-        #     self.AI_SelectTool_Frame.setVisible(
-        #         False
-        #     )  # require re-click to show popup tool incorrect position
-
-        try:
-            if not self.QModel_modules_loaded:
-                cluster_model_path = os.path.join(
-                    Architecture.get_path(), "QATCH/QModel/SavedModels/cluster.joblib"
-                )
-                self.QModel_clusterer = QClusterer(
-                    model_path=cluster_model_path)
-
-                predict_model_path = os.path.join(
-                    Architecture.get_path(),
-                    "QATCH/QModel/SavedModels/QMultiType_{}.json",
-                )
-                self.QModel_predict_0 = QPredictor(
-                    model_path=predict_model_path.format(0)
-                )
-                self.QModel_predict_1 = QPredictor(
-                    model_path=predict_model_path.format(1)
-                )
-                self.QModel_predict_2 = QPredictor(
-                    model_path=predict_model_path.format(2)
-                )
-            self.QModel_modules_loaded = True
-        except:
-            Log.e("ERROR:", e)
-            Log.e("Failed to load 'QModel' modules at load of run.")
-
-        enabled, error, expires = UserProfiles.checkDevMode()
-        if enabled == False and (error == True or expires != ""):
-            PopUp.warning(
-                self,
-                "Developer Mode Expired",
-                "Developer Mode has expired and these analysis results will be encrypted.\n"
-                + 'An admin must renew or disable "Developer Mode" to suppress this warning.',
-            )
-
-        if (
-            enabled
-        ):  # DevMode enabled, check if auto-sign (do not ask again) key is active
-            auto_sign_key = None
-            session_key = None
-            if os.path.exists(Constants.auto_sign_key_path):
-                with open(Constants.auto_sign_key_path, "r") as f:
-                    auto_sign_key = f.readline()
-            session_key_path = os.path.join(
-                Constants.user_profiles_path, "session.key")
-            if os.path.exists(session_key_path):
-                with open(session_key_path, "r") as f:
-                    session_key = f.readline()
-            if auto_sign_key == session_key and session_key != None:
-                self.sign_do_not_ask.setChecked(True)
-            else:
-                self.sign_do_not_ask.setChecked(False)
-                if os.path.exists(Constants.auto_sign_key_path):
-                    os.remove(Constants.auto_sign_key_path)
-
-            # NOTE: This check is needed for Analyze since it persists across run loads
-            #       and is only init'd once per application instance (across sessions).
-            # just in case, make it visible
-            self.sign_do_not_ask.setVisible(True)
-        else:  # DevMode may have been manually disabled since last run load
-            # Force compliance by removing auto-sign feature support
-            self.sign_do_not_ask.setChecked(False)  # uncheck
-            self.sign_do_not_ask.setEnabled(False)  # disable
-            self.sign_do_not_ask.setVisible(False)  # hide
-
-        self.askForPOIs = True
-        self.btn_Next.setText("Next")
-
-        self._text1 = pg.TextItem("", (51, 51, 51), anchor=(0.5, 0.5))
-        self._text1.setHtml(
-            "<span style='font-size: 14pt'>Loading data for analysis... </span>"
-        )
-        self._text2 = pg.TextItem("", (51, 51, 51), anchor=(0.5, 0.5))
-        self._text2.setHtml(
-            "<span style='font-size: 10pt'>This operation may take a few seconds. </span>"
-        )
-        self._text3 = pg.TextItem("", (51, 51, 51), anchor=(0.5, 0.5))
-        self._text3.setHtml(
-            "<span style='font-size: 10pt'>Please be more patient with longer runs. </span>"
-        )
-        self._text1.setPos(0.5, 0.50)
-        self._text2.setPos(0.5, 0.35)
-        self._text3.setPos(0.5, 0.25)
-
-        ax = self.graphWidget  # .plot(hour, temperature)
-        ax1 = self.graphWidget1
-        ax2 = self.graphWidget2
-        ax3 = self.graphWidget3
-
-        elems = [ax, ax1, ax2, ax3]
-        for e in elems:
-            if e != None:
-                e.clear()
-                e.setLimits(yMin=None, yMax=None,
-                            minYRange=None, maxYRange=None)
-                e.setXRange(min=0, max=1)
-                e.setYRange(min=0, max=1)
-            if e is ax:
-                e.addItem(self._text1, ignoreBounds=True)
-
-        try:
-            self.progressBar.valueChanged.disconnect(
-                self._update_progress_value)
-        except:
-            Log.w("Cannot disconnect non-existent method from ProgressBar.")
-
-        self.enable_buttons(False, False)
-
-        self._update_analyze_progress(
-            0, "Reading Run Data..."
-        )  # reset internal buffer with 0
-        self._update_analyze_progress(
-            75, "Reading Run Data..."
-        )  # run up to 75% then slow, stop @ 99% until loaded
-
-        # call as timer to allow repaint of pyqtgraph TextItems (loading)
-        QtCore.QTimer.singleShot(500, self.action_load_run)
-
-    def getFolderFromRun(self, run_string):
-        idx = run_string.rfind("(")
-        if idx > 0:
-            folder = run_string[0: idx - 1]
-        else:
-            folder = run_string
-        dict_key = list(self.run_names.keys())[
-            list(self.run_names.values()).index(folder)
-        ]
-        folder = dict_key[0: dict_key.find(":")]
-        # Log.w(f"folder from run = '{folder}'")
-        return folder
-
-    def action_load_run(self):
-        try:
-            self.moved_markers = [False, False, False, False, False, False]
-            self.parent.analyze_data(
-                self.cBox_Devices.currentText(),
-                self.getFolderFromRun(self.cBox_Runs.currentText()),
-                None,
-            )
-            self.enable_buttons()
-        except Exception as e:
-            Log.e(
-                f"An error occurred while loading the selected run: {str(e)}")
-            self.action_cancel()
-
-    def goBack(self):
-        self.btn_Next.setEnabled(True)
-        if self.stateStep == 7:
-            for marker in self.poi_markers:
-                marker.setMovable(True)
-        self.stateStep -= 2
-        if self.stateStep < -1:
-            self.stateStep = 0
-            self._restore_qmodel_predictions()
-            # if PopUp.question(
-            #     self,
-            #     "Are you sure?",
-            #     "Any manual points will be lost if you run QModel again.\n\nProceed?",
-            # ):
-            # self.parent.analyze_data(
-            #     self.cBox_Devices.currentText(),
-            #     self.getFolderFromRun(self.cBox_Runs.currentText()),
-            #     None,
-            # )  # force back to step 1 of 8
-            # else:
-            # self.stateStep = 0
-        else:
-            self.moved_markers = [False, False, False, False, False, False]
-            self.getPoints()
-
-    def getContextWidth(self):
-        clipped = False
-        if self.stateStep <= 3:  # start, end of fill, post point
-            ws = int(self.zoomLevel * self.smooth_factor / 2)  # context width
-        else:  # blips
-            ws = int(
-                self.zoomLevel * self.smooth_factor * self.stateStep
-            )  # context width
-        if ws > len(self.xs) / 2:
-            ws = int(len(self.xs) / 20)
-        px = self.stateStep - 1
-        if px in range(len(self.poi_markers)):
-            tt1 = self.poi_markers[px].value()
-        else:
-            # self.poi_markers[self.AI_SelectTool_At].value()
-            tt1 = self.xs[-1]
-        tx1 = next(x for x, y in enumerate(self.xs) if y >= tt1)
-        if tx1 - ws < 0:
-            clipped = True
-            ws = tx1
-        elif tx1 + ws >= len(self.xs):
-            clipped = True
-            ws = len(self.xs) - 1 - tx1
-        elif ws < 10:
-            clipped = True
-            ws = 10
-        return [ws, clipped]
-
-    def _restore_qmodel_predictions(self):
-        try:
-            if self.model_engine == "None":
-                # no run is loaded
-                PopUp.information(
-                    self,
-                    "QModel Not Available",
-                    "Predictions cannot be run at this time.\nPlease load a run first."
-                )
-                # special exception case: indicates software declined action
-                raise ConnectionRefusedError()
-            if not PopUp.question(
-                self,
-                "Are you sure?",
-                "Any manual points will be lost if you run QModel again.\n\nProceed?",
-            ):
-                # special exception case: indicates user declined action
-                raise ConnectionAbortedError()
-
-            # restore QModel predictions
-            poi_vals = []
-            self.model_result = -1
-            self.model_candidates = None
-            self.model_engine = "None"
-            if Constants.QModel_predict:
-                try:
-                    with secure_open(self.loaded_datapath, "r", "capture") as f:
-                        fh = BytesIO(f.read())
-                        label = self.QModel_clusterer.predict_label(fh)
-                        fh.seek(0)
-                        act_poi = [None] * 6  # no initial guesses
-                        candidates = getattr(
-                            self, f"QModel_predict_{label}"
-                        ).predict(fh, run_type=label, act=act_poi)
-                        predictions = []
-                        for p, c in candidates:
-                            predictions.append(
-                                p[0]
-                            )  # assumes 1st point is best point
-                        self.model_run_this_load = True
-                        self.model_result = predictions
-                        self.model_candidates = candidates
-                        self.model_engine = "QModel"
-                    if isinstance(self.model_result, list) and len(self.model_result) == 6:
-                        if True:  # len(poi_vals) != 6:
-                            Log.d(
-                                "Model ran, updating 'poi_vals' on re-run request")
-                            poi_vals = self.model_result.copy()
-                            out_of_order = False
-                            last_p = 0
-                            for i, p in enumerate(poi_vals):
-                                if p < last_p:
-                                    if not out_of_order:
-                                        # print this on 1st indication only
-                                        Log.e(
-                                            tag=f"[{self.model_engine}]",
-                                            msg=f"Predictions are out of order! They have been corrected to prevent errors."
-                                        )
-                                    out_of_order = True
-                                    if i == 0:  # first POI
-                                        poi_vals[i] = int(poi_vals[1] / 2)
-                                    elif i == len(poi_vals) - 1:  # last POI
-                                        poi_vals[i] = int(
-                                            (poi_vals[i-1] + len(self.ys)) / 2)
-                                    else:  # any other POI, not first nor last
-                                        poi_vals[i] = int(
-                                            (poi_vals[i-1] + poi_vals[i+1]) / 2)
-                                    Log.e(
-                                        tag=f"[{self.model_engine}]",
-                                        msg=f"Corrected point {i+1}: idx {p} -> {poi_vals[i]}"
-                                    )
-                                last_p = p
-                        else:
-                            Log.d(
-                                "Model ran, but not updating 'poi_vals' since we DO have prior points")
-                    else:
-                        self.model_result = -1  # try fallback model
-
-                except Exception as e:
-                    Log.e(e)
-                    Log.e(
-                        "Error using 'QModel'... Using 'ModelData' as fallback (less accurate)."
-                    )
-                    # raise e # debug only
-                    self.model_result = -1  # try fallback model
-
-            # move markers to QModel predicted points (if re-ran)
-            if self.model_result != -1 and len(self.poi_markers) == 6:
-                Log.i("[Predict] Restored QModel predictions for this run.")
-                for i, pm in enumerate(self.poi_markers):
-                    pm.setValue(self.xs[poi_vals[i]])
-                self.detect_change()
-            else:
-                Log.w(
-                    "[Predict] QModel has no predictions for this run. Leaving points unchanged.")
-
-        except ConnectionRefusedError:
-            Log.d("QModel predicted with no run loaded. No action taken.")
-
-        except ConnectionAbortedError:
-            Log.d("User declined QModel restore prompt. No action taken.")
-
-        except Exception as e:
-            Log.e(f"QModel restore failed: {str(e)}")
-
-            limit = None
-            t, v, tb = sys.exc_info()
-            from traceback import format_tb
-
-            a_list = ["Traceback (most recent call last):"]
-            a_list = a_list + format_tb(tb, limit)
-            a_list.append(f"{t.__name__}: {str(v)}")
-            for line in a_list:
-                Log.e(line)
-
-    def getPoints(self):
-        self.graphStack.setCurrentIndex(0)
-        self.btn_Back.setEnabled(True)
-        if not self.stateStep == 7:
-            self.btn_Next.setText("Next")
-        self.stateStep += 1
-        step_num = self.stateStep + 2
-        if step_num < 3 and self.tool_Modify.isChecked():
-            self.parent.viewTutorialPage(7)  # analyze (summary)
-        elif step_num in range(3, 8 + 1) and self.tool_Modify.isChecked():
-            tutorial_ids = [round(7 + (step_num - 2) / 10, 2)]
-            if step_num > 5:
-                tutorial_ids.append(7.7)
-            self.parent.viewTutorialPage(
-                tutorial_ids)  # analyze (precise point)
-        else:  # "Modify" not checked or step_num > 8
-            self.parent.viewTutorialPage([5, 6])  # analyze / prior results
-        ax = self.graphWidget  # .plot(hour, temperature)
-        ax1 = self.graphWidget1
-        ax2 = self.graphWidget2
-        ax3 = self.graphWidget3
-        w123 = True if self.stateStep in range(1, 7) else False
-        was_vis = ax1.isVisible()
-        self.lowerGraphs.setVisible(w123)
-        # if w123 and not was_vis:
-        #     ax2.setFocus() # allow keyboard shortcuts left/right/up/down to work immediately
-        # ax1.setVisible(w123)
-        # ax2.setVisible(w123)
-        # ax3.setVisible(w123)
-        if self.stateStep == 0:
-            self._update_progress_value(
-                11 * (step_num -
-                      1), f"Step {step_num} of 8: Select Rough Fill Points"
-            )
-            ax.setTitle(None)
-            ax.setXRange(0, self.xs[-1], padding=0.05)
-            ax.setYRange(
-                0,
-                max(
-                    np.amax(self.ys_freq_fit),
-                    np.amax(self.ys_fit),
-                    np.amax(self.ys_diff_fit),
-                ),
-                padding=0.05,
-            )
-            self.textItem = pg.TextItem(
-                "Drag any unused markers all the way to the right side of the plot.",
-                color=(0, 0, 0),
-                anchor=(1, 1),
-                angle=270,
-            )
-            self.textItem.setPos(QtCore.QPointF(self.xs[-1], 0))
-            ax.addItem(self.textItem)
-            self.fit1.setAlpha(1, False)
-            self.fit2.setAlpha(1, False)
-            self.fit3.setAlpha(1, False)
-            self.scat1.setAlpha(0.01, False)
-            self.scat2.setAlpha(0.01, False)
-            self.scat3.setAlpha(0.01, False)
-
-            # ModelData
-            poi_vals = []
-            if len(self.poi_markers) != 6:
-                self.model_result = -1
-                self.model_candidates = None
-                self.model_engine = "None"
-
-                if Constants.QModel_predict:
-                    try:
-                        with secure_open(self.loaded_datapath, "r", "capture") as f:
-                            fh = BytesIO(f.read())
-                            label = self.QModel_clusterer.predict_label(fh)
-                            fh.seek(0)
-                            act_poi = [None] * 6  # no initial guesses
-                            candidates = getattr(
-                                self, f"QModel_predict_{label}"
-                            ).predict(fh, run_type=label, act=act_poi)
-                            predictions = []
-                            for p, c in candidates:
-                                predictions.append(
-                                    p[0]
-                                )  # assumes 1st point is best point
-                            self.model_result = predictions
-                            self.model_candidates = candidates
-                            self.model_engine = "QModel"
-                        if (
-                            isinstance(self.model_result, list)
-                            and len(self.model_result) == 6
-                        ):
-                            poi_vals = self.model_result
-                        else:
-                            self.model_result = -1  # try fallback model
-                    except Exception as e:
-                        Log.e(e)
-                        Log.e(
-                            "Error using 'QModel'... Using 'ModelData' as fallback (less accurate)."
-                        )
-                        # raise e # debug only
-                        self.model_result = -1  # try fallback model
-
-                start_time = min(
-                    self.poi_markers[0].value(), self.poi_markers[-1].value()
-                ) if len(self.poi_markers) else min(self.xs[poi_vals])
-                start_time = next(x for x, y in enumerate(
-                    self.xs) if y >= start_time)
-                stop_time = max(
-                    self.poi_markers[0].value(), self.poi_markers[-1].value()
-                ) if len(self.poi_markers) else max(self.xs[poi_vals])
-                stop_time = next(x for x, y in enumerate(
-                    self.xs) if y >= stop_time)
-
-                if self.model_result == -1 and Constants.ModelData_predict:
-                    try:
-                        model_starting_points = [
-                            start_time,
-                            None,
-                            None,
-                            None,
-                            None,
-                            stop_time,
-                        ]
-                        self.model_result = self.dataModel.IdentifyPoints(
-                            data_path=self.loaded_datapath,
-                            times=self.data_time,
-                            freq=self.data_freq,
-                            diss=self.data_diss,
-                            start_at=model_starting_points,
-                        )
-                        self.model_engine = "ModelData"
-                        if isinstance(self.model_result, list):
-                            poi_vals.clear()
-                            # show point with highest confidence for each:
-                            self.model_select = []
-                            self.model_candidates = []
-                            for point in self.model_result:
-                                self.model_select.append(0)
-                                if isinstance(point, list):
-                                    self.model_candidates.append(point)
-                                    select_point = point[self.model_select[-1]]
-                                    select_index = select_point[0]
-                                    select_confidence = select_point[1]
-                                    poi_vals.append(select_index)
-                                else:
-                                    self.model_candidates.append([point])
-                                    poi_vals.append(point)
-                        elif self.model_result == -1:
-                            Log.w(
-                                "Model failed to auto-calculate points of interest for this run!"
-                            )
-                            pass
-                        else:
-                            Log.e(
-                                "Model encountered an unexpected response. Please manually select points."
-                            )
-                            pass
-                    except:
-                        limit = None
-                        t, v, tb = sys.exc_info()
-                        from traceback import format_tb
-
-                        a_list = ["Traceback (most recent call last):"]
-                        a_list = a_list + format_tb(tb, limit)
-                        a_list.append(f"{t.__name__}: {str(v)}")
-                        for line in a_list:
-                            Log.e(line)
-
-                try:  # if isinstance(self.model_result, list):
-                    poi2_time = self.xs[poi_vals[1]]  # end of fill
-                    poi3_time = self.xs[poi_vals[2]]  # post
-                    poi4_time = self.xs[poi_vals[3]]  # blip1
-                    poi5_time = self.xs[poi_vals[4]]  # blip2
-                except:  # else:
-                    Log.e(
-                        "Model returned insufficient points. Please manually select points."
-                    )
-                    fill_time = self.xs[stop_time] - self.xs[start_time]
-                    poi2_time = self.xs[start_time] + \
-                        (fill_time * 0.05)  # end of fill
-                    poi3_time = self.xs[start_time] + \
-                        (fill_time * 0.10)  # post
-                    poi4_time = self.xs[start_time] + \
-                        (fill_time * 0.25)  # blip1
-                    poi5_time = self.xs[start_time] + \
-                        (fill_time * 0.50)  # blip2
-
-                self.moved_markers = [
-                    True,
-                    True,
-                    True,
-                    True,
-                    True,
-                    True,
-                ]  # model can adjust all points on next step
-
-            else:  # all points already set
-                for pm in self.poi_markers:
-                    cur_val = pm.value()
-                    cur_idx = next(x for x, y in enumerate(
-                        self.xs) if y >= cur_val)
-                    poi_vals.append(cur_idx)
-
-            if len(self.poi_markers) != 6:
-                self.detect_change()
-
-                for pt in [poi2_time, poi3_time, poi4_time, poi5_time]:
-                    poi_marker = pg.InfiniteLine(
-                        pos=pt,
-                        angle=90,
-                        pen="b",
-                        bounds=[self.xs[0], self.xs[-1]],
-                        movable=True,
-                    )
-                    ax.addItem(poi_marker)
-                    poi_marker.sigPositionChangeFinished.connect(
-                        self.markerMoveFinished
-                    )
-                    self.poi_markers.insert(-1, poi_marker)
-            for marker in self.poi_markers:
-                marker.setMovable(True)
-                marker.setPen(color="blue")
-                marker.addMarker("<|>")
-            # self.AI_SelectTool_Frame.setVisible(False)  # Hide AI Tool
-        elif self.stateStep in range(1, 7):
-            if self.stateStep + 2 == 3:  # stateStep 1 = Step 3 of 8
-                # sort poi_markers by time, in case the user messed up the order moving things around manually in Step 2
-                out_of_order = False
-                for i in range(1, len(self.poi_markers)):
-                    if self.poi_markers[i - 1].value() > self.poi_markers[i].value():
-                        Log.d("Detected POI markers are out-of-order... sorting...")
-                        out_of_order = True
-                        break  # no need to keep searching, the order is wrong, so fix it
-                if out_of_order:
-                    try:
-                        poi_vals = []
-                        for pm in self.poi_markers:
-                            cur_val = pm.value()
-                            cur_idx = next(
-                                x for x, y in enumerate(self.xs) if y >= cur_val
-                            )
-                            poi_vals.append(cur_idx)
-                        poi_vals.sort()
-                        self.custom_poi_text.setText(f"{poi_vals}")
-                        self.update_custom_pois()  # write POI markers in correct order
-                    except Exception as e:
-                        Log.e(
-                            "Error: An exception occurred while sorting POI markers.")
-                        Log.e(f"Error Details: {str(e)}")
-
-                poi_vals = []
-                for pm in self.poi_markers:  # already sorted
-                    cur_val = pm.value()
-                    cur_idx = next(x for x, y in enumerate(
-                        self.xs) if y >= cur_val)
-                    poi_vals.append(cur_idx)
-
-                if self.model_engine == "ModelData" and Constants.ModelData_predict:
-                    try:
-                        # Run Model again, to get an initial automatic fine tuning of points prior to user input
-                        model_starting_points = (
-                            poi_vals.copy()
-                        )  # NOTE: len(poi_vals) must equal 6
-                        self.model_result = self.dataModel.IdentifyPoints(
-                            data_path=self.loaded_datapath,
-                            times=self.data_time,
-                            freq=self.data_freq,
-                            diss=self.data_diss,
-                            start_at=model_starting_points,
-                        )
-                        self.model_engine = "ModelData"
-                        if isinstance(self.model_result, list):
-                            poi_vals.clear()
-                            # show point with highest confidence for each:
-                            self.model_select = []
-                            self.model_candidates = []
-                            for idx, point in enumerate(self.model_result):
-                                if isinstance(point, list):
-                                    self.model_candidates.append(point)
-                                else:
-                                    self.model_candidates.append([point])
-                                self.model_select.append(0)
-                                if self.moved_markers[idx] == False:
-                                    poi_vals.append(model_starting_points[idx])
-                                else:
-                                    self.moved_markers[idx] = False
-                                    if isinstance(point, list):
-                                        select_point = point[self.model_select[-1]]
-                                        select_index = select_point[0]
-                                        select_confidence = select_point[1]
-                                        poi_vals.append(select_index)
-                                    else:
-                                        poi_vals.append(point)
-                            # Track which markers have been moved and only update model for those points, otherwise take starting point
-                            if poi_vals != model_starting_points:
-                                # Updating custom POIs also re-writes the POI markers
-                                self.custom_poi_text.setText(f"{poi_vals}")
-                                self.update_custom_pois()  # write POI markers in correct order
-                                self.moved_markers = [
-                                    False,
-                                    False,
-                                    False,
-                                    False,
-                                    False,
-                                    False,
-                                ]
-                        elif self.model_result == -1:
-                            Log.w(
-                                "Model failed to auto-calculate points of interest for this run!"
-                            )
-                            pass
-                        else:
-                            Log.e(
-                                "Model encountered an unexpected response. Please manually select points."
-                            )
-                            pass
-                    except:
-                        Log.e(
-                            "An error occurred while running the model and organizing markers."
-                        )
-
-                    # sort poi_markers one more time, just in case model returned out-of-order points (which should never happen)
-                    out_of_order = False
-                    for i in range(1, len(self.poi_markers)):
-                        if (
-                            self.poi_markers[i - 1].value()
-                            > self.poi_markers[i].value()
-                        ):
-                            Log.d(
-                                "Detected POI markers are out-of-order... sorting...")
-                            out_of_order = True
-                            break  # no need to keep searching, the order is wrong, so fix it
-                    if out_of_order:
-                        try:
-                            poi_vals = []
-                            for pm in self.poi_markers:
-                                cur_val = pm.value()
-                                cur_idx = next(
-                                    x for x, y in enumerate(self.xs) if y >= cur_val
-                                )
-                                poi_vals.append(cur_idx)
-                            poi_vals.sort()
-                            self.custom_poi_text.setText(f"{poi_vals}")
-                            self.update_custom_pois()  # write POI markers in correct order
-                        except Exception as e:
-                            Log.e(
-                                "Error: An exception occurred while sorting POI markers."
-                            )
-                            Log.e(f"Error Details: {str(e)}")
-
-                else:  # self.model_engine != "ModelData":
-                    # do nothing here if "QModel" or "None"
-                    pass
-
-            # in stateStep 2 thru 6 (Steps 4 thru 8 of 8)
-            elif self.stateStep != 7:
-                if (
-                    self.poi_markers[self.stateStep - 1].value()
-                    < self.poi_markers[self.stateStep - 2].value()
-                ):
-                    cur_val = self.poi_markers[self.stateStep - 2].value()
-                    cur_idx = next(x for x, y in enumerate(
-                        self.xs) if y >= cur_val)
-                    self.poi_markers[self.stateStep - 1].setValue(
-                        self.xs[int(cur_idx + 2)]
-                    )
-            self.zoomLevel = 1  # reset default zoom level for each point
-            show_fits = 1.0 if self.stateStep >= 4 else 0.0
-            show_scat = 0.1 if self.stateStep >= 4 else 1.0
-            pad = 0.05 if self.stateStep >= 4 else 0.05
-            self.fit_1.setAlpha(show_fits, False)
-            self.fit_2.setAlpha(show_fits, False)
-            self.fit_3.setAlpha(show_fits, False)
-            self.scat_1.setAlpha(show_scat, False)
-            self.scat_2.setAlpha(show_scat, False)
-            self.scat_3.setAlpha(show_scat, False)
-            self._update_progress_value(
-                11 * (step_num - 1),
-                f"Step {step_num} of 8: Select Precise Fill Point {self.stateStep}",
-            )
-            ax.setTitle(None)
-            px = self.stateStep - 1
-            tt0 = self.poi_markers[0].value()
-            tx0 = next(x for x, y in enumerate(self.xs) if y >= tt0)
-            tt1 = self.poi_markers[px].value()
-            tx1 = next(x for x, y in enumerate(self.xs) if y >= tt1)
-            tt2 = self.poi_markers[-1].value()
-            tx2 = next(x for x, y in enumerate(self.xs) if y >= tt2)
-            ws = self.getContextWidth()[0]
-            # Calculate safe index boundaries prior to setting ranges
-            slice_start, slice_end = [tx1 - ws, tx1 + ws]
-            clipped = False
-            if slice_start < 0:
-                slice_start = 0
-                clipped = True
-            if slice_end > len(self.xs) - 1:
-                slice_end = len(self.xs) - 1
-                clipped = True
-            if slice_start >= slice_end:
-                slice_start = slice_end - 1  # 0
-                slice_end = slice_start + 1  # len(self.xs) - 1
-                clipped = True
-            ax.setXRange(self.xs[tx0], self.xs[tx2], padding=0.12)
-            ax1.setXRange(self.xs[slice_start], self.xs[slice_end], padding=0)
-            ax2.setXRange(self.xs[slice_start], self.xs[slice_end], padding=0)
-            ax3.setXRange(self.xs[slice_start], self.xs[slice_end], padding=0)
-            # Prevent empty slices
-            if tx0 == tx2:
-                tx0 -= 1
-                tx2 += 1
-            if False:  # diff_only
-                mn = np.amin(self.ys_diff[tx0:tx2])
-                mx = np.amax(self.ys_diff[tx0:tx2])
-            else:
-                mn = min(
-                    np.amin(self.ys_freq_fit[tx0:tx2]),
-                    np.amin(self.ys_fit[tx0:tx2]),
-                    np.amin(self.ys_diff_fit[tx0:tx2]),
-                )
-                mx = max(
-                    np.amax(self.ys_freq_fit[tx0:tx2]),
-                    np.amax(self.ys_fit[tx0:tx2]),
-                    np.amax(self.ys_diff_fit[tx0:tx2]),
-                )
-            ax.setYRange(mn, mx, padding=pad)
-            if self.stateStep >= 4:
-                if not clipped:
-                    ax1.setYRange(
-                        np.min(self.ys_freq_fit[slice_start: slice_end]),
-                        np.max(self.ys_freq_fit[slice_start: slice_end]),
-                        padding=pad,
-                    )
-                    ax2.setYRange(
-                        np.min(self.ys_diff_fit[slice_start: slice_end]),
-                        np.max(self.ys_diff_fit[slice_start: slice_end]),
-                        padding=pad,
-                    )
-                    ax3.setYRange(
-                        np.min(self.ys_fit[slice_start: slice_end]),
-                        np.max(self.ys_fit[slice_start: slice_end]),
-                        padding=pad,
-                    )
-                else:  # clipped
-                    Log.d(
-                        "Skipping to next step, due to missing channel in data selection (represented by ValueError exception below):"
-                    )
-                    # skip to next view
-                    Log.w(
-                        f"Skipping Step {self.stateStep+2}... User indicated this point is missing from the dataset in Step 2."
-                    )
-                    if self.step_direction == "backwards":
-                        self.action_back()  # repeat last action
-                    else:
-                        self.action_next()  # repeat last action
-                    return  # do not execute remainder of this function, let the above nested 'action_next' call supercede
-                pos1 = np.column_stack((self.xs[tx1], self.ys_freq_fit[tx1]))
-                pos2 = np.column_stack((self.xs[tx1], self.ys_diff_fit[tx1]))
-                pos3 = np.column_stack((self.xs[tx1], self.ys_fit[tx1]))
-            else:
-                ax1.setYRange(
-                    np.min(self.ys_freq[slice_start: slice_end]),
-                    np.max(self.ys_freq[slice_start: slice_end]),
-                    padding=pad,
-                )
-                ax2.setYRange(
-                    np.min(self.ys_diff[slice_start: slice_end]),
-                    np.max(self.ys_diff[slice_start: slice_end]),
-                    padding=pad,
-                )
-                ax3.setYRange(
-                    np.min(self.ys[slice_start: slice_end]),
-                    np.max(self.ys[slice_start: slice_end]),
-                    padding=pad,
-                )
-                pos1 = np.column_stack((self.xs[tx1], self.ys_freq[tx1]))
-                pos2 = np.column_stack((self.xs[tx1], self.ys_diff[tx1]))
-                pos3 = np.column_stack((self.xs[tx1], self.ys[tx1]))
-            self.star1.setData(pos=pos1)
-            self.star2.setData(pos=pos2)
-            self.star3.setData(pos=pos3)
-            gstar_idxs = []
-            for idx, marker in enumerate(self.poi_markers):
-                if (
-                    idx == px - 1
-                ):  # check last point, move this marker if it's out of time sequence from last one
-                    if (
-                        marker.value() >= self.poi_markers[px].value()
-                    ):  # last marker time greater than this marker
-                        t_idx = next(
-                            x for x, y in enumerate(self.xs) if y >= marker.value()
-                        )
-                        marker.setValue(self.xs[t_idx + 3])
-                if idx != px:
-                    t_idx = next(
-                        x for x, y in enumerate(self.xs) if y >= marker.value()
-                    )
-                    gstar_idxs.append(t_idx)
-                marker.setMovable(idx == px)  # only current marker is movable
-                marker.setPen(color=("blue" if idx == px else "blue"))
-                marker.addMarker("<|>") if idx == px else marker.clearMarkers()
-            if self.stateStep >= 4:
-                pos1 = np.column_stack(
-                    (self.xs[gstar_idxs], self.ys_freq_fit[gstar_idxs])
-                )
-                pos2 = np.column_stack(
-                    (self.xs[gstar_idxs], self.ys_diff_fit[gstar_idxs])
-                )
-                pos3 = np.column_stack(
-                    (self.xs[gstar_idxs], self.ys_fit[gstar_idxs]))
-            else:
-                pos1 = np.column_stack(
-                    (self.xs[gstar_idxs], self.ys_freq[gstar_idxs]))
-                pos2 = np.column_stack(
-                    (self.xs[gstar_idxs], self.ys_diff[gstar_idxs]))
-                pos3 = np.column_stack(
-                    (self.xs[gstar_idxs], self.ys[gstar_idxs]))
-            self.gstars1.setData(pos=pos1)
-            self.gstars2.setData(pos=pos2)
-            self.gstars3.setData(pos=pos3)
-            # # Show AI Tool on current point marker after everything settles:
-            # QtCore.QTimer.singleShot(
-            #     1, lambda: self.summaryAt(max(0, min(5, self.stateStep - 1)))
-            # )
-        elif self.stateStep == 7:
-            self._update_progress_value(
-                100,
-                f'Summary: Press "Analyze" to compute results for these selected points',
-            )
-            # ax.setTitle(f"Summary: All Selected Points of Interest")
-            self.fit1.setAlpha(1, False)
-            self.fit2.setAlpha(1, False)
-            self.fit3.setAlpha(1, False)
-            self.scat1.setAlpha(0.01, False)
-            self.scat2.setAlpha(0.01, False)
-            self.scat3.setAlpha(0.01, False)
-            for marker in self.poi_markers:
-                marker.setMovable(False)
-                marker.setPen(color="blue")
-                marker.clearMarkers()
-            tt0 = self.poi_markers[0].value()
-            tx0 = next(x for x, y in enumerate(self.xs) if y >= tt0)
-            tt2 = self.poi_markers[-1].value()
-            tx2 = next(x for x, y in enumerate(self.xs) if y >= tt2)
-            ax.setXRange(self.xs[tx0], self.xs[tx2], padding=0.12)
-            # Prevent empty slices
-            if tx0 == tx2:
-                tx0 -= 1
-                tx2 += 1
-            mn = min(
-                np.amin(self.ys_freq_fit[tx0:tx2]),
-                np.amin(self.ys_fit[tx0:tx2]),
-                np.amin(self.ys_diff_fit[tx0:tx2]),
-            )
-            mx = max(
-                np.amax(self.ys_freq_fit[tx0:tx2]),
-                np.amax(self.ys_fit[tx0:tx2]),
-                np.amax(self.ys_diff_fit[tx0:tx2]),
-            )
-            ax.setYRange(mn, mx, padding=0.05)
-            for i, marker in enumerate(self.poi_markers):
-                Log.d(f"Marker {i} = ", marker.value())
-            self.btn_Next.setText("Analyze")
-            # self.AI_SelectTool_Frame.setVisible(False)  # Hide AI Tool
-        else:
-            self.stateStep = 8
-            if self.unsaved_changes:
-                if self.parent.signature_required and not self.parent.signature_received:
-                    Log.e(
-                        f"Input Error: Initials do not match current user info ({self.initials})"
-                    )
-                    self.sign.setFocus()
-                    return
-            self.btn_Back.setEnabled(True)
-            self.btn_Next.setEnabled(False)
-            poi_vals = []
-            for marker in self.poi_markers:
-                t_idx = next(x for x, y in enumerate(
-                    self.xs) if y >= marker.value())
-                poi_vals.append(t_idx)
-            poi_vals.sort()
-            if self.unsaved_changes:
-                Log.d("Storing new <points> in XML file")
-                self.unsaved_changes = False
-                if self.parent.signature_required:
-                    self.appendAuditToXml()
-                self.appendPointsToXml(poi_vals)
-            # self.showAnalysis(poi_vals)
-            # self.analyzer_task = threading.Thread(target=self.showAnalysis, args=(poi_vals,))
-            # self.analyzer_task.start()
-            allow_start = True
-            if hasattr(self, "analyze_work"):
-                if self.analyze_work.is_running():
-                    Log.w(
-                        "Double-click detected on Analyze action. Skipping duplicate action."
-                    )
-                    allow_start = False
-            if allow_start:
-                self._update_progress_value(1, "Status: Starting...")
-                self.graphStack.setCurrentIndex(1)
-                self.analyzer_task = QtCore.QThread()
-                self.analyze_work = AnalyzerWorker(
-                    self,  # pass in parent
-                    self.loaded_datapath,
-                    self.xml_path,
-                    poi_vals,
-                    self.diff_factor if hasattr(self, "diff_factor") else None,
-                )
-                self.analyzer_task.started.connect(self.analyze_work.run)
-                self.analyze_work.finished.connect(self.analyzer_task.quit)
-                self.analyze_work.progress.connect(
-                    self._update_analyze_progress)
-                self.analyze_work.finished.connect(self._update_progress_value)
-                self.analyze_work.finished.connect(self.enable_buttons)
-                self.analyzer_task.start()
-        self.setDotStepMarkers(step_num)
-
-        # # Show/Hide QModel re-run button if on Step 2 and run has prior points
-        # if step_num == 2 and len(self.poi_markers) == 6:
-        #     self._position_floating_widget()
-        #     self.QModel_widget.show()
-        # elif self.QModel_widget.isVisible():
-        #     self.QModel_widget.hide()
-
-    def addDotStepHandlers(self):
-        dots = [
-            self.dot1,
-            self.dot2,
-            self.dot3,
-            self.dot4,
-            self.dot5,
-            self.dot6,
-            self.dot7,
-            self.dot8,
-            self.dot9,
-            self.dot10,
-        ]
-        for i, d in enumerate(dots):
-            # d.setObjectName(str(i))
-            d.mousePressEvent = self.gotoStepNum
-            # d.mousePressEvent = lambda: event, step_num=i: self.gotoStepNum(step_num)
-
-    def setDotStepMarkers(self, step_num):
-        dots = [
-            self.dot1,
-            self.dot2,
-            self.dot3,
-            self.dot4,
-            self.dot5,
-            self.dot6,
-            self.dot7,
-            self.dot8,
-            self.dot9,
-            self.dot10,
-        ]
-        for i, d in enumerate(dots):
-            if i in [0, 9]:  # first and last dot
-                # uc = '\u00ae' if step_num - 1 != i else '\u2b24' # circled 'R' vs filled circle, respectively
-                # pad = '0' if step_num - 1 != i else '1'
-                # d.setStyleSheet(f"padding-top: {pad}px;")
-                color = "#cccccc" if step_num - 1 != i else "#515151"
-                d.setStyleSheet(f"color: {color};")
-            else:
-                uc = (
-                    "\u25ef" if step_num - 1 != i else "\u2b24"
-                )  # open circle vs filled circle, respectively
-                # d.setStyleSheet(f"padding-top: 1px;")
-                d.setText(uc)
-
-    def gotoStepNum(self, obj, step_num=1):
-
-        dots = [
-            self.dot1,
-            self.dot2,
-            self.dot3,
-            self.dot4,
-            self.dot5,
-            self.dot6,
-            self.dot7,
-            self.dot8,
-            self.dot9,
-            self.dot10,
-        ]
-        for i, d in enumerate(dots):
-            if d.underMouse():
-                step_num = i + 1
-                break
-
-        # if self.AI_SelectTool_Frame.isVisible():
-        #     self.AI_SelectTool_Frame.setVisible(False)
-
-        if self.allow_modify == False and step_num < 9:
-            self.tool_Modify.setChecked(True)
-            self.action_modify()  # self.tool_Modify.clicked.emit()
-            return  # action_modify() always calls this function again
-
-        # determine step direction
-        if step_num < self.stateStep + 2:
-            self.step_direction = "backwards"
-        else:
-            self.step_direction = "forwards"
-
-        if step_num == 10:
-            self.progressBar.setValue(100)  # Finished
-            self.progressBar.setFormat(
-                'Finished: View most recent "Analyze" results')
-            self.stateStep = 8
-            self.tool_Cancel.setEnabled(True)
-            self.lowerGraphs.setVisible(False)
-            self.graphStack.setCurrentIndex(1)
-            self.setDotStepMarkers(step_num)
-            return
-
-        enable_cancel = self.xml_path != None
-        enable_analyze = len(self.poi_markers) > 2
-        if not enable_cancel:
-            Log.w("Please load a run prior to using the step jumper dots.")
-        elif self.stateStep + 2 == step_num:
-            Log.d("User clicked step jumper dot of current step. No action.")
-        elif step_num == 1:
-            self._restore_qmodel_predictions()
-            self.enable_buttons()
-            # if PopUp.question(
-            #     self,
-            #     "Are you sure?",
-            #     "Any manual points will be lost if you run QModel again.\n\nProceed?",
-            # ):
-            # self.parent.analyze_data(
-            #     self.cBox_Devices.currentText(),
-            #     self.getFolderFromRun(self.cBox_Runs.currentText()),
-            #     None,
-            # )  # force back to step 1 of 8
-            # self.enable_buttons()
-        elif enable_analyze:
-            self.stateStep = step_num - 3
-            self.getPoints()  # increment to next step
-            self.enable_buttons()
-        elif enable_analyze == False and step_num == 2:
-            # special case: allow next action if dot is clicked instead of button
-            self.tool_Next.clicked.emit()  # calls enable_buttons()
-        else:
-            Log.w(
-                "Please select begin and end points prior to using the step jumper dots."
-            )
-
-    def appendAuditToXml(self):
-        data_path = self.loaded_datapath
-        xml_path = data_path[0:-4] + \
-            ".xml" if self.xml_path == None else self.xml_path
-        xml_params = {}
-        if secure_open.file_exists(xml_path, "audit"):
-            xml_text = ""
-            with open(xml_path, "r") as f:
-                xml_text = f.read()
-            if isinstance(xml_text, bytes):
-                xml_text = xml_text.decode()
-            run = minidom.parseString(xml_text)
-            xml = run.documentElement
-
-            # create or append new audits element
-            try:
-                audits = xml.getElementsByTagName("audits")[-1]
-            except:
-                audits = run.createElement("audits")
-                xml.appendChild(audits)
-
-            valid, infos = UserProfiles.session_info()
-            if valid:
-                Log.d(f"Found valid session: {infos}")
-                username = infos[0]
-                initials = infos[1]
-                salt = UserProfiles.find(username, initials)[1][:-4]
-                userrole = infos[2]
-            else:
-                Log.w(
-                    f"Found invalid session: searching for user ({self.initials})")
-                username = None  # not known in this context (yet)
-                initials = self.initials
-                salt = UserProfiles.find(username, initials)[1][:-4]
-                userinfo = UserProfiles.get_user_info(f"{salt}.xml")
-                username = userinfo[0]
-                initials = userinfo[1]
-                userrole = userinfo[2]
-
-            audit_action = "ANALYZE"
-            timestamp = self.parent.signed_at
-            machine = Architecture.get_os_name()
-            hash = hashlib.sha256()
-            hash.update(salt.encode())  # aka 'profile'
-            hash.update(audit_action.encode())
-            hash.update(timestamp.encode())
-            hash.update(machine.encode())
-            hash.update(username.encode())
-            hash.update(initials.encode())
-            hash.update(userrole.encode())
-            signature = hash.hexdigest()
-
-            audit1 = run.createElement("audit")
-            audit1.setAttribute("profile", salt)
-            audit1.setAttribute("action", audit_action)
-            audit1.setAttribute("recorded", timestamp)
-            audit1.setAttribute("machine", machine)
-            audit1.setAttribute("username", username)
-            audit1.setAttribute("initials", initials)
-            audit1.setAttribute("role", userrole)
-            audit1.setAttribute("signature", signature)
-            audits.appendChild(audit1)
-
-            hash = hashlib.sha256()
-            a_tags = xml.getElementsByTagName("audit")
-            for i, a in enumerate(a_tags):
-                if i == len(a_tags) - 1:
-                    ref_signature = hash.hexdigest()
-                if a.hasAttribute("signature"):
-                    hash.update(a.getAttribute("signature").encode())
-            audits_signature = hash.hexdigest()
-            if audits.hasAttribute("signature"):
-                if audits.getAttribute("signature") == ref_signature:
-                    audits.setAttribute("signature", audits_signature)
-                else:
-                    if audits.attributes["signature"].value.find("X") < 0:
-                        audits.attributes["signature"].value += "X"
-                    Log.e(
-                        "Audits signature does not match for this run! Unable to apply new signature."
-                    )
-            else:
-                audits.setAttribute("signature", audits_signature)
-
-            with open(self.xml_path, "w") as f:
-                xml_str = run.toxml()
-                f.write(xml_str)
-                Log.d(f"Added <audit> to XML file: {self.xml_path}")
-
-    def appendPointsToXml(self, poi_vals):
-        data_path = self.loaded_datapath
-        xml_path = data_path[0:-4] + \
-            ".xml" if self.xml_path == None else self.xml_path
-        xml_params = {}
-        if secure_open.file_exists(xml_path, "audit"):
-            xml_text = ""
-            with open(xml_path, "r") as f:
-                xml_text = f.read()
-            if isinstance(xml_text, bytes):
-                xml_text = xml_text.decode()
-            run = minidom.parseString(xml_text)
-            xml = run.documentElement
-
-            # create new points element
-            recorded_at = (
-                self.parent.signed_at
-                if self.parent.signature_required
-                else dt.datetime.now().isoformat()
-            )
-            points = run.createElement("points")
-            points.setAttribute("recorded", recorded_at)
-            xml.appendChild(points)
-
-            for x, y in enumerate(poi_vals):
-                point = run.createElement("point")
-                point.setAttribute("name", str(x))
-                point.setAttribute("value", str(y))
-                points.appendChild(point)
-
-            hash = hashlib.sha256()
-            for p in points.childNodes:
-                for name, value in p.attributes.items():
-                    hash.update(name.encode())
-                    hash.update(value.encode())
-            signature = hash.hexdigest()
-            points.setAttribute("signature", signature)
-
-            with open(self.xml_path, "w") as f:
-                xml_str = run.toxml()
-                f.write(xml_str)
-                Log.d(f"Added <points> to XML file: {self.xml_path}")
-
-    def markerMoveFinished(self, marker):
-        ax = self.graphWidget
-        ax1 = self.graphWidget1
-        ax2 = self.graphWidget2
-        ax3 = self.graphWidget3
-        tt1 = marker.value()
-        tx1 = next(x for x, y in enumerate(self.xs) if y >= tt1)
-        if abs(self.xs[tx1] - tt1) > abs(self.xs[tx1 - 1] - tt1):
-            tx1 -= 1
-        marker.setValue(self.xs[tx1])  # snap to nearest point
-        marker_idx = -1
-        for idx, pm in enumerate(self.poi_markers):
-            if pm.value() == marker.value():
-                marker_idx = idx
-                break
-        if self.moved_markers[marker_idx] == False:
-            Log.d(
-                f"Marker {marker_idx} has been moved by the user! Flagged for model tuning."
-            )
-        # clear flag if it moved from AI directive; only set on manual movement
-        # if not self.AI_moving_marker else False
-        self.moved_markers[marker_idx] = True
-        self.detect_change()
-        # setXRange for 'ax' all the time on marker move to keep markers in view (except for Step 2)
-        if self.stateStep > 0:
-            tt0 = self.poi_markers[0].value()
-            tx0 = next(x for x, y in enumerate(self.xs) if y >= tt0)
-            tt2 = self.poi_markers[-1].value()
-            tx2 = next(x for x, y in enumerate(self.xs) if y >= tt2)
-            ax.setXRange(tt0, tt2, padding=0.12)
-            # Prevent empty slices
-            if tx0 == tx2:
-                tx0 -= 1
-                tx2 += 1
-            mn = min(
-                np.amin(self.ys_freq_fit[tx0:tx2]),
-                np.amin(self.ys_fit[tx0:tx2]),
-                np.amin(self.ys_diff_fit[tx0:tx2]),
-            )
-            mx = max(
-                np.amax(self.ys_freq_fit[tx0:tx2]),
-                np.amax(self.ys_fit[tx0:tx2]),
-                np.amax(self.ys_diff_fit[tx0:tx2]),
-            )
-            ax.setYRange(mn, mx, padding=0.05)
-        if self.stateStep in range(1, 7):
-            cur_val = marker.value()
-            cur_idx = next(x for x, y in enumerate(self.xs) if y >= cur_val)
-            if cur_idx == len(self.xs) - 1:
-                return  # do not process skipped points on marker move
-            ws = self.getContextWidth()[0]
-            pad = 0.05 if self.stateStep >= 4 else 0.05
-            # Calculate safe index boundaries prior to setting ranges
-            slice_start, slice_end = [tx1 - ws, tx1 + ws]
-            if slice_start < 0:
-                slice_start = 0
-            if slice_end > len(self.xs) - 1:
-                slice_end = len(self.xs) - 1
-            if slice_start >= slice_end:
-                slice_start = 0
-                slice_end = len(self.xs) - 1
-            ax1.setXRange(self.xs[slice_start], self.xs[slice_end], padding=0)
-            ax2.setXRange(self.xs[slice_start], self.xs[slice_end], padding=0)
-            ax3.setXRange(self.xs[slice_start], self.xs[slice_end], padding=0)
-            if self.stateStep >= 4:
-                ax1.setYRange(
-                    np.min(self.ys_freq_fit[slice_start: slice_end]),
-                    np.max(self.ys_freq_fit[slice_start: slice_end]),
-                    padding=pad,
-                )
-                ax2.setYRange(
-                    np.min(self.ys_diff_fit[slice_start: slice_end]),
-                    np.max(self.ys_diff_fit[slice_start: slice_end]),
-                    padding=pad,
-                )
-                ax3.setYRange(
-                    np.min(self.ys_fit[slice_start: slice_end]),
-                    np.max(self.ys_fit[slice_start: slice_end]),
-                    padding=pad,
-                )
-                pos1 = np.column_stack((self.xs[tx1], self.ys_freq_fit[tx1]))
-                pos2 = np.column_stack((self.xs[tx1], self.ys_diff_fit[tx1]))
-                pos3 = np.column_stack((self.xs[tx1], self.ys_fit[tx1]))
-            else:
-                ax1.setYRange(
-                    np.min(self.ys_freq[slice_start: slice_end]),
-                    np.max(self.ys_freq[slice_start: slice_end]),
-                    padding=pad,
-                )
-                ax2.setYRange(
-                    np.min(self.ys_diff[slice_start: slice_end]),
-                    np.max(self.ys_diff[slice_start: slice_end]),
-                    padding=pad,
-                )
-                ax3.setYRange(
-                    np.min(self.ys[slice_start: slice_end]),
-                    np.max(self.ys[slice_start: slice_end]),
-                    padding=pad,
-                )
-                pos1 = np.column_stack((self.xs[tx1], self.ys_freq[tx1]))
-                pos2 = np.column_stack((self.xs[tx1], self.ys_diff[tx1]))
-                pos3 = np.column_stack((self.xs[tx1], self.ys[tx1]))
-            self.star1.setData(pos=pos1)
-            self.star2.setData(pos=pos2)
-            self.star3.setData(pos=pos3)
-        # if (
-        #     self.moved_markers[self.AI_SelectTool_At]
-        #     and self.AI_SelectTool_Frame.isVisible()
-        # ):
-        #     # move AI Tool to new marker location
-        #     self.summaryAt(self.AI_SelectTool_At)
-
-    def getRunInfo(self):
-        """
-        Load and display information about a run from an XML file, initializing
-        a GUI to view or edit the run's details.
-
-        This method reads an XML file specified by `self.xml_path` to extract
-        attributes such as the run's name, associated CSV file path, ruling
-        (e.g., good or bad), and optionally, the username of the parent control.
-        It ensures that only one instance of the Run Info GUI is active, and
-        manages communication between the main thread and a worker thread for
-        GUI display and user interaction.
-
-        If the XML path is invalid or not provided, the method does nothing.
-
-        Attributes:
-            self.xml_path (str): Path to the XML file containing the run information.
-            self.parent: Reference to the parent object (if any), used to extract the
-                username for run metadata.
-            self.bThread (QtCore.QThread): Thread handling the Run Info GUI worker.
-            self.bWorker (QueryRunInfo): Worker object for the Run Info GUI.
-
-        Raises:
-            Exception: If there are issues reading or parsing the XML file, or if
-                GUI initialization fails.
-
-        Example:
-            self.xml_path = "path/to/run_info.xml"
-            self.getRunInfo()
-        """
-        # Check if the XML path is provided
-        if self.xml_path != None:
-            Log.d(tag=TAG, msg=f"Loaded xml_path={self.xml_path}")
-
-            # Read the XML file's content.
-            xml_text = ""
-            with open(self.xml_path, "r") as f:
-                xml_text = f.read()
-
-            # Decode if the content is in bytes format.
-            if isinstance(xml_text, bytes):
-                xml_text = xml_text.decode()
-
-            # Parse the XML content and extract attributes from
-            # the XML.
-            xml = minidom.parseString(xml_text)
-            run = xml.documentElement
-            run_name = run.getAttribute("name")
-            run_path = self.xml_path[0:-4] + ".csv"
-            is_good = run.getAttribute("ruling")
-
-            # Get the username from the parent control, if available.
-            user_name = (
-                None
-                if self.parent == None
-                else self.parent.ControlsWin.username.text()[6:]
-            )
-            # check signatures of XML, render a new QueryRunInfo() and allow saving changes
-            # (when editing runinfo, append to existing audit, not overwrite as new CAPTURE).
-            if hasattr(self, "bThread"):
-                if self.bThread.isRunning():
-                    Log.w("Run Info GUI already open. Re-showing instead.")
-                    self.bWorker.hide()
-                    self.bWorker.show()
-                    return
-
-            # Initialize the thread and worker for the Run Info GUI.
-            self.bThread = QtCore.QThread()
-            self.bWorker = QueryRunInfo(
-                run_name=run_name,
-                run_path=run_path,
-                run_ruling=is_good,
-                user_name=user_name,
-                recall_from=self.xml_path,
-                parent=self.parent,
-            )  # TODO: more secure to pass user_hash (filename)
-
-            # Configure the Run Info GUI worker.
-            self.bWorker.setRuns(1, 0)
-            self.bThread.started.connect(self.bWorker.show)
-            self.bWorker.finished.connect(self.bThread.quit)
-            self.bWorker.finished.connect(self.update_run_names)
-
-            # IPC signal to get the updated path name from the Run Info window on
-            # change.
-            self.bWorker.updated_run.connect(self.update_current_run_info)
-            self.bWorker.updated_xml_path.connect(self.setXmlPath)
-
-            # Start the thread to display the Run Info GUI
-            self.bThread.start()
-
-    def update_current_run_info(self, xml_path, new_name, old_name, date):
-        """
-        Updates the current run information in the combo box and the `run_names` dictionary.
-
-        Args:
-            new_name (str): The new name to update in the combo box and dictionary.
-            old_name (str): The old name to search for in the combo box and dictionary.
-            date (str): The date associated with the run, used to form the complete name.
-
-        Raises:
-            None: Logs an error message if the old name with the specified date is not found in the combo box.
-
-        Updates:
-            - If the item with the old name exists in the combo box, updates it with the new name.
-            - Searches for a key in the `run_names` dictionary that contains the old name followed by a colon (:).
-            If found, extracts the part of the key after the colon, removes the old key, and adds a new key with 
-            the new name and the extracted value.
-            - Updates the `text_Created` field to display the new name and date.
-
-        Example:
-            If the combo box contains "OldName (2024-11-20)" and the `run_names` dictionary contains:
-                {
-                    "OldName:Details": "value1"
-                }
-            Calling `update_current_run_info("NewName", "OldName", "2024-11-20")` will:
-            - Update the combo box to "NewName (2024-11-20)"
-            - Update the dictionary to:
-                {
-                    "NewName:Details": "NewName"
-                }
-            - Set `text_Created` to "NewName (2024-11-20)".
-        """
-        index = self.cBox_Runs.findText(f"{old_name} ({date})")
-
-        # Check if the old name exists in the combo box
-        if index != -1:
-            # Update the item with the new name
-            self.cBox_Runs.setItemText(index, f"{new_name} ({date})")
-        else:
-            Log.e(
-                TAG, f"Item with name '{old_name} ({date})' not found in the combo box.")
-        for key in list(self.run_names.keys()):  # Use list to avoid runtime changes
-            if f"{old_name}:" in key:
-                # Extract the part of the key after the ':'
-                _, after_colon = key.split(":", 1)  # Split at the first ':'
-                # Store the value and remove the entry
-                value = self.run_names.pop(key)
-                after_colon = after_colon.strip()
-                break
-        value = self.run_timestamps.pop(key)
-        self.run_timestamps[f'{new_name}:{after_colon}'] = value
-        self.run_names[f'{new_name}:{after_colon}'] = new_name
-        self.text_Created.setText(f'Loaded: {new_name} ({date})')
-        self.loaded_datapath = xml_path[:-4] + ".csv"
-
-    def update_run_names(self):
-        """
-        Used as a reciever from QueryRunInfo to update the xml_path name
-        to the modified xml_path name.
-        """
-        if self.bWorker.run_name_changed:
-            loaded_idx = self.cBox_Runs.currentIndex()
-            devs = FileStorage.DEV_get_all_device_dirs()
-            for i, _ in enumerate(devs):
-                self.updateRun(i)
-            self.cBox_Runs.setCurrentIndex(loaded_idx)
-
-    def Analyze_Data(self, data_path):
-
-        # lazy load scipy modules
-        from scipy.signal import argrelextrema
-        from scipy.signal import savgol_filter
-
-        self.stateStep = -1
-        self.loaded_datapath = data_path
-
-        self.btn_Back.setEnabled(False)
-        self.btn_Next.setEnabled(True)
-
-        try:
-            Log.i("Analysis file = {}".format(data_path))
-            data_title = os.path.splitext(os.path.basename(data_path))[0]
-
-            if True:
-                with secure_open(data_path, "r", "capture") as f:
-                    csv_headers = next(f)
-
-                    if isinstance(csv_headers, bytes):
-                        csv_headers = csv_headers.decode()
-
-                    if "Ambient" in csv_headers:
-                        csv_cols = (2, 4, 6, 7)
-                    else:
-                        csv_cols = (2, 3, 5, 6)
-
-                    data = loadtxt(
-                        f.readlines(), delimiter=",", skiprows=0, usecols=csv_cols
-                    )
-
-            relative_time = data[:, 0]
-            temperature = data[:, 1]
-            resonance_frequency = data[:, 2]
-            dissipation = data[:, 3]
-
-            # check for and remove time jumps that would break analysis
-            t_last = 0
-            rows_to_toss = []
-            for x, t in enumerate(relative_time):
-                if t < t_last:
-                    rows_to_toss.append(x - 1)
-                t_last = t
-            if len(rows_to_toss) > 0:
-                Log.w(
-                    f"Warning: time jump(s) observed at the following indices: {rows_to_toss}"
-                )
-                relative_time = np.delete(relative_time, rows_to_toss)
-                temperature = np.delete(temperature, rows_to_toss)
-                resonance_frequency = np.delete(
-                    resonance_frequency, rows_to_toss)
-                dissipation = np.delete(dissipation, rows_to_toss)
-                Log.w(
-                    "Time jumps removed from dataset for analysis purposes (original file unchanged)"
-                )
-
-            poi_vals = []
-            if self.askForPOIs:
-                xml_path = (
-                    data_path[0:-4] +
-                    ".xml" if self.xml_path == None else self.xml_path
-                )
-                if os.path.exists(xml_path):
-                    doc = minidom.parse(xml_path)
-                    points = doc.getElementsByTagName("points")
-                    if len(points) > 0:
-                        points = points[-1]  # most recent element
-                        for p in points.childNodes:
-                            if p.nodeType == p.TEXT_NODE:
-                                continue  # only process elements
-                            value = p.getAttribute("value")
-                            try:
-                                poi_vals.append(int(value))
-                            except:
-                                Log.e(
-                                    f'Point value "{value}" in XML is not an integer.'
-                                )
-                        poi_vals.sort()
-                    else:
-                        Log.d("No points found in XML file for this run.")
-                else:
-                    Log.w(TAG,
-                          f'Missing XML file: Expected at "{xml_path}" for this run.')
-            self.show_analysis_immediately = False
-            self.model_run_this_load = False
-            if self.askForPOIs and len(poi_vals) == 6:
-                self.askForPOIs = False
-                Log.d(f"Found prior POIs from XML file: {poi_vals}")
-
-                if (
-                    False
-                    and QtWidgets.QMessageBox.No
-                    == QtWidgets.QMessageBox.question(
-                        None,
-                        "Run Already Analyzed",
-                        'Would you like to re-analyze this run?\n\nSelect "No" to view the saved results.',
-                        QtWidgets.QMessageBox.Yes | QtWidgets.QMessageBox.No,
-                        QtWidgets.QMessageBox.No,
-                    )
-                ):
-                    Log.i("Showing prior saved analysis results...")
-                    self.stateStep = 6  # show summary and then analyze
-                    self.show_analysis_immediately = True
-                else:
-                    self.stateStep = 6  # show summary
-            if self.askForPOIs and len(self.poi_markers) != 0:
-                self.askForPOIs = (
-                    False  # re-analyze Step 1, don't auto advance to Summary
-                )
-            if self.model_result == -1:  # self.stateStep != 6:
-                self.model_result = -1
-                self.model_candidates = None
-                self.model_engine = "None"
-                if Constants.QModel_predict:
-                    try:
-                        with secure_open(data_path, "r", "capture") as f:
-                            fh = BytesIO(f.read())
-                            label = self.QModel_clusterer.predict_label(fh)
-                            fh.seek(0)
-                            act_poi = [None] * 6  # no initial guesses
-                            candidates = getattr(
-                                self, f"QModel_predict_{label}"
-                            ).predict(fh, run_type=label, act=act_poi)
-                            predictions = []
-                            for p, c in candidates:
-                                predictions.append(
-                                    p[0]
-                                )  # assumes 1st point is best point
-                            self.model_run_this_load = True
-                            self.model_result = predictions
-                            self.model_candidates = candidates
-                            self.model_engine = "QModel"
-                        if isinstance(self.model_result, list) and len(self.model_result) == 6:
-                            if len(poi_vals) != 6:
-                                Log.d(
-                                    "Model ran, updating 'poi_vals' since we DO NOT have prior points")
-                                poi_vals = self.model_result.copy()
-                                out_of_order = False
-                                last_p = 0
-                                for i, p in enumerate(poi_vals):
-                                    if p < last_p:
-                                        if not out_of_order:
-                                            # print this on 1st indication only
-                                            Log.e(
-                                                tag=f"[{self.model_engine}]",
-                                                msg=f"Predictions are out of order! They have been corrected to prevent errors."
-                                            )
-                                        out_of_order = True
-                                        if i == 0:  # first POI
-                                            poi_vals[i] = int(poi_vals[1] / 2)
-                                        elif i == len(poi_vals) - 1:  # last POI
-                                            poi_vals[i] = int(
-                                                (poi_vals[i-1] + len(dissipation)) / 2)
-                                        else:  # any other POI, not first nor last
-                                            poi_vals[i] = int(
-                                                (poi_vals[i-1] + poi_vals[i+1]) / 2)
-                                        Log.e(
-                                            tag=f"[{self.model_engine}]",
-                                            msg=f"Corrected point {i+1}: idx {p} -> {poi_vals[i]}"
-                                        )
-                                    last_p = p
-                            else:
-                                Log.d(
-                                    "Model ran, but not updating 'poi_vals' since we DO have prior points")
-                        else:
-                            self.model_result = -1  # try fallback model
-                    except Exception as e:
-                        Log.e(e)
-                        Log.e(
-                            "Error using 'QModel'... Using 'ModelData' as fallback (less accurate)."
-                        )
-                        # raise e # debug only
-                        self.model_result = -1  # try fallback model
-                if self.model_result == -1 and Constants.ModelData_predict:
-                    try:
-                        self.model_run_this_load = True
-                        self.model_result = self.dataModel.IdentifyPoints(
-                            data_path, relative_time, resonance_frequency, dissipation
-                        )
-                        self.model_engine = "ModelData"
-                        if isinstance(self.model_result, list):
-                            poi_vals.clear()
-                            # show point with highest confidence for each:
-                            self.model_select = []
-                            self.model_candidates = []
-                            for point in self.model_result:
-                                self.model_select.append(0)
-                                if isinstance(point, list):
-                                    self.model_candidates.append(point)
-                                    select_point = point[self.model_select[-1]]
-                                    select_index = select_point[0]
-                                    select_confidence = select_point[1]
-                                    poi_vals.append(select_index)
-                                else:
-                                    self.model_candidates.append([point])
-                                    poi_vals.append(point)
-                        elif self.model_result == -1:
-                            Log.w(
-                                "Model failed to auto-calculate points of interest for this run!"
-                            )
-                            pass
-                        else:
-                            Log.e(
-                                "Model encountered an unexpected response. Please manually select points."
-                            )
-                            pass
-                    except:
-                        limit = None
-                        t, v, tb = sys.exc_info()
-                        from traceback import format_tb
-
-                        a_list = ["Traceback (most recent call last):"]
-                        a_list = a_list + format_tb(tb, limit)
-                        a_list.append(f"{t.__name__}: {str(v)}")
-                        for line in a_list:
-                            Log.e(line)
-
-                if len(self.poi_markers) != 0:
-                    poi_vals = [
-                        poi_vals[0],
-                        poi_vals[-1],
-                    ]  # take first and last only, allow user input
-
-            # Computes initial difference cancelations for difference, resonance frequency
-            # and dissipation and applies them to the UI curves.
-            canceled_diss, canceled_rf = None, None
-            if self.drop_effect_cancelation_checkbox.isChecked():
-                canceled_diss, canceled_rf = self._correct_drop_effect(
-                    self.loaded_datapath)
-                if canceled_diss is not None:
-                    dissipation = canceled_diss
-
-            # raw data
-            xs = relative_time
-            ys = dissipation
-
-            # use rough smoothing based on total runtime to figure start/stop
-            total_runtime = xs[-1]
-            smooth_factor = total_runtime * Constants.smooth_factor_ratio
-            smooth_factor = int(smooth_factor) + (int(smooth_factor + 1) % 2)
-            if smooth_factor < 3:
-                smooth_factor = 3
-            Log.i(TAG, f"Total run time: {total_runtime} secs")
-            Log.d(
-                TAG, f"Smoothing: {smooth_factor}"
-            )  # the nearest odd number of seconds (runtime)
-            Log.d(TAG, f"Applying smooth factor for first 90s ONLY.")
-
-            t_first_90_split = (
-                len(xs)
-                if total_runtime <= 90
-                else next(x for x, t in enumerate(xs) if t > 90)
-            )
-            extend_data = True if total_runtime > 90 else False
-            extend_smf = int(
-                smooth_factor / 20
-            )  # downsample factor for extended data > 90s
-            extend_smf += int(extend_smf + 1) % 2  # force to odd number
-
-            if extend_data and len(xs) < t_first_90_split + 2 * extend_smf:
-                Log.w(
-                    "Not enough points after 90s to downsample effectively when plotting. Not downsampling this dataset!"
-                )
-                t_first_90_split = len(xs)
-                extend_data = False
-
-            ys_fit = savgol_filter(ys[:t_first_90_split], smooth_factor, 1)
-            if extend_data:
-                ys_fit_ext = savgol_filter(
-                    ys[t_first_90_split:],
-                    min(len(ys[t_first_90_split:]), extend_smf),
-                    1,
-                )
-                ys_fit = np.concatenate((ys_fit, ys_fit_ext))
-
-            ys_diss_diff = savgol_filter(
-                ys_fit[:t_first_90_split], smooth_factor, 1, 1)
-            if extend_data:
-                ys_diss_diff_ext = savgol_filter(
-                    ys_fit[t_first_90_split:],
-                    min(len(ys_fit[t_first_90_split:]), extend_smf),
-                    1,
-                    1,
-                )
-                ys_diss_diff = np.concatenate((ys_diss_diff, ys_diss_diff_ext))
-
-            ys_diss_2ndd = savgol_filter(
-                ys_diss_diff[:t_first_90_split], smooth_factor, 1, 1
-            )
-            if extend_data:
-                ys_diss_2ndd_ext = savgol_filter(
-                    ys_diss_diff[t_first_90_split:],
-                    min(len(ys_diss_diff[t_first_90_split:]), extend_smf),
-                    1,
-                    1,
-                )
-                ys_diss_2ndd = np.concatenate((ys_diss_2ndd, ys_diss_2ndd_ext))
-
-            ys_diss_diff_avg = np.average(
-                ys_diss_diff
-            )  # AJR TODO 4/14: pick up here, this line is too high for the 109cp run
-            ys_diss_diff_offset = ys_diss_diff - ys_diss_diff_avg
-            zeros3 = np.where(np.diff(np.sign(ys_diss_diff_offset)))[0]
-            while len(zeros3) < 2:
-                zeros3 = np.append(zeros3, 100)
-            ys_diss_diff_avg = np.average(ys_diss_diff[zeros3[1]:])
-
-            minima_idx = argrelextrema(ys_diss_2ndd, np.less)[0]
-            minima_val = ys_diss_2ndd[minima_idx]
-            minima_dict = {minima_idx[i]: minima_val[i]
-                           for i in range(len(minima_idx))}
-            minima_sort = sorted(minima_dict.items(), key=lambda kv: (kv[0]))
-
-            maxima_idx = argrelextrema(ys_diss_2ndd, np.greater)[0]
-            maxima_val = ys_diss_2ndd[maxima_idx]
-            maxima_dict = {maxima_idx[i]: maxima_val[i]
-                           for i in range(len(maxima_idx))}
-            maxima_sort = sorted(maxima_dict.items(),
-                                 key=lambda kv: (kv[1], kv[0]))
-
-            start_stop = sorted(maxima_sort[-2:])
-            start_stop = [
-                start_stop[0][0],
-                start_stop[1][0],
-            ]  # , start_stop[2][0], start_stop[3][0]]
-            t_start = np.amin(start_stop)
-            t_stop = np.amax(start_stop) + (3 * smooth_factor)
-            if t_stop < len(xs) / 2 or t_stop >= len(xs):
-                if self.model_run_this_load == False and len(poi_vals) == 0:
-                    Log.w(
-                        f"Warning: t_stop was {t_stop} out of {len(xs)} but that seems unlikely!"
-                    )
-                    Log.w('Please confirm "End Point" during Step 1 point selection.')
-                t_stop = len(xs) - 1
-            if t_stop - t_start < len(xs) / 3 or t_start > len(xs) / 2:
-                if self.model_run_this_load == False and len(poi_vals) == 0:
-                    Log.w(
-                        f"Warning: t_start was {t_start} out of {len(xs)} but that seems unlikely!"
-                    )
-                    Log.w('Please confirm "Begin Point" during Step 1 point selection.')
-                t_start = 100
-
-            if total_runtime < 3:
-                Log.e(
-                    "ERROR: Data run must be at least 3 seconds in total runtime to analyze."
-                )
-                return
-
-            # get indices for 0.5 seconds to start of run
-            t_0p5 = (
-                0
-                if xs[t_start] < 0.5
-                else next(x + 0 for x, t in enumerate(xs) if t > 0.5)
-            )
-            t_1p0 = (
-                t_start
-                if xs[t_start] < 2.0
-                else next(x + 1 for x, t in enumerate(xs) if t > 2.0)
-            )
-
-            # new maths for resonance and dissipation (scaled)
-            avg = np.average(resonance_frequency[t_0p5:t_1p0])
-            ys = ys * avg / 2
-
-            ys_fit = ys_fit * avg / 2
-            ys = ys - np.amin(ys_fit)
-            ys_fit = ys_fit - np.amin(ys_fit)
-            ys_freq = avg - resonance_frequency
-            # 'RF' Drop Effect Correction
-            if self.drop_effect_cancelation_checkbox.isChecked():
-                if canceled_rf is not None:
-                    ys_freq = avg - canceled_rf
-
-            ys_freq_fit = savgol_filter(
-                ys_freq[:t_first_90_split], smooth_factor, 1)
-            if extend_data:
-                ys_freq_fit_ext = savgol_filter(
-                    ys_freq[t_first_90_split:],
-                    min(len(ys_freq[t_first_90_split:]), extend_smf),
-                    1,
-                )
-                ys_freq_fit = np.concatenate((ys_freq_fit, ys_freq_fit_ext))
-
-            # # APPLY DROP EFFECT VECTORS
-            # drop_offsets = np.zeros(ys.shape)
-            # try:
-            #     if self.correct_drop_effect.isChecked():
-            #         baseline = np.average(ys[t_0p5:t_1p0])
-            #         base_std = np.std(ys[t_0p5:t_1p0])
-            #         drop_start = next(
-            #             x - 1 for x, y in enumerate(ys) if y > baseline + 4*base_std and x > t_1p0)
-            #         drop_start = next(x for x, t in enumerate(
-            #             xs) if t > xs[drop_start] + 0.1)
-            #         # next(ys[x + 2] for x,y in enumerate(ys) if y > Constants.drop_effect_cutoff_freq / 2 and x > t_1p0)
-            #         drop_diss = ys[drop_start]
-            #         if drop_diss > Constants.drop_effect_cutoff_freq:
-            #             self.diff_factor = Constants.drop_effect_multiplier_high
-            #         else:
-            #             self.diff_factor = Constants.drop_effect_multiplier_low
-            #         with open("QATCH/resources/lookup_drop_effect.csv", "r") as f:
-            #             data = np.loadtxt(
-            #                 f.readlines(), delimiter=",", skiprows=1)
-            #             col = (
-            #                 1
-            #                 if self.diff_factor == Constants.drop_effect_multiplier_low
-            #                 else 2
-            #             )
-            #             RR_offset = data[:, col]
-            #             if drop_start + len(RR_offset) > len(drop_offsets):
-            #                 # RR vector is longer than the actual run data, truncate it
-            #                 drop_offsets[drop_start:] = RR_offset[
-            #                     : len(drop_offsets) - drop_start
-            #                 ]
-            #             else:
-            #                 # RR vector is shorter and needs to be padded with the final value
-            #                 drop_offsets[drop_start: drop_start + len(RR_offset)] = (
-            #                     RR_offset
-            #                 )
-            #                 drop_offsets[drop_start +
-            #                              len(RR_offset):] = RR_offset[-1]
-            #         Log.d(
-            #             f"Applying vectors starting at time 't = {xs[drop_start]:1.3f}s'"
-            #         )
-            #         Log.d(
-            #             f"Drop effect 'cutoff' dissipation frequency is {drop_diss:1.1f}Hz"
-            #         )
-            #         Log.d(
-            #             f"Using {'low' if col == 1 else 'high'} viscosity drop effect 'diff_factor' and vector"
-            #         )
-            # except Exception as e:
-            #     Log.e("ERROR:", e)
-
-            baseline = np.average(dissipation[t_0p5:t_1p0])
-            diff_factor = (
-                Constants.default_diff_factor
-            )  # 1.0 if baseline < 50e-6 else 1.5
-
-            # Automatically compute optimal difference factor
-            if self.difference_factor_optimizer_checkbox.isChecked():
-                self.diff_factor = self._optimize_curve(self.loaded_datapath)
-
-            if hasattr(self, "diff_factor"):
-                diff_factor = self.diff_factor
-            ys_diff = ys_freq - (diff_factor * ys)
-
-            # Invert difference curve if drop applied to outlet
-            if np.average(ys_diff) < 0:
-                Log.w("Inverting DIFFERENCE curve due to negative initial fill deltas")
-                ys_diff *= -1
-
-            ys_diff_fit = savgol_filter(
-                ys_diff[:t_first_90_split], smooth_factor, 1)
-            if extend_data:
-                ys_diff_fit_ext = savgol_filter(
-                    ys_diff[t_first_90_split:],
-                    min(len(ys_diff[t_first_90_split:]), extend_smf),
-                    1,
-                )
-                ys_diff_fit = np.concatenate((ys_diff_fit, ys_diff_fit_ext))
-            Log.d(f"Difference factor: {diff_factor:1.3f}x")
-
-            Log.d(f"Setting diff_factor on Advanced Settings menu")
-            self.tbox_diff_factor.setText(f"{diff_factor:1.3f}")
-
-            smf = max(3, int(smooth_factor / 10))
-            if smf % 2 == 0:
-                smf += 1  # force odd number
-            ys_diff_fine = savgol_filter(ys_diff, smf, 1)
-            ys_diff_diff = savgol_filter(
-                ys_diff, smf, 1, 1
-            )  # difference derivatives, not dissipation
-            ys_diff_2ndd = savgol_filter(ys_diff_diff, smf, 1, 1)
-
-            start_stop.clear()
-            em1 = 0  # np.amax(ys_diff_fit[t_0p5:t_1p0])
-            eh1 = abs(np.amax(ys_diff[t_0p5:t_1p0]) - em1)
-            em2 = np.amax(ys_diff_fit)
-            am2 = np.argmax(ys_diff_fit)
-            eh2 = eh1 * 2  # np.amax(ys_diff[am2-100:]) - em2
-
-            t0 = t_start
-            try:
-                t0 = next(
-                    x for x, y in enumerate(ys_diff_fit) if y > 5 * eh2 and x > t_1p0
-                )
-            except:
-                if self.model_run_this_load and len(poi_vals) == 0:
-                    Log.w(
-                        "Failed to locate rough start point using noise floor approximation."
-                    )
-                    Log.w('Please confirm "Begin Point" during Step 1 point selection.')
-            dir = ys[t0] < 5
-            while (
-                True
-            ):  # work back in time to find actual minimum difference (true start)
-                if t0 < 0 or t0 > len(ys) - 1:
-                    if self.model_run_this_load and len(poi_vals) == 0:
-                        Log.w("Hit a limit (start)")
-                    t0 = 0
-                    break
-                if ys[t0] < 5:
-                    t0 += 1
-                    if not dir:
-                        break
-                else:
-                    t0 -= 1
-                    if dir:
-                        break
-            start_stop.append(t0)
-            t1 = am2
-            try:
-                t1 += next(x for x,
-                           y in enumerate(ys_diff_fit[am2:]) if y < em2 - eh2)
-            except:
-                if self.model_run_this_load and len(poi_vals) == 0:
-                    Log.w(
-                        "Failed to locate rough end point using noise floor approximation."
-                    )
-                    Log.w('Please confirm "End Point" during Step 1 point selection.')
-            while (
-                True
-            ):  # work back in time to find actual minimum difference (true start)
-                if t1 - 50 < 0:
-                    if self.model_run_this_load and len(poi_vals) == 0:
-                        Log.w("Hit a limit (end)")
-                    t1 = len(ys) - 1
-                    break
-                if ys_diff_fit[t1 - 50] > ys_diff_fit[t1]:
-                    t1 -= 1
-                else:
-                    break
-            start_stop.append(t1)
-
-            self._update_analyze_progress(
-                100, "Reading Run Data..."
-            )  # 100% forces 'go fast'
-
-        except Exception as e:
-            self.progress_value_steps.clear()  # abort progressbar updates
-
-            limit = None
-            t, v, tb = sys.exc_info()
-            from traceback import format_tb
-
-            a_list = ["Traceback (most recent call last):"]
-            a_list = a_list + format_tb(tb, limit)
-            a_list.append(f"{t.__name__}: {str(v)}")
-            for line in a_list:
-                Log.e(line)
-
-            Log.w(
-                "An error occurred loading this run! Please manually select points for Analysis."
-            )
-
-        finally:
-            # Create any missing required vars using available resources
-            correction_needed = False
-            if not "ys_freq" in locals():
-                correction_needed = True
-            if not "ys_diff" in locals():
-                correction_needed = True
-            if not "ys" in locals():
-                correction_needed = True
-            if not "ys_freq_fit" in locals():
-                correction_needed = True
-            if not "ys_diff_fit" in locals():
-                correction_needed = True
-            if not "ys_fit" in locals():
-                correction_needed = True
-            if not "ys_diss_2ndd" in locals():
-                correction_needed = True
-            if correction_needed:
-                Log.w(
-                    "Correcting missing parameters for manual point selection (no smoothing)..."
-                )
-                avg = resonance_frequency[0]
-                restore_ys = False
-                if not "ys" in locals():
-                    restore_ys = True
-                if not "ys_fit" in locals():
-                    restore_ys = True
-                if restore_ys:
-                    ys = dissipation
-                    ys_fit = ys
-                    ys = ys * avg / 2
-                    ys_fit = ys_fit * avg / 2
-                    ys = ys - np.amin(ys_fit)
-                    ys_fit = ys_fit - np.amin(ys_fit)
-                if not "ys_freq" in locals():
-                    ys_freq = avg - resonance_frequency
-                if not "ys_freq_fit" in locals():
-                    ys_freq_fit = ys_freq
-                if not "ys_diff" in locals():
-                    diff_factor = Constants.default_diff_factor
-                    ys_diff = ys_freq - diff_factor * ys
-                if not "ys_diff_fit" in locals():
-                    ys_diff_fit = ys_diff
-                if not "ys_diss_2ndd" in locals():
-                    try:
-                        ys_diss_diff = savgol_filter(ys_fit, 2, 1, 1)
-                        ys_diss_2ndd = savgol_filter(ys_diss_diff, 2, 1, 1)
-                    except:
-                        Log.e("Unable to calculate 2nd derivative of 'ys' data!")
-                        ys_diss_2ndd = ys_fit
-
-            # fill self.progress_status_step dictionary to go full speed
-            i = 0
-            Log.d("Waiting on progress bar to finish")
-            while self.progress_value_scanning and i < 300:
-                i += 1
-                QtCore.QCoreApplication.processEvents()
-            self.progressBar.valueChanged.connect(self._update_progress_value)
-            Log.d("Finished progress bar... proceed!")
-
-        ax = self.graphWidget  # .plot(hour, temperature)
-        ax1 = self.graphWidget1
-        ax2 = self.graphWidget2
-        ax3 = self.graphWidget3
-
-        ax.clear()
-        ax1.clear()
-        ax2.clear()
-        ax3.clear()
-
-        self._update_progress_value(
-            1, f"Step 1 of 8: Select Begin and End Points")
-        self.setDotStepMarkers(1)
-        ax.setTitle(None)
-        ax.addLegend()
-
-        ax1.setTitle("Resonance", color="green")
-        ax2.setTitle("Difference", color="blue")
-        ax3.setTitle("Dissipation", color="red")
-
-        style = {"color": "b", "font-size": "12px"}
-        ax.showAxis("left")
-        ax.setLabel("left", "Frequency (Hz)", **style)
-        ax.showAxis("bottom")
-        ax.setLabel("bottom", "Time (secs)", **style)
-
-        ax.showButtons()
-        ax1.hideButtons()
-        ax2.hideButtons()
-        ax3.hideButtons()
-
-        # Add grid
-        ax.showGrid(x=True, y=True)
-        # Set Range
-        ax.setXRange(0, xs[-1], padding=0.05)
-        ax.setYRange(
-            0, max(np.amax(ys_freq), np.amax(ys), np.amax(ys_diff)), padding=0.05
-        )
-
-        self.lowerGraphs.setVisible(False)
-        # ax1.setVisible(False)
-        # ax2.setVisible(False)
-        # ax3.setVisible(False)
-
-        ax1.showGrid(x=True, y=True)
-        ax2.showGrid(x=True, y=True)
-        ax3.showGrid(x=True, y=True)
-
-        mask = np.arange(0, len(xs), 1)
-        self.fit1 = ax.plot(xs[mask], ys_freq_fit[mask],
-                            pen="green", name="Resonance")
-        self.fit2 = ax.plot(xs[mask], ys_diff_fit[mask],
-                            pen="blue", name="Difference")
-        self.fit3 = ax.plot(xs[mask], ys_fit[mask],
-                            pen="red", name="Dissipation")
-
-        noPen = pg.mkPen(color=(255, 255, 255), width=0,
-                         style=QtCore.Qt.DotLine)
-        self.scat1 = ax.plot(
-            xs[mask],
-            ys_freq[mask],
-            pen=noPen,
-            symbol="o",
-            symbolSize=5,
-            symbolBrush=("green"),
-        )
-        self.scat2 = ax.plot(
-            xs[mask],
-            ys_diff[mask],
-            pen=noPen,
-            symbol="o",
-            symbolSize=5,
-            symbolBrush=("blue"),
-        )
-        self.scat3 = ax.plot(
-            xs[mask], ys[mask], pen=noPen, symbol="o", symbolSize=5, symbolBrush=("red")
-        )
-        # setting alpha value of scatter plots
-        self.scat1.setAlpha(0.01, False)
-        self.scat2.setAlpha(0.01, False)
-        self.scat3.setAlpha(0.01, False)
-
-        self.fit_1 = ax1.plot(
-            xs[mask], ys_freq_fit[mask], pen="green", name="Resonance"
-        )
-        self.fit_2 = ax2.plot(
-            xs[mask], ys_diff_fit[mask], pen="blue", name="Difference"
-        )
-        self.fit_3 = ax3.plot(xs[mask], ys_fit[mask],
-                              pen="red", name="Dissipation")
-
-        self.scat_1 = ax1.plot(
-            xs[mask],
-            ys_freq[mask],
-            pen=noPen,
-            symbol="o",
-            symbolSize=5,
-            symbolBrush=("green"),
-        )
-        self.scat_2 = ax2.plot(
-            xs[mask],
-            ys_diff[mask],
-            pen=noPen,
-            symbol="o",
-            symbolSize=5,
-            symbolBrush=("blue"),
-        )
-        self.scat_3 = ax3.plot(
-            xs[mask], ys[mask], pen=noPen, symbol="o", symbolSize=5, symbolBrush=("red")
-        )
-
-        pos1 = np.column_stack((xs[0], ys_freq[0]))
-        pos2 = np.column_stack((xs[0], ys_diff[0]))
-        pos3 = np.column_stack((xs[0], ys[0]))
-        self.star1 = pg.ScatterPlotItem(
-            pos=pos1, symbol="star", size=25, brush=("black")
-        )
-        self.star2 = pg.ScatterPlotItem(
-            pos=pos2, symbol="star", size=25, brush=("black")
-        )
-        self.star3 = pg.ScatterPlotItem(
-            pos=pos3, symbol="star", size=25, brush=("black")
-        )
-        ax1.addItem(self.star1)
-        ax2.addItem(self.star2)
-        ax3.addItem(self.star3)
-        self.gstars1 = pg.ScatterPlotItem(
-            pos=pos1, symbol="star", size=10, brush=("gray")
-        )
-        self.gstars2 = pg.ScatterPlotItem(
-            pos=pos2, symbol="star", size=10, brush=("gray")
-        )
-        self.gstars3 = pg.ScatterPlotItem(
-            pos=pos3, symbol="star", size=10, brush=("gray")
-        )
-        ax1.addItem(self.gstars1)
-        ax2.addItem(self.gstars2)
-        ax3.addItem(self.gstars3)
-
-        if len(poi_vals) > 0:
-            start_stop = poi_vals
-
-        self.poi_markers = []
-        for pt in start_stop:
-            poi_marker = pg.InfiniteLine(
-                pos=xs[pt], angle=90, pen="b", bounds=[xs[0], xs[-1]], movable=True
-            )
-            poi_marker.setPen(color="blue")
-            poi_marker.addMarker("<|>")
-            ax.addItem(poi_marker)
-            poi_marker.sigPositionChangeFinished.connect(
-                self.markerMoveFinished)
-            self.poi_markers.append(poi_marker)
-
-        self.xs = xs
-        self.ys = ys
-        self.ys_freq = ys_freq
-        self.ys_diff = ys_diff
-        self.ys_fit = ys_fit
-        self.ys_freq_fit = ys_freq_fit
-        self.ys_diff_fit = ys_diff_fit
-        self.ys_diss_2ndd = ys_diss_2ndd
-        self.smooth_factor = smooth_factor
-        self.data_time = relative_time
-        self.data_freq = resonance_frequency
-        self.data_diss = dissipation
-
-        # self.AI_Guess_Idxs = [0, 0, 0, 0, 0, 0]
-        # self.AI_has_starting_values = False
-        if (
-            self.model_run_this_load and self.stateStep != 6
-        ):  # model has guess(es) and there is no prior run
-            if len(poi_vals) == 6:
-                Log.i(
-                    "Model successfully calculated points of interest for this dataset."
-                )
-                Log.d(
-                    f"Model Result = {self.model_engine}: {self.model_result}")
-                self.stateStep = 6  # show summary
-
-                def get_logger_for_confidence(confidence):
-                    logger = Log.e  # less than 33%
-                    if confidence > 66:
-                        logger = Log.i  # greater than 66%
-                    elif confidence > 33:
-                        logger = Log.w  # from 33% to 66%
-                    return logger
-
-                point_names = ["start", "end_fill",
-                               "post", "ch1", "ch2", "ch3"]
-                for i, (candidates, confidences) in enumerate(self.model_candidates):
-                    if i == 2:
-                        # do not print confidence of "post" point, it doesn't matter
-                        continue
-                    point_name = point_names[i]
-                    confidence = 100 * \
-                        confidences[0] if len(confidences) > 0 else 0
-                    num_spaces = len(point_names[1]) - len(point_name) + 1
-                    get_logger_for_confidence(confidence)(
-                        tag=f"[{self.model_engine}]",
-                        msg=f"Confidence @ {point_name}:{' '*num_spaces}{confidence:2.0f}%"
-                    )
-                # POIs changed by QModel, mark as audit required
-                self.detect_change()
-            else:
-                Log.e(
-                    "Please manually select points of interest to Analyze this dataset."
-                )
-        else:
-            # model not run this load
-            if self.stateStep == 6:
-                # self.AI_has_starting_values = True
-                Log.i("Loaded points of interest from a prior run of Analyze tool.")
-            else:
-                Log.e(
-                    "Please manually select points of interest to Analyze this dataset."
-                )
-        # if len(poi_vals) > 0:
-        #     self.getPoints() # show summary page if they want to view previous results or rough step 2 if they said re-analyze
-        if self.stateStep == 6:
-            Log.d("Skipping to summary step")
-            self.getPoints()  # show summary page if points already exist in XML
-        if self.show_analysis_immediately:
-            Log.d("Showing analysis immediately")
-            self.getPoints()  # confirm and analyze only if they want to view previous results
-
-    # def _position_floating_widget(self):
-    #     pos_X = 20 + self.parent.MainWin.pos().x() + self.parent.MainWin.ui0.modemenu.width() + \
-    #         (self.width() - self.QModel_widget.width()) // 2
-    #     pos_Y = self.parent.MainWin.pos().y() + 250
-    #     self.QModel_widget.move(pos_X, pos_Y)
-
-    def resizeEvent(self, event):
-        # # Position relative to main window
-        # if self.QModel_widget.isVisible():
-        #     QtCore.QTimer.singleShot(100, self._position_floating_widget)
-        # if self.AI_SelectTool_Frame.isVisible():
-        #     self.AI_SelectTool_Frame.setVisible(
-        #         False
-        #     )  # require re-click to show popup tool incorrect position
-        pass
-
-    def _optimize_curve(self, data_path):
-        """
-        Optimizes the difference factor for a given data file.
-
-        This method reads a data file securely, processes its header, and runs a 
-        curve optimization algorithm to determine the optimal difference factor 
-        and its associated score. If an optimal factor is found, it is returned. 
-        Otherwise, the default difference factor is used.
-
-        Args:
-            data_path (str): Path to the data file to be optimized.
-
-        Returns:
-            float: The optimal difference factor if found; otherwise, the default 
-            difference factor (`Constants.default_diff_factor`).
-
-        Raises:
-            Any exception during the secure file operation or optimization process 
-            will propagate and should be handled by the caller.
-
-        Example:
-            optimal_factor = self._optimize_curve("path/to/data/file")
-        """
-        try:
-            optimal_factor = None
-            with secure_open(data_path, "r", "capture") as f:
-                file_header = BytesIO(f.read())
-                optimizer = DifferenceFactorOptimizer(file_header)
-                optimal_factor, lb, rb = optimizer.optimize()
-                Log.i(
-                    TAG, f'Using difference factor {optimal_factor} optimized between {lb}s and {rb}s.')
-
-            if optimal_factor is not None:
-                Log.d(
-                    TAG, f"Reporting difference factor of {optimal_factor}.")
-                return optimal_factor
-            else:
-                Log.d(
-                    TAG, f"No optimal difference factor found, reporting default of {Constants.default_diff_factor}.")
-                return Constants.default_diff_factor
-        except Exception as e:
-            Log.e(
-                TAG, f"Difference factor optimizer failed due to error. Using default factor.")
-            Log.e(TAG, f"Error Details: {str(e)}")
-            return Constants.default_diff_factor
-
-    def _correct_drop_effect(self, file_header: str) -> tuple:
-        """
-        Corrects the dissipation drop effect in the provided file.
-
-        This method reads the contents of the file specified by `file_header`, 
-        applies a drop effect correction algorithm using the specified 
-        difference factor, and returns the corrected data if successful.
-
-        Args:
-            file_header (str): Path to the file containing the data to be corrected.
-
-        Returns:
-            tuple or None: The corrected data if the correction is successful; 
-            otherwise, returns None and logs that the original data will be used.
-
-        Logs:
-            - Info: Indicates the start of the drop effect cancellation process with the difference factor.
-            - Debug: Indicates whether the drop effect cancellation was successful or not.
-
-        Raises:
-            IOError: If there is an issue opening or reading the file.
-            Exception: For any unexpected errors during the correction process.
-        """
-        try:
-            with secure_open(file_header, "r", "capture") as f:
-                file_header = BytesIO(f.read())
-                if hasattr(self, 'diff_factor'):
-                    diff_factor = self.diff_factor
-                else:
-                    diff_factor = 2.0
-                dec = DropEffectCorrection(
-                    file_buffer=file_header, initial_diff_factor=diff_factor)
-                corrected_data = dec.correct_drop_effects()
-
-                Log.i(
-                    TAG, f'Performing drop effect cancelation with difference factor {self.diff_factor}.')
-
-            if corrected_data is not None:
-                Log.d(
-                    TAG, f"Drop effect cancelation successful.")
-                return corrected_data
-            else:
-                Log.d(
-                    TAG, f"Drop effect cancelation failed. Using original data.")
-                return [None, None]
-        except Exception as e:
-            Log.e(
-                TAG, f"Drop effect cancelation failed due to error. Using original data.")
-            Log.e(TAG, f"Error Details: {str(e)}")
-            return [None, None]
-
-
-class AnalyzerWorker(QtCore.QObject):
-    finished = QtCore.pyqtSignal()
-    progress = QtCore.pyqtSignal(int, str)
-
-    def __init__(self, parent, data_path, xml_path, poi_vals, diff_factor):
-        super().__init__()
-        self.parent = parent
-        self._exitSuccess = False
-
-        # set global expectations
-        self.loaded_datapath = data_path
-        self.xml_path = xml_path
-        self.poi_vals = poi_vals
-        if diff_factor != None:
-            self.diff_factor = diff_factor
-        # else: self.diff_factor not set
-
-        self._running = False
-        self.progress.connect(self._started)
-        self.progress.connect(QtCore.QCoreApplication.processEvents)
-        self.finished.connect(self._stopped)
-
-    def _started(self, val, status):
-        self._running = True
-
-    def _stopped(self):
-        self._running = False
-
-    def is_running(self):
-        return self._running
-
-    def exitCode(self):
-        return self._exitSuccess
-
-    def run(self):
-        try:
-            # self.progress.emit(0, "Analyzing...")
-            status_label = "Analyzing..."
-            self.update(status_label)
-
-            # lazy load required modules
-            from scipy.optimize import curve_fit
-            from scipy.signal import argrelextrema
-            from scipy.signal import savgol_filter
-            import matplotlib.backends.backend_pdf
-            from matplotlib.backends.backend_qt5agg import (
-                FigureCanvasQTAgg,
-                NavigationToolbar2QT as NavigationToolbar,
-            )
-            import matplotlib.pyplot as plt
-
-            matplotlib.use("Qt5Agg")
-
-            data, rows, cols = [
-                {
-                    "A": ["", "", "", ""],
-                    "B": ["", "", "", ""],
-                    "C": ["", "", "", ""],
-                    "D": ["", "", "", ""],
-                },
-                4,
-                4,
-            ]
-            results_table = TableView(data, rows, cols)
-            results_figure = pg.PlotWidget()
-            results_figure.setBackground("w")
-            plot_text = pg.TextItem("", (51, 51, 51), anchor=(0.5, 0.5))
-            plot_text.setHtml(
-                "<span style='font-size: 10pt'>Analyze in-progress...</span>"
-            )
-            plot_text.setPos(0.5, 0.5)
-            results_figure.addItem(plot_text, ignoreBounds=True)
-            self.parent.results_split.replaceWidget(0, results_table)
-            self.parent.results_split.replaceWidget(1, results_figure)
-            self.parent.results_split.setEnabled(False)
-
-            # self.progress.emit(50, "Analyzing...")
-
-            confirm_envelopeSize = False
-            confirm_startIndex = False
-            confirm_stopIndex = False
-            confirm_postIndex = False
-            confirm_blipIndices = False
-
-            poi_vals = self.poi_vals
-            # poi_vals = np.insert(poi_vals, 2, poi_vals[1]+2)
-
-            data_path = self.loaded_datapath
-            data_title = os.path.splitext(os.path.basename(data_path))[0]
-            Log.i("Starting Analysis process of file: {}".format(data_path))
-
-            self.update(status_label)
-
-            batch_input_type = "none"
-            batch = "N/A"
-            xml_path = (
-                data_path[0:-4] +
-                ".xml" if self.xml_path == None else self.xml_path
-            )
-            xml_params = {}
-            if os.path.exists(xml_path):
-                doc = minidom.parse(xml_path)
-                params = doc.getElementsByTagName(
-                    "params")[-1]  # most recent element
-
-                for p in params.childNodes:
-                    if p.nodeType == p.TEXT_NODE:
-                        continue  # only process elements
-
-                    name = p.getAttribute("name")
-                    value = p.getAttribute("value")
-                    xml_params[name] = value
-
-                    if name == "batch_number" and p.hasAttribute("input"):
-                        batch_input_type = p.getAttribute("input")
-
-                    # if name == "bioformulation":
-                    # if name == "protein":
-                    # if name == "surfactant":
-                    # if name == "concentration":
-                    # if name == "surface_tension":
-                    # if name == "contact_angle":
-                    # if name == "density":
-
-                batch = str(
-                    xml_params.get("batch_number", "N/A")
-                )  # used later on to pull batch params during analysis
-
-                # START BATCH PARAMS INSERT #
-                batch_params_old = {}
-                batch_params_xml = doc.getElementsByTagName("batch_params")
-                if len(batch_params_xml) > 0:
-                    # most recent element
-                    batch_params_xml = batch_params_xml[-1]
-                    for p in batch_params_xml.childNodes:
-                        if p.nodeType == p.TEXT_NODE:
-                            continue  # only process elements
-
-                        name = p.getAttribute("name")
-                        value = p.getAttribute("value")
-                        batch_params_old[name] = value
-                else:
-                    batch_params_xml = None
-
-                batch_found = Constants.get_batch_param(batch)
-                batch_params_all = Constants.get_batch_param(
-                    batch, "ALL"
-                )  # dictionary of {param_names:param_vals}
-                batch_params_now = {}
-                batch_params_now["BATCH"] = batch
-                batch_params_now.update(
-                    batch_params_all
-                )  # update dict so that "BATCH" comes first, followed by other params
-
-                # Look for changes
-                changes = True
-                if batch_params_xml != None:
-                    changes = False
-                    for key, val in batch_params_old.items():
-                        if key in batch_params_now.keys():
-                            if batch_params_now[key] != val:
-                                changes = True
-                                break
-                        else:
-                            changes = True
-                            break
-                    if not changes:
-                        for key, val in batch_params_now.items():
-                            if key in batch_params_old.keys():
-                                if batch_params_old[key] != val:
-                                    changes = True
-                                    break
-                            else:
-                                changes = True
-                                break
-
-                # Add changed <batch_params> to XML
-                if changes:
-                    xml = doc.documentElement
-
-                    # create new batch_params element
-                    recorded_at = dt.datetime.now().isoformat()
-                    batch_params = doc.createElement("batch_params")
-                    batch_params.setAttribute("recorded", recorded_at)
-                    xml.appendChild(batch_params)
-
-                    # param = doc.createElement('batch_param')
-                    # param.setAttribute('name', str("BATCH"))
-                    # param.setAttribute('value', str(batch))
-                    # batch_params.appendChild(param)
-
-                    for k, v in batch_params_now.items():
-                        param = doc.createElement("batch_param")
-                        param.setAttribute("name", str(k))
-                        param.setAttribute("value", str(v))
-                        if k.upper() == "BATCH":
-                            param.setAttribute("found", str(batch_found))
-                        batch_params.appendChild(param)
-
-                    hash = hashlib.sha256()
-                    for p in batch_params.childNodes:
-                        for name, value in p.attributes.items():
-                            hash.update(name.encode())
-                            hash.update(value.encode())
-                    signature = hash.hexdigest()
-                    batch_params.setAttribute("signature", signature)
-
-                    with open(self.xml_path, "w") as f:
-                        xml_str = doc.toxml()
-                        f.write(xml_str)
-                        Log.d(
-                            f"Added <batch_params> to XML file: {self.xml_path}")
-                # END BATCH PARAMS INSERT #
-
-            self.update(status_label)
-
-            Log.d(f"xml_path = {xml_path}")
-            Log.d(f"xml_found = {os.path.exists(xml_path)}")
-            Log.d(xml_params)
-
-            BIOFORMULATION = xml_params.get(
-                "bioformulation", "False") == "True"
-            ST = float(xml_params.get("surface_tension", 69.0))
-            CA = float(xml_params.get("contact_angle", 55.0))
-            DENSITY = float(xml_params.get("density", 1.2))
-
-            # only do this if "contact_angle" is auto-calculated (NOT if 'manual')
-            if (
-                batch_input_type == "auto" or True
-            ):  # Per Zehra 2023-10-09, do this ALWAYS
-                CA += float(Constants.get_batch_param(batch, "CA_offset"))
-
-            self.update(status_label)
-
-            if True:
-                with secure_open(data_path, "r", "capture") as f:
-                    csv_headers = next(f)
-
-                    if isinstance(csv_headers, bytes):
-                        csv_headers = csv_headers.decode()
-
-                    if "Ambient" in csv_headers:
-                        csv_cols = (2, 4, 6, 7)
-                    else:
-                        csv_cols = (2, 3, 5, 6)
-
-                    data = loadtxt(
-                        f.readlines(), delimiter=",", skiprows=0, usecols=csv_cols
-                    )
-
-            self.update(status_label)
-
-            relative_time = data[:, 0]
-            temperature = data[:, 1]
-            resonance_frequency = data[:, 2]
-            dissipation = data[:, 3]
-
-            self.update(status_label)
-
-            # check for and remove time jumps that would break analysis
-            t_last = 0
-            rows_to_toss = []
-            for x, t in enumerate(relative_time):
-                if t < t_last:
-                    rows_to_toss.append(x - 1)
-                t_last = t
-            if len(rows_to_toss) > 0:
-                Log.w(
-                    f"Warning: time jump(s) observed at the following indices: {rows_to_toss}"
-                )
-                relative_time = np.delete(relative_time, rows_to_toss)
-                temperature = np.delete(temperature, rows_to_toss)
-                resonance_frequency = np.delete(
-                    resonance_frequency, rows_to_toss)
-                dissipation = np.delete(dissipation, rows_to_toss)
-                Log.w(
-                    "Time jumps removed from dataset for analysis purposes (original file unchanged)"
-                )
-
-            self.update(status_label)
-
-            poi_path = os.path.join(
-                os.path.split(data_path)[0], f"{data_title}_poi.csv"
-            )
-            cal_path = os.path.join(
-                os.path.split(data_path)[0], f"{data_title}_cal.csv"
-            )
-
-            # NOTE: Temp CA offset removed from support as of 2025-03-17
-            # # calculate and apply temperature adjusted contact angle offset
-            # real_temps = [x for x in temperature if ~np.isnan(x)]
-            # avg_run_temp = round(np.average(real_temps),
-            #                      1) if len(real_temps) else 25.0
-            # CA_temp_factor = round(
-            #     (avg_run_temp - 25.0) * Constants.temp_adjusted_CA_factor, 1
-            # )
-            # Log.d(f"Applying temperature adjusted CA offset:")
-            # Log.d(
-            #     f"Temp CA offset = ({avg_run_temp}-25.0)*{Constants.temp_adjusted_CA_factor} = {CA_temp_factor}"
-            # )
-            # Log.d(
-            #     f"Changing CA from {CA} to {CA + CA_temp_factor} with temperature offset {CA_temp_factor}"
-            # )
-            # CA += CA_temp_factor
-
-            START_IDX = 0  # start-of-fill
-            FILL_IDX = 1  # end-of-fill
-            # NORMAL_PTS: 2-5 # 20%, 40%, 60%, 80%
-            BLIP1_IDX = 6  # ch 1 fill
-            # MIDP2_IDX = 6   # not used
-            BLIP2_IDX = 7  # ch 2 fill
-            # MIDP3_IDX = 8   # not used
-            BLIP3_IDX = 8  # ch 3 fill
-
-            # NOTE: start, eof, mid1, blip1, mid2, blip2, mid3, blip3
-            # Support flexible array formatting in batch params lookup file:
-            # [1.15, 1.61, 2.17, 2.67, 3.23, 5.00, 10.90, 16.2]  -or-
-            # [1.15,1.61,2.17,2.67,3.23,5.00,10.90,16.2] -or-
-            # [1.15 1.61 2.17 2.67 3.23 5.00 10.90 16.2]
-            distances = str(Constants.get_batch_param(batch, "distances"))
-            distances = (
-                distances.replace("[", "")
-                .replace("]", "")
-                .replace(",", " ")
-                .replace("  ", " ")
-            )  # remove array chars: '[],'
-            distances = np.fromstring(
-                distances, sep=" "
-            ).tolist()  # convert string to numpy array and then to a list
-            normal_pts = [0.2, 0.4, 0.6, 0.8]
-
-            self.update(status_label)
-
-            # Computes initial difference cancelations for difference, resonance frequency
-            # and dissipation and applies them to the UI curves.
-            canceled_diss, canceled_rf = None, None
-            if self.parent.drop_effect_cancelation_checkbox.isChecked():
-                canceled_diss, canceled_rf = self.parent._correct_drop_effect(
-                    self.loaded_datapath)
-                if canceled_diss is not None:
-                    dissipation = canceled_diss
-
-            # raw data
-            xs = relative_time
-            ys = dissipation
-
-            self.update(status_label)
-
-            # use rough smoothing based on total runtime to figure start/stop
-            total_runtime = xs[-1]
-            smooth_factor = total_runtime * Constants.smooth_factor_ratio
-            smooth_factor = int(smooth_factor) + (int(smooth_factor + 1) % 2)
-            if smooth_factor < 3:
-                smooth_factor = 3
-            Log.i(TAG, f"Total run time: {total_runtime} secs")
-            Log.d(
-                TAG, f"Smoothing: {smooth_factor}"
-            )  # the nearest odd number of seconds (runtime)
-            Log.d(TAG, f"Applying smooth factor for first 90s ONLY.")
-
-            t_first_90_split = (
-                len(xs)
-                if total_runtime <= 90
-                else next(x for x, t in enumerate(xs) if t > 90)
-            )
-            extend_data = True if total_runtime > 90 else False
-            extend_smf = int(
-                smooth_factor / 20
-            )  # downsample factor for extended data > 90s
-            extend_smf += int(extend_smf + 1) % 2  # force to odd number
-
-            if extend_data and len(xs) < t_first_90_split + 2 * extend_smf:
-                Log.w(
-                    "Not enough points after 90s to downsample effectively when analyzing. Not downsampling this dataset!"
-                )
-                t_first_90_split = len(xs)
-                extend_data = False
-
-            ys_fit = savgol_filter(ys[:t_first_90_split], smooth_factor, 1)
-            if extend_data:
-                ys_fit_ext = savgol_filter(
-                    ys[t_first_90_split:],
-                    min(len(ys[t_first_90_split:]), extend_smf),
-                    1,
-                )
-                ys_fit = np.concatenate((ys_fit, ys_fit_ext))
-
-            ys_diss_diff = savgol_filter(
-                ys_fit[:t_first_90_split], smooth_factor, 1, 1)
-            if extend_data:
-                ys_diss_diff_ext = savgol_filter(
-                    ys_fit[t_first_90_split:],
-                    min(len(ys_fit[t_first_90_split:]), extend_smf),
-                    1,
-                    1,
-                )
-                ys_diss_diff = np.concatenate((ys_diss_diff, ys_diss_diff_ext))
-
-            ys_diss_2ndd = savgol_filter(
-                ys_diss_diff[:t_first_90_split], smooth_factor, 1, 1
-            )
-            if extend_data:
-                ys_diss_2ndd_ext = savgol_filter(
-                    ys_diss_diff[t_first_90_split:],
-                    min(len(ys_diss_diff[t_first_90_split:]), extend_smf),
-                    1,
-                    1,
-                )
-                ys_diss_2ndd = np.concatenate((ys_diss_2ndd, ys_diss_2ndd_ext))
-
-            ys_diss_diff_avg = np.average(
-                ys_diss_diff
-            )  # AJR TODO 4/14: pick up here, this line is too high for the 109cp run
-            ys_diss_diff_offset = ys_diss_diff - ys_diss_diff_avg
-            zeros3 = np.where(np.diff(np.sign(ys_diss_diff_offset)))[0]
-            while len(zeros3) < 2:
-                zeros3 = np.append(zeros3, 100)
-            ys_diss_diff_avg = np.average(ys_diss_diff[zeros3[1]:])
-
-            self.update(status_label)
-
-            minima_idx = argrelextrema(ys_diss_2ndd, np.less)[0]
-            minima_val = ys_diss_2ndd[minima_idx]
-            minima_dict = {minima_idx[i]: minima_val[i]
-                           for i in range(len(minima_idx))}
-            minima_sort = sorted(minima_dict.items(), key=lambda kv: (kv[0]))
-
-            maxima_idx = argrelextrema(ys_diss_2ndd, np.greater)[0]
-            maxima_val = ys_diss_2ndd[maxima_idx]
-            maxima_dict = {maxima_idx[i]: maxima_val[i]
-                           for i in range(len(maxima_idx))}
-            maxima_sort = sorted(maxima_dict.items(),
-                                 key=lambda kv: (kv[1], kv[0]))
-
-            self.update(status_label)
-
-            start_stop = sorted(maxima_sort[-2:])
-            start_stop = [start_stop[0][0], start_stop[1][0]]
-            t_start = np.amin(start_stop)
-            t_stop = np.amax(start_stop) + (3 * smooth_factor)
-            if t_stop < len(xs) / 2 or t_stop >= len(xs):
-                Log.d(
-                    f"Warning: t_stop was {t_stop} out of {len(xs)} but that was deemed too big/small! (This can usually be ignored.)"
-                )
-                t_stop = len(xs) - 1
-            if t_stop - t_start < len(xs) / 3 or t_start > len(xs) / 2:
-                Log.d(
-                    f"Warning: t_start was {t_start} out of {len(xs)} but that was deemed too big/small! (This can usually be ignored.)"
-                )
-                t_start = 100
-
-            if total_runtime < 3:
-                Log.e(
-                    "ERROR: Data run must be at least 3 seconds in total runtime to analyze."
-                )
-                return
-
-            self.update(status_label)
-
-            # get indices for 0.5 seconds to start of run
-            t_0p5 = (
-                0
-                if xs[t_start] < 0.5
-                else next(x + 0 for x, t in enumerate(xs) if t > 0.5)
-            )
-            t_1p0 = (
-                t_start
-                if xs[t_start] < 2.0
-                else next(x + 1 for x, t in enumerate(xs) if t > 2.0)
-            )
-
-            # new maths for resonance and dissipation (scaled)
-            avg = np.average(resonance_frequency[t_0p5:t_1p0])
-            ys = ys * avg / 2
-
-            ys_fit = ys_fit * avg / 2
-            ys = ys - np.amin(ys_fit)
-            ys_fit = ys_fit - np.amin(ys_fit)
-            ys_freq = avg - resonance_frequency
-            # 'RF' Drop Effect Correction
-            if self.parent.drop_effect_cancelation_checkbox.isChecked():
-                if canceled_rf is not None:
-                    ys_freq = avg - canceled_rf
-
-            ys_freq_fit = savgol_filter(
-                ys_freq[:t_first_90_split], smooth_factor, 1)
-            if extend_data:
-                ys_freq_fit_ext = savgol_filter(
-                    ys_freq[t_first_90_split:],
-                    min(len(ys_freq[t_first_90_split:]), extend_smf),
-                    1,
-                )
-                ys_freq_fit = np.concatenate((ys_freq_fit, ys_freq_fit_ext))
-
-            self.update(status_label)
-
-            # # APPLY DROP EFFECT VECTORS
-            # drop_offsets = np.zeros(ys.shape)
-            # try:
-            #     if self.parent.correct_drop_effect.isChecked():
-            #         # baseline = np.average(ys[t_0p5:t_1p0])
-            #         # base_std = np.std(ys[t_0p5:t_1p0])
-            #         # next(x - 1 for x,y in enumerate(ys) if y > baseline + 4*base_std and x > t_1p0)
-            #         drop_start = poi_vals[0]
-            #         # next(ys[x + 2] for x,y in enumerate(ys) if y > Constants.drop_effect_cutoff_freq / 2 and x > t_1p0)
-            #         drop_diss = ys[drop_start]
-            #         if drop_diss > Constants.drop_effect_cutoff_freq:
-            #             self.diff_factor = Constants.drop_effect_multiplier_high
-            #         else:
-            #             self.diff_factor = Constants.drop_effect_multiplier_low
-            #         with open("QATCH/resources/lookup_drop_effect.csv", "r") as f:
-            #             data = np.loadtxt(
-            #                 f.readlines(), delimiter=",", skiprows=1)
-            #             col = (
-            #                 1
-            #                 if self.diff_factor == Constants.drop_effect_multiplier_low
-            #                 else 2
-            #             )
-            #             RR_offset = data[:, col]
-            #             if drop_start + len(RR_offset) > len(drop_offsets):
-            #                 # RR vector is longer than the actual run data, truncate it
-            #                 drop_offsets[drop_start:] = RR_offset[
-            #                     : len(drop_offsets) - drop_start
-            #                 ]
-            #             else:
-            #                 # RR vector is shorter and needs to be padded with the final value
-            #                 drop_offsets[drop_start: drop_start + len(RR_offset)] = (
-            #                     RR_offset
-            #                 )
-            #                 drop_offsets[drop_start +
-            #                              len(RR_offset):] = RR_offset[-1]
-            #         Log.d(
-            #             f"Applying vectors starting at time 't = {xs[drop_start]:1.3f}s'"
-            #         )
-            #         Log.d(
-            #             f"Drop effect 'cutoff' dissipation frequency is {drop_diss:1.1f}Hz"
-            #         )
-            #         Log.d(
-            #             f"Using {'low' if col == 1 else 'high'} viscosity drop effect 'diff_factor' and vector"
-            #         )
-            # except Exception as e:
-            #     Log.e("ERROR:", e)
-
-            # Automatically compute optimal difference factor
-            if self.parent.difference_factor_optimizer_checkbox.isChecked():
-                self.diff_factor = self.parent._optimize_curve(
-                    self.loaded_datapath)
-
-            baseline = np.average(dissipation[t_0p5:t_1p0])
-            diff_factor = (
-                Constants.default_diff_factor
-            )  # 1.0 if baseline < 50e-6 else 1.5
-            if hasattr(self, "diff_factor"):
-                diff_factor = self.diff_factor
-            ys_diff = ys_freq - (diff_factor * ys)
-
-            # Invert difference curve if drop applied to outlet
-            if np.average(ys_diff) < 0:
-                Log.w("Inverting DIFFERENCE curve due to negative initial fill deltas")
-                ys_diff *= -1
-
-            ys_diff_fit = savgol_filter(
-                ys_diff[:t_first_90_split], smooth_factor, 1)
-            if extend_data:
-                ys_diff_fit_ext = savgol_filter(
-                    ys_diff[t_first_90_split:],
-                    min(len(ys_diff[t_first_90_split:]), extend_smf),
-                    1,
-                )
-                ys_diff_fit = np.concatenate((ys_diff_fit, ys_diff_fit_ext))
-            Log.d(f"Difference factor: {diff_factor:1.3f}x")
-
-            self.update(status_label)
-
-            smf = max(3, int(smooth_factor / 10))
-            if smf % 2 == 0:
-                smf += 1  # force odd number
-            ys_diff_fine = savgol_filter(ys_diff, smf, 1)
-            ys_diff_diff = savgol_filter(
-                ys_diff, smf, 1, 1
-            )  # difference derivatives, not dissipation
-            ys_diff_2ndd = savgol_filter(ys_diff_diff, smf, 1, 1)
-
-            self.update(status_label)
-
-            # plt.ion()
-            fig = plt.figure(figsize=(12, 6))
-            ax = fig.add_subplot(2, 3, (1, 3))
-            ax2 = fig.add_subplot(234)
-            ax3 = fig.add_subplot(235)
-            ax4 = fig.add_subplot(236)
-            ax.set_title(f"Confirm: {data_title}")
-
-            self.update(status_label)
-
-            mask = np.arange(0, len(xs), 1)
-
-            ax.legend(["Resonance", "Difference", "Dissipation"])
-
-            d_avg = np.average(ys_diff[t_0p5:t_1p0])
-            d_max = np.amax(ys_diff[t_0p5:t_1p0])
-            d_min = np.amin(ys_diff[t_0p5:t_1p0])
-            envelope_size = int(d_max - d_min)
-
-            start_stop.clear()
-
-            self.update(status_label)
-
-            if len(poi_vals) > 0:
-                t0 = poi_vals[0]
-            t0_was = t0
-            cw = max(10, int(smooth_factor / 10))  # context width
-            while confirm_startIndex:
-                ax2.cla()  # clear axis state without closing it
-                ax3.cla()
-                ax4.cla()
-                ax2.plot(
-                    xs[t0 - cw: t0 + cw],
-                    ys_freq[t0 - cw: t0 + cw],
-                    "g.",
-                    label="freq",
-                )
-                ax2.scatter(xs[t0], ys_freq[t0], marker="*",
-                            s=75, c="black", zorder=10)
-                ax3.plot(
-                    xs[t0 - cw: t0 + cw],
-                    ys_diff[t0 - cw: t0 + cw],
-                    "b.",
-                    label="diff",
-                )
-                ax3.scatter(xs[t0], ys_diff[t0], marker="*",
-                            s=75, c="black", zorder=10)
-                ax4.plot(
-                    xs[t0 - cw: t0 + cw], ys[t0 - cw: t0 + cw], "r.", label="diss"
-                )
-                ax4.scatter(xs[t0], ys[t0], marker="*",
-                            s=75, c="black", zorder=10)
-                t0, done = QtWidgets.QInputDialog.getDouble(
-                    None, "Input Dialog", "Confirm precise start index:", value=t0
-                )
-                if t0.is_integer() and int(t0) in [-1] + list(
-                    range(t0_was - cw, t0_was + cw)
-                ):
-                    t0 = int(t0)
-                else:
-                    try:
-                        t0 = next(x for x, t in enumerate(xs) if t > t0)
-                    except:
-                        Log.d(
-                            "Re-interpreting user input as an index, not a timestamp")
-                        t0 = int(t0)
-                if not done:
-                    return
-                ax2.cla()  # clear axis state without closing it
-                ax3.cla()
-                ax4.cla()
-                if t0_was == t0:
-                    break
-                t0_was = t0
-            start_stop.append(t0)
-
-            self.update(status_label)
-
-            if len(poi_vals) > 1:
-                t1 = poi_vals[1]
-            t1_was = t1
-            cw = max(10, int(smooth_factor / 2))  # context width
-            while confirm_stopIndex:
-                ax2.cla()  # clear axis state without closing it
-                ax3.cla()
-                ax4.cla()
-                ax2.plot(
-                    xs[t1 - cw: t1 + cw],
-                    ys_freq[t1 - cw: t1 + cw],
-                    "g.",
-                    label="freq",
-                )
-                ax2.scatter(xs[t1], ys_freq[t1], marker="*",
-                            s=75, c="black", zorder=10)
-                ax3.plot(
-                    xs[t1 - cw: t1 + cw],
-                    ys_diff[t1 - cw: t1 + cw],
-                    "b.",
-                    label="diff",
-                )
-                ax3.scatter(xs[t1], ys_diff[t1], marker="*",
-                            s=75, c="black", zorder=10)
-                ax4.plot(
-                    xs[t1 - cw: t1 + cw], ys[t1 - cw: t1 + cw], "r.", label="diss"
-                )
-                ax4.scatter(xs[t1], ys[t1], marker="*",
-                            s=75, c="black", zorder=10)
-                t1, done = QtWidgets.QInputDialog.getDouble(
-                    None, "Input Dialog", "Confirm precise stop index:", value=t1
-                )
-                if t1.is_integer() and int(t1) in [-1] + list(
-                    range(t1_was - cw, t1_was + cw)
-                ):
-                    t1 = int(t1)
-                else:
-                    try:
-                        t1 = next(x for x, t in enumerate(xs) if t > t1)
-                    except:
-                        Log.d(
-                            "Re-interpreting user input as an index, not a timestamp")
-                        t1 = int(t1)
-                if not done:
-                    return
-                ax2.cla()  # clear axis state without closing it
-                ax3.cla()
-                ax4.cla()
-                if t1_was == t1:
-                    break
-                t1_was = t1
-            start_stop.append(t1)
-
-            self.update(status_label)
-
-            tp = t1 + 2
-            if len(poi_vals) > 2:
-                tp = poi_vals[2]
-            tp_was = tp
-            while confirm_postIndex:
-                ax2.cla()  # clear axis state without closing it
-                ax3.cla()
-                ax4.cla()
-                ax2.plot(
-                    xs[tp - cw: tp + cw],
-                    ys_freq[tp - cw: tp + cw],
-                    "g.",
-                    label="freq",
-                )
-                ax2.scatter(xs[tp], ys_freq[tp], marker="*",
-                            s=75, c="black", zorder=10)
-                ax3.plot(
-                    xs[tp - cw: tp + cw],
-                    ys_diff[tp - cw: tp + cw],
-                    "b.",
-                    label="diff",
-                )
-                ax3.scatter(xs[tp], ys_diff[tp], marker="*",
-                            s=75, c="black", zorder=10)
-                ax4.plot(
-                    xs[tp - cw: tp + cw], ys[tp - cw: tp + cw], "r.", label="diss"
-                )
-                ax4.scatter(xs[tp], ys[tp], marker="*",
-                            s=75, c="black", zorder=10)
-                tp, done = QtWidgets.QInputDialog.getDouble(
-                    None, "Input Dialog", "Confirm precise post index:", value=tp
-                )
-                if tp.is_integer() and int(tp) in [-1] + list(
-                    range(tp_was - cw, tp_was + cw)
-                ):
-                    tp = int(tp)
-                else:
-                    try:
-                        tp = next(x for x, t in enumerate(xs) if t > tp)
-                    except:
-                        Log.d(
-                            "Re-interpreting user input as an index, not a timestamp")
-                        tp = int(tp)
-                if not done:
-                    return
-                ax2.cla()  # clear axis state without closing it
-                ax3.cla()
-                ax4.cla()
-                if tp_was == tp:
-                    break
-                tp_was = tp
-
-            self.update(status_label)
-
-            # offset time by start point
-            xs -= xs[t0]
-
-            # zero all three datasets (and their fits) at start point
-            ys_fit -= ys[t0]
-            ys_freq_fit -= ys_freq[t0]
-            ys_diff_fit -= ys_diff[t0]
-            ys -= ys[t0]
-            ys_freq -= ys_freq[t0]
-            ys_diff -= ys_diff[t0]
-
-            self.update(status_label)
-
-            def monoLine(x, m, b):
-                return m * x + b
-
-            def monoCube(x, a, b, c):
-                return a * (x**3) + b * (x**2) + c * x
-
-            def monoCurve(x, a, b, c, d):
-                return a * np.exp(b * x + c) + d
-
-            # calculate normalized curve
-            normal_x = xs[t0: t1 + 1]
-            normal_y = ys_diff[t0: t1 + 1]
-            n_max = np.amax(normal_y)
-            n_min = np.amin(normal_y)
-
-            self.update(status_label)
-
-            if len(normal_y) <= 5:
-                Log.w("Initial fill region contains too few points to apply smoothing.")
-
-            sm1 = min(len(normal_y), max(5, int(len(normal_y) / 2)))
-            if sm1 % 2 == 0:
-                sm1 -= 1  # force odd number
-            initial_fill = normal_y  # save for later plot
-            initial_smooth = (
-                savgol_filter(initial_fill, sm1,
-                              1) if sm1 > 1 else initial_fill
-            )
-
-            # approximate linear fit
-            n_slope = 1 / (normal_x[-1] - normal_x[0])
-            n_offset = -n_slope * normal_x[0]
-
-            self.update(status_label)
-
-            p0 = (0, 0, n_slope)  # start with values near those we expect
-            a, b, n_slope = p0  # default, not yet optimized
-            best_fit_pts = normal_y  # default, not yet optimized
-            try:
-                fit_ignore = 0  # int((t1 - t0) / 4)
-                params, cv = curve_fit(
-                    monoCube, normal_x[fit_ignore:], normal_y[fit_ignore:], p0
-                )
-                a, b, n_slope = params
-                best_fit_pts = monoCube(normal_x, a, b, n_slope)
-                Log.d(f"Normalized fit coeffs: {params}")
-            except:
-                Log.w(
-                    'Curve fit 1 failed to find optimal parameters for Figure 1 "Normalized" curve.'
-                )
-                Log.w("Using raw points in place of fit line.")
-
-            self.update(status_label)
-
-            Df = n_max - n_min
-
-            # normalize both raw data and best fit points
-            y_max = np.amax(normal_y)
-            y_offset = np.amin(normal_y)
-            normal_y = (normal_y - y_offset) / (y_max - y_offset)
-            y_max = np.amax(best_fit_pts)
-            y_offset = np.amin(best_fit_pts)
-            best_fit_pts = (best_fit_pts - y_offset) / (y_max - y_offset)
-
-            #############################################################
-            ### TODO: THIS IS A "BAND-AID" IMPLEMENTATION - REMOVE IT ###
-            ### PURPOSE: APPLY POLYNOMIAL CORRECTION TO INITIAL FILL  ###
-            ###          WHEN FILLING TIME IS GREATER THAN 1 SECOND.  ###
-            ### DATE ADDED: 2024-01-14                                ###
-            #############################################################
-            enable_bandaid_code = False  # Use to disable modified behavior
-            line1_x = normal_x
-            t_filling = line1_x[-1]
-            Log.i(f"t_filling = {t_filling} secs")
-            if enable_bandaid_code and t_filling > 1.0:  # t_filling > 1 sec
-                Log.w(
-                    "Applying polynomial correction to initial fill region (for long runs)"
-                )
-                line1_y = (
-                    np.sqrt(np.polyval([0.183, 0.8234, 0],
-                            normal_y)) * distances[0]
-                )
-                line1_y_fit = (
-                    np.sqrt(np.polyval([0.183, 0.8234, 0],
-                            best_fit_pts)) * distances[0]
-                )
-            else:
-                line1_y = np.sqrt(normal_y) * distances[0]
-                line1_y_fit = np.sqrt(best_fit_pts) * distances[0]
-            line1_y[np.isnan(line1_y)] = 0
-            line1_y_fit[np.isnan(line1_y_fit)] = 0
-            ### END OF CODE BLOCK: "BAND-AID" IMPLEMENTATION ############
-
-            self.update(status_label)
-
-            line1_smooth = savgol_filter(
-                line1_y, sm1, 3) if sm1 > 3 else line1_y
-            line1_smooth[0] = 0  # force first value to zero
-            mask = np.where(line1_smooth < 0)
-            line1_smooth[mask] = 0
-
-            self.update(status_label)
-
-            # start with values near those we expect
-            p0 = (-1, -1, 1, distances[0])
-            a, b, c, d = p0  # default, not yet optimized
-            line1_curve = line1_y  # default, not yet optimized
-            try:
-                fit_ignore = 0  # int((t1 - t0) / 4)
-                params, cv = curve_fit(
-                    monoCurve, line1_x[fit_ignore:], line1_y[fit_ignore:], p0
-                )
-                a, b, c, d = params
-                line1_curve = monoCurve(line1_x, a, b, c, d)
-            except:
-                Log.w(
-                    'Curve fit 2 failed to find optimal parameters for Figure 1 "Position" curve.'
-                )
-                Log.w("Using raw points in place of fit line.")
-
-            self.update(status_label)
-
-            x_fit_pts = 0
-            for x in range(len(line1_x)):
-                if line1_curve[x] < line1_y[x]:
-                    x_fit_pts = x + 1
-                    break
-            x_fit_val = np.linspace(0, line1_curve[x_fit_pts], x_fit_pts)
-            for x in range(x_fit_pts - 1):
-                line1_curve[x] = x_fit_val[x]
-
-            self.update(status_label)
-
-            # normalize endpoint to max of 1.15mm
-            y_ratio = np.amax(line1_smooth) / distances[0]
-            line1_y /= y_ratio
-            line1_smooth /= y_ratio
-            a_max = np.amax(line1_curve)
-            line1_curve -= np.amin(line1_curve)
-            line1_curve *= a_max / np.amax(line1_curve)
-            y_ratio = np.amax(line1_curve) / distances[0]
-            line1_curve /= y_ratio
-
-            self.update(status_label)
-
-            Log.d(TAG, f"Df = {Df}")
-            Log.d(TAG, f"# pts = {t1+1-t0}")
-
-            # search for locations of blips @ 5.6mm, 11.3mm, 15.7mm
-            times = []
-
-            # find zero2 crossings
-            zeros2 = np.where(np.diff(np.sign(ys_diss_2ndd)))[0]
-
-            # find zero3 crossings
-            ys_diss_diff_offset = ys_diss_diff - ys_diss_diff_avg
-            zeros3 = np.where(np.diff(np.sign(ys_diss_diff_offset)))[0]
-            Log.d(zeros3)
-
-            self.update(status_label)
-
-            # define rough blip zones
-            # t0 = next(t for t in zeros if t > t0) # first zero crossing to right of max value
-            # t3r = t0 + np.argmin(ys_diss_diff[t0:])
-            t0 = (
-                t1  # t1 is from different context, refers to end of initial fill period
-            )
-            t3 = t_stop
-            td = int((t3 - t0) / 3)
-            t1 = t0 + td
-            t2 = t1 + td
-            t0r = float(t0)
-            t1r = float(t1)
-            t2r = float(t2)
-            t3r = float(t3)
-
-            self.update(status_label)
-
-            # search for precise blips
-            blips = [1, 2, 3]
-            range_list = []
-            # Log.d(zeros2)
-            for key, val in maxima_sort[::-1]:  # iterate from big to small
-                this_max = key
-                try:
-                    this_min = next(t for t, y in minima_sort if t > key)
-                    this_zero = next(t for t in zeros2 if t > key)
-                except:
-                    this_min = len(ys_diss_2ndd) - 1
-                    this_zero = len(ys_diss_2ndd) - 2
-                if this_max > this_zero or this_min < this_zero:
-                    if ys_diss_2ndd[this_max] > 0 and ys_diss_2ndd[this_min] < 0:
-                        # Log.w("Warning: ")
-                        Log.d(
-                            TAG,
-                            "Something is off! The maxima MUST come before the minima, with the zero crossing in between. (This can usually be ignored.)",
-                        )
-                    continue
-                x_range = this_min - this_max
-                y_range = ys_diss_2ndd[this_max] - ys_diss_2ndd[this_min]
-                # Log.d((this_max, this_zero, this_min), xs[key], ys_diss_2ndd[this_max], ys_diss_2ndd[this_min], y_range)
-                zone = -1
-                if key > t0r and key < t1r:
-                    zone = 1
-                if key > t1r and key < t2r:
-                    zone = 2
-                if key > t2r and key <= t3r:
-                    zone = 3
-                range_list.append((this_zero, zone, x_range, y_range))
-            range_sort = sorted(range_list, key=lambda kv: (kv[3], kv[1]))
-
-            self.update(status_label)
-
-            # Log.d(range_sort)
-            # iterate from big to small
-            for key, zone, x, y in range_sort[::-1]:
-                # Log.d(xs[key], zone, y)
-                if zone in blips:
-                    blips.remove(zone)
-                    # Log.d("Using:", zone, key, xs[key])
-                    if zone == 1:
-                        t1 = key
-                    if zone == 2:
-                        t2 = key
-                    if zone == 3:
-                        t3 = key
-                        t3r = min(len(xs) - 1, int(key + x))
-                if len(blips) == 0:
-                    break
-
-            self.update(status_label)
-
-            # overload blips for new method (test)
-            idx = 0
-            t_num = 0
-            t_len = 0
-            t_minima = []
-            t_size = []
-            while True:
-                if len(zeros3) > idx + 1:
-                    mid_val = ys_diss_diff_offset[
-                        int((zeros3[idx] + zeros3[idx + 1]) / 2)
-                    ]
-                    min_pt = zeros3[idx] + np.argmin(
-                        ys_diss_diff_offset[zeros3[idx]: zeros3[idx + 1]]
-                    )
-                    this_size = zeros3[idx + 1] - zeros3[idx]
-                    idx += 1
-                    if mid_val > ys_diss_diff_offset[zeros3[idx]]:
-                        continue  # skip if this interval is a maximum, not a minimum
-                    t_minima.append(min_pt)
-                    t_size.append(this_size)
-                else:
-                    break
-
-            self.update(status_label)
-
-            v_minima = []
-            v_size = []
-            for i in range(len(t_minima)):
-                if t_size[i] > t_len:
-                    v_minima.append(t_minima[i])
-                    v_size.append(t_size[i])
-                    t_len = t_size[i]
-
-            self.update(status_label)
-
-            if len(v_minima) == 3:
-                t1 = int((v_minima[0] + v_minima[1]) / 2)
-                t2 = v_minima[2]
-            if len(v_minima) == 2:
-                t1 = v_minima[0]
-                t2 = v_minima[1]
-            if len(v_minima) == 1:
-                t1 = v_minima[0]
-                t2 = t_minima[-1] + \
-                    np.argmin(ys_diss_diff_offset[t_minima[-1]:])
-
-            self.update(status_label)
-
-            np.asarray(t_minima)
-
-            ax2.plot(xs[zeros3[0]:], ys_diss_diff_offset[zeros3[0]:], "b:")
-            ax2.plot(xs[t_minima], ys_diss_diff_offset[t_minima], "rx")
-            ax2.plot(xs[t1], ys_diss_diff_offset[t1], "gx")
-            ax2.plot(xs[t2], ys_diss_diff_offset[t2], "gx")
-            ax2.axhline(y=0)  # ys_diss_diff_avg)
-
-            self.update(status_label)
-
-            if len(poi_vals) > 5:
-                # write prior blips
-                times.append(poi_vals[3])
-                times.append(poi_vals[4])
-                times.append(poi_vals[5])
-            else:
-                # write found blips
-                times.append(t1)
-                times.append(t2)
-                times.append(t3r)
-            Log.d(times)
-
-            self.update(status_label)
-
-            bounds = [int(t0r), int(t1r), int(t2r), int(t3r)]
-            for b in range(len(times)):
-                # confirm blips (if desired)
-                time = times[b]
-                time_was = time
-                cw = max(10, int(smooth_factor * 3))  # context width
-                while confirm_blipIndices:
-                    ax.cla()  # clear axis state without closing it
-                    num_points = int((bounds[b + 1] - bounds[b]) / 2)
-                    mask = np.arange(
-                        max(0, time - num_points),
-                        min(len(xs) - 1, time + num_points),
-                        1,
-                    ).astype(
-                        int
-                    )  # keep centered in wide-context window
-                    time = int(time)
-                    Log.d(mask)
-                    ax.plot(
-                        xs[mask], ys_freq_fit[mask], ":", color="green", label="fit"
-                    )
-                    ax.plot(xs[mask], ys_diff_fit[mask],
-                            ":", color="blue", label="fit")
-                    ax.plot(xs[mask], ys_fit[mask], ":",
-                            color="red", label="fit")
-                    ax.plot(xs[mask], ys_freq[mask], "g,", label="freq")
-                    ax.scatter(
-                        xs[time],
-                        ys_freq_fit[time],
-                        marker="*",
-                        s=75,
-                        c="black",
-                        zorder=10,
-                    )
-                    ax.plot(xs[mask], ys_diff[mask], "b,", label="diff")
-                    ax.scatter(
-                        xs[time],
-                        ys_diff_fit[time],
-                        marker="*",
-                        s=75,
-                        c="black",
-                        zorder=10,
-                    )
-                    ax.plot(xs[mask], ys[mask], "r,", label="diss")
-                    ax.scatter(
-                        xs[time], ys_fit[time], marker="*", s=75, c="black", zorder=10
-                    )
-                    ax.legend(["Resonance", "Difference", "Dissipation"])
-                    ax2.cla()  # clear axis state without closing it
-                    ax3.cla()
-                    ax4.cla()
-                    ax2.plot(
-                        xs[time - cw: time + cw],
-                        ys_freq[time - cw: time + cw],
-                        "g,",
-                        label="freq",
-                    )
-                    ax2.plot(
-                        xs[time - cw: time + cw],
-                        ys_freq_fit[time - cw: time + cw],
-                        "g.",
-                        label="freq",
-                    )
-                    ax2.scatter(
-                        xs[time],
-                        ys_freq_fit[time],
-                        marker="*",
-                        s=75,
-                        c="black",
-                        zorder=10,
-                    )
-                    ax3.plot(
-                        xs[time - cw: time + cw],
-                        ys_diff[time - cw: time + cw],
-                        "b,",
-                        label="diff",
-                    )
-                    ax3.plot(
-                        xs[time - cw: time + cw],
-                        ys_diff_fit[time - cw: time + cw],
-                        "b.",
-                        label="diff",
-                    )
-                    ax3.scatter(
-                        xs[time],
-                        ys_diff_fit[time],
-                        marker="*",
-                        s=75,
-                        c="black",
-                        zorder=10,
-                    )
-                    ax4.plot(
-                        xs[time - cw: time + cw],
-                        ys[time - cw: time + cw],
-                        "r,",
-                        label="diss",
-                    )
-                    ax4.plot(
-                        xs[time - cw: time + cw],
-                        ys_fit[time - cw: time + cw],
-                        "r.",
-                        label="diss",
-                    )
-                    ax4.scatter(
-                        xs[time], ys_fit[time], marker="*", s=75, c="black", zorder=10
-                    )
-                    time, done = QtWidgets.QInputDialog.getDouble(
-                        None,
-                        "Input Dialog",
-                        f"Confirm precise blip_{b+1} index:",
-                        value=time,
-                    )
-                    if time.is_integer():
-                        time = int(time)
-                    else:
-                        try:
-                            time = next(
-                                x for x, t in enumerate(xs) if t > time)
-                        except:
-                            Log.d(
-                                "Re-interpreting user input as an index, not a timestamp"
-                            )
-                            time = int(time)
-                    if not done:
-                        return
-                    ax2.cla()  # clear axis state without closing it
-                    ax3.cla()
-                    ax4.cla()
-                    if time_was == time:
-                        break
-                    time_was = time
-                times[b] = time
-
-                self.update(status_label)
-
-            # display and export selected points
-            points_of_interest = np.concatenate((start_stop, [tp], times))
-            Log.d(f"Points of interest (index only): {points_of_interest}")
-            Log.i(
-                f"Points of interest: {points_of_interest} {xs[points_of_interest]}")
-            np.savetxt(poi_path, points_of_interest, fmt="%i")
-
-            self.update(status_label)
-
-            # pop blips if user input -1
-            while True:
-                if times[-1] == -1:
-                    times.pop(-1)
-                else:
-                    break
-
-            # Log.d(times)
-            # Log.d("times:", xs[times]) #-xs[times[0]])
-
-            self.update(status_label)
-
-            t_start = max(0, np.amin(start_stop) - 50)
-            t_stop = min(len(xs), np.amax(times) + 50)
-
-            self.update(status_label)
-
-            ax.cla()  # clear axis state without closing it
-            ax2.cla()
-            ax3.cla()
-            ax4.cla()
-            ax.set_title(f"Raw Data: {data_title}")
-            ax.grid(axis="y", which="major")
-            mask = np.arange(t_start, t_stop, 1)
-            ax.plot(xs[mask], ys_freq_fit[mask], "--",
-                    color="green", label="freq fit")
-            ax.plot(xs[mask], ys_diff_fit[mask], "--",
-                    color="blue", label="diff fit")
-            ax.plot(xs[mask], ys_fit[mask], "--",
-                    color="red", label="diss fit")
-
-            self.update(status_label)
-
-            ax.plot(xs[mask], ys_freq[mask], "g,", label="freq")
-            ax.plot(xs[mask], ys[mask], "r,", label="diss")
-            ax.plot(xs[mask], ys_diff[mask], "b,", label="diff")
-
-            # ax.plot(xs[mask], ys_diff_fine[mask], ":", color="blue", label="diff fine")
-            # ax.plot(xs[mask], ys_diff_diff[mask], ':', color="orange", label="diss diff")
-            # ax.plot(xs[mask], ys_diff_2ndd[mask], ':', color="red", label="freq fit")
-            # ax.plot([0, xs[times[-1]]], [0, 0], "-", color="black", markersize=0)
-
-            ax.plot(xs[start_stop], ys_diff[start_stop], "d", color="black")
-            ax.plot(xs[times], ys_fit[times], "d", color="black")
-            ax.legend(["Resonance", "Difference", "Dissipation"])
-
-            ax2.plot(normal_x, initial_fill, "r.", label="init")
-            ax2.plot(normal_x, initial_smooth, "-", label="fit")
-            leg = ax2.legend(
-                ["Initial Fill"], handlelength=0, handletextpad=0, fancybox=True
-            )
-            for item in leg.legend_handles:
-                item.set_visible(False)
-
-            self.update(status_label)
-
-            mask = np.where(normal_y >= 0)
-            ax3.plot(normal_x[mask], normal_y[mask], "r.", label="normal")
-            ax3.plot(normal_x, best_fit_pts, "-", label="fit")
-            leg = ax3.legend(
-                ["Normalized"], handlelength=0, handletextpad=0, fancybox=True
-            )
-            for item in leg.legend_handles:
-                item.set_visible(False)
-
-            mask = np.where(line1_y >= 0)
-            ax4.plot(line1_x[mask], line1_y[mask], "r.", label="line1")
-            ax4.plot(line1_x, line1_y_fit, "-", label="curve")
-            # ax4.plot(line1_x, line1_smooth, ':', label="fit")
-            leg = ax4.legend(
-                ["Position"], handlelength=0, handletextpad=0, fancybox=True
-            )
-            for item in leg.legend_handles:
-                item.set_visible(False)
-
-            self.update(status_label)
-
-            # show final constructed distance vs time curve
-            times.append(t0)  # overloaded: end of inital fill
-            times.sort()
-
-            # insert midpoints into "times" array (to match length of "distances" array)
-            Log.i("(The following midpoints are shown as blue Xs on Figure 1):")
-
-            if len(times) >= 2:
-                midpoint_ch1_y = (ys_fit[times[1]] + ys_fit[times[0]]) / 2
-                midpoint_ch1_i = next(
-                    x for x, y in enumerate(ys_fit) if y > midpoint_ch1_y
-                )
-                midpoint_ch1_x = xs[midpoint_ch1_i]
-                Log.i(
-                    f"1st channel dissipation midpoint = {midpoint_ch1_y:2.2f} Hz @ {midpoint_ch1_x:2.2f} secs"
-                )
-                # ax.plot(midpoint_ch1_x, midpoint_ch1_y, "bd")
-                # times.append(midpoint_ch1_i)
-            else:
-                Log.w(
-                    "1st channel midpoint not available from dataset. Confirm Precise Fill Points 3 and 4 for accuracy."
-                )
-                Log.w(
-                    "See Figure 2 to check if one of these points is being dropped due to time delta not being 2x last."
-                )
-
-            self.update(status_label)
-
-            if len(times) >= 4:
-                midpoint_ch2_y = (
-                    ys_freq_fit[times[2]] + ys_freq_fit[times[1]]) / 2
-                midpoint_ch2_i = next(
-                    x for x, y in enumerate(ys_freq_fit) if y > midpoint_ch2_y
-                )
-                midpoint_ch2_x = xs[midpoint_ch2_i]
-                Log.i(
-                    f"2nd channel frequency midpoint = {midpoint_ch2_y:2.2f} Hz @ {midpoint_ch2_x:2.2f} secs"
-                )
-                # ax.plot(midpoint_ch2_x, midpoint_ch2_y, "bd")  # MIDP2
-                # times.append(midpoint_ch2_i)                   # mid2
-            else:
-                Log.w(
-                    "2nd channel midpoint not available from dataset. Confirm Precise Fill Points 4 and 5 for accuracy."
-                )
-                Log.w(
-                    "See Figure 2 to check if one of these points is being dropped due to time delta not being 2x last."
-                )
-
-            self.update(status_label)
-
-            if len(times) >= 6:
-                midpoint_ch3_y = (
-                    ys_freq_fit[times[3]] + ys_freq_fit[times[2]]) / 2
-                midpoint_ch3_i = next(
-                    x for x, y in enumerate(ys_freq_fit) if y > midpoint_ch3_y
-                )
-                midpoint_ch3_x = xs[midpoint_ch3_i]
-                Log.i(
-                    f"3rd channel frequency midpoint = {midpoint_ch3_y:2.2f} Hz @ {midpoint_ch3_x:2.2f} secs"
-                )
-                # ax.plot(midpoint_ch3_x, midpoint_ch3_y, "bd")  # MIDP3
-                # times.append(midpoint_ch3_i)                   # mid3
-            else:
-                Log.w(
-                    "3rd channel midpoint not available from dataset. Confirm Precise Fill Points 5 and 6 for accuracy."
-                )
-                Log.w(
-                    "See Figure 2 to check if one of these points is being dropped due to time delta not being 2x last."
-                )
-
-            self.update(status_label)
-
-            fine_smf = int(
-                smooth_factor / 2.5
-            )  # downsample factor for extended data > 90s
-            fine_smf += int(fine_smf + 1) % 2  # force to odd number
-            ys_fit_fine = savgol_filter(ys, fine_smf, 1)
-
-            # fine fit points: smoothed, but only a little for accurate fast fill
-            ys_normal = ys_fit_fine - ys_fit_fine[tp]
-            ys_normal /= ys_fit_fine[times[1]] - ys_fit_fine[tp]
-            ys_normal = ys_normal[tp: times[1]]
-
-            debug = False
-            if debug:
-                import matplotlib.pyplot as plt
-
-                fig_dbg = plt.figure(figsize=(12, 9))
-                ax_dbg = fig_dbg.add_subplot(111)
-
-                # raw points
-                xs_dbg = xs[tp: times[1]]
-                ys_normal2 = ys - ys_fit_fine[tp]
-                ys_normal2 /= ys_fit_fine[times[1]] - ys_fit_fine[tp]
-                ys_normal2 = ys_normal2[tp: times[1]]
-
-                Log.i("ys_normal: ")
-                Log.i(ys_normal)
-                ax_dbg.plot(xs_dbg, ys_normal, color="red", marker=",")
-                ax_dbg.plot(xs_dbg, ys_normal2, color="green", marker=",")
-                # ax_dbg.plot(xs, ys_fit_fine, color="blue", marker=",")
-
-                Log.i("times:")
-                Log.i(times)
-                Log.i(xs[times])
-                ax_dbg.plot(xs[times[0]], 0, color="black", marker="X")
-                ax_dbg.plot(xs[times[1]], 1, color="black", marker="X")
-
-                fig_dbg.show()
-
-            idx_of_normal_pts_to_remove = []
-            for p in normal_pts:
-                midpoint_p_i = next(
-                    x for x, y in enumerate(ys_normal) if y >= p) + tp
-                midpoint_p_x = xs[midpoint_p_i]
-                midpoint_p_y = ys_fit[midpoint_p_i]
-                Log.i(
-                    f"1st channel dissipation @ {p:0.1f} = {midpoint_p_y:2.2f} Hz @ {midpoint_p_x:2.2f} secs"
-                )
-                ax.plot(
-                    midpoint_p_x, midpoint_p_y, color="blue", marker="d", markersize=4
-                )
-                if debug:
-                    ax_dbg.plot(midpoint_p_x, p, color="blue", marker="X")
-                times.append(midpoint_p_i)
-                if p == 0.2 or p == 0.4:
-                    idx_of_normal_pts_to_remove.append(midpoint_p_i)
-            times.sort()  # sort again, so midpoints are in proper order
-
-            self.update(status_label)
-
-            last_window_size = 0
-            last_x = 0
-            bad_idx = []
-            bad_times = []
-            bad_distances = []
-            for x in range(1, len(times)):
-                this_window_size = xs[times[x]] - xs[times[last_x]]
-                # Log.e(f"Compare {times[x]} to {len(xs)-1}...")
-                if (
-                    this_window_size < 0.75 * last_window_size
-                    or times[x] == len(xs) - 1
-                ):
-                    bad_x = x
-                    if bad_x == 5:  # trust channel 1 pt more than estimated 80% point
-                        bad_x = 4
-                    Log.w(
-                        f"Point {bad_x} @ {xs[times[bad_x]]}s is 'bad' and will be ignored!"
-                    )
-                    bad_idx.append(bad_x)
-                    bad_times.append(times[bad_x])
-                    bad_distances.append(distances[bad_x])
-                if (
-                    x == 5
-                ):  # set ch1 window size compared to start, not estimated points
-                    this_window_size = xs[times[x]] - xs[times[0]]
-                last_window_size = this_window_size
-                last_x = x
-
-            self.update(status_label)
-
-            # hide bad points from Figure 3 and Figure 4
-            for x in bad_idx[::-1]:
-                times.pop(x)
-                distances.pop(x)
-
-            np.asarray(times)
-            np.asarray(bad_times)
-            distances = np.asarray(distances)[0: len(times)]
-
-            self.update(status_label)
-
-            ext_line1_x = np.linspace(0, xs[times[-1]], 1000)
-            ext_index = np.concatenate(([start_stop[0]], times))
-            ext_times = np.concatenate(([0], xs[times]))
-            ext_dists = np.concatenate(([0], distances))
-            all_times = np.sort(
-                np.concatenate([[points_of_interest[0]], times, bad_times])
-            ).astype(int)
-            Log.i("times and distances:")
-            Log.d("indexes: {}".format(ext_index))
-            Log.i(ext_times)
-            Log.i(ext_dists)
-            ext_line1_curve = np.interp(ext_line1_x, ext_times, ext_dists)
-
-            self.update(status_label)
-
-            fig2 = plt.figure(figsize=(12, 6))
-            ax5 = fig2.add_subplot(111)
-            ax5.plot(line1_x[0], 0, "d", color="black")
-            ax5.plot(ext_line1_x, ext_line1_curve, ":", color="orange")
-            for i in range(len(distances)):
-                if not distances[i] in bad_distances:
-                    ax5.plot(xs[times[i]], distances[i], "d", color="black")
-            ax5.plot(xs[bad_times], bad_distances, "x", color="red")
-            ax5.set_title(f"Position: {data_title}")
-            ax5.set_xlabel("Time (s)")
-            ax5.set_ylabel("Position (mm)")
-
-            self.update(status_label)
-
-            norm_fit_xs = xs[start_stop[1]: times[-1]]
-            norm_fit_dists = ys_fit[start_stop[1]: times[-1]]
-            norm_fit_dists -= norm_fit_dists[0]
-            norm_fit_dists /= norm_fit_dists[-1]
-            norm_fit_dists *= distances[-1] - distances[0]
-            norm_fit_dists += distances[0]
-
-            # Generate log() plot curves for velocity and position^-1
-            log_velocity = np.concatenate(
-                (line1_y / line1_x, distances / xs[times]))
-            log_position = np.concatenate((1 / line1_y, 1 / distances))
-
-            raw_velocity = norm_fit_dists / norm_fit_xs
-            raw_position = 1 / norm_fit_dists
-
-            self.update(status_label)
-
-            log_velocity = np.log10(log_velocity)
-            log_position = np.log10(log_position)
-
-            raw_velocity = np.log10(raw_velocity)
-            raw_position = np.log10(raw_position)
-
-            self.update(status_label)
-
-            log_velocity[np.isnan(log_velocity)] = 0
-            log_position[np.isnan(log_position)] = 0
-=======
-from PyQt5 import QtCore, QtGui, QtWidgets
-from random import randint
-import copy
-import os
-import numpy as np
->>>>>>> 8f2284ff
-
-from src.io.file_storage import SecureOpen
-from matplotlib.backends.backend_qt5agg import FigureCanvasQTAgg as FigureCanvas
-from matplotlib.figure import Figure
-
-TAG = "[VisQ.AI]"
-
-
-class HorizontalTabBar(QtWidgets.QTabBar):
-
-    def tabSizeHint(self, index):
-        sz = super().tabSizeHint(index)
-        return QtCore.QSize(sz.width() + 20, sz.height() + 40)
-
-    def paintEvent(self, event):
-        painter = QtWidgets.QStylePainter(self)
-        opt = QtWidgets.QStyleOptionTab()
-        for idx in range(self.count()):
-            self.initStyleOption(opt, idx)
-            opt.shape = QtWidgets.QTabBar.RoundedNorth    # draw as if tabs were on top
-            # draw the tab “shell”
-            painter.drawControl(QtWidgets.QStyle.CE_TabBarTab, opt)
-            # draw the label
-            painter.drawControl(QtWidgets.QStyle.CE_TabBarTabLabel, opt)
-
-
-class MainWindow(QtWidgets.QMainWindow):
-    def __init__(self):
-        super().__init__()
-        self.setWindowTitle("VisQ.AI Mockup")
-        self.setMinimumSize(900, 600)
-        self.init_ui()
-
-    def init_ui(self):
-        self.tab_widget = QtWidgets.QTabWidget()
-        self.tab_widget.setTabBar(HorizontalTabBar())
-        self.tab_widget.setTabPosition(QtWidgets.QTabWidget.North)
-
-        self.tab_widget.addTab(FrameStep1(self, 1),
-                               "\u2460 Select Run")
-        self.tab_widget.addTab(FrameStep1(self, 2),
-                               "\u2461 Suggest Experiments")
-        self.tab_widget.addTab(FrameStep1(self, 3),
-                               "\u2462 Import Experiments")
-        self.tab_widget.addTab(FrameStep2(self, 4),
-                               "\u2463 Learn")
-        self.tab_widget.addTab(FrameStep1(self, 5),
-                               "\u2464 Predict")
-
-        self.setCentralWidget(self.tab_widget)
-
-
-class FrameStep1(QtWidgets.QDialog):
-    def __init__(self, parent=None, step=1):
-        super().__init__(parent)
-        self.parent: MainWindow = parent
-        self.step = step
-
-        self.all_files = {}
-
-        if step == 1:
-            self.setWindowTitle("Select Run")
-        elif step == 2:
-            self.setWindowTitle("Suggest Experiments")
-        elif step == 3:
-            self.setWindowTitle("Select Experiments")
-        else:
-            self.setWindowTitle(f"FrameStep{step}")
-
-        # Main layout
-        main_layout = QtWidgets.QHBoxLayout(self)
-        h_splitter = QtWidgets.QSplitter(QtCore.Qt.Horizontal)
-        main_layout.addWidget(h_splitter)
-
-        # Left panel: Run selection
-        left_widget = QtWidgets.QWidget()
-        left_layout = QtWidgets.QVBoxLayout(left_widget)
-        form_layout = QtWidgets.QFormLayout()
-        if step == 1:
-            left_group = QtWidgets.QGroupBox("Select Run")
-        elif step == 2:
-            left_group = QtWidgets.QGroupBox("Suggested Runs")
-        elif step == 3:
-            left_group = QtWidgets.QGroupBox("Experiment Runs")
-        elif step == 5:
-            left_group = QtWidgets.QGroupBox("Predictions")
-        left_group_layout = QtWidgets.QVBoxLayout(left_group)
-        left_group_layout.addLayout(form_layout)
-        left_layout.addWidget(left_group)
-
-        # Browse run
-        self.file_dialog = QtWidgets.QFileDialog()
-        path = "logged_data_test/maria data/4_15549230/D250224W3_4CP_B_2_4"
-        self.file_dialog.setDirectory(path)  # TODO restore
-        self.file_dialog.setFileMode(QtWidgets.QFileDialog.ExistingFile)
-        self.file_dialog.setNameFilter("Captured Runs (capture.zip)")
-        self.file_dialog.selectNameFilter("Captured Runs (capture.zip)")
-        self.select_run = QtWidgets.QPushButton(
-            "Add Run..." if step == 3 else "Browse...")
-        self.select_label = QtWidgets.QLineEdit()
-        self.select_label.setPlaceholderText("No file selected")
-        self.select_label.setReadOnly(True)
-        # run_select = QtWidgets.QHBoxLayout()
-        # run_select.addWidget(self.select_run)
-        # run_select.addWidget(self.select_label)
-
-        if step == 1:
-            form_layout.addRow(self.select_run, self.select_label)
-        elif step == 2 or step == 3 or step == 5:
-            self.list_view = QtWidgets.QListView()
-            self.list_view.setEditTriggers(
-                QtWidgets.QAbstractItemView.NoEditTriggers)
-            self.model = QtGui.QStandardItemModel()
-            string_list = []
-            if step == 2 or step == 5:
-                for i in range(4):
-                    base_name = "Suggestion" if step == 2 else "Prediction"
-                    string_list.append(f"{base_name} {i+1}")
-            for string in string_list:
-                self.model.appendRow(QtGui.QStandardItem(string))
-            self.list_view.setModel(self.model)
-            if step == 1 or step == 3:
-                form_layout.addRow(self.select_run, self.list_view)
-            elif step == 2:
-                form_layout.addRow("Experiment:", self.list_view)
-            elif step == 5:
-                form_layout.addRow("Prediction:", self.list_view)
-            if step == 3:
-                self.list_view.clicked.connect(
-                    lambda: self.file_selected(self.all_files[self.model.itemFromIndex(self.list_view.selectedIndexes()[0]).text()]))
-            else:
-                self.list_view.clicked.connect(
-                    lambda: self.feature_table.setData(self.dummy_features[self.list_view.selectedIndexes()[0].row()]))
-            self.btn_remove = QtWidgets.QPushButton("Remove Selected Run")
-            self.btn_remove.clicked.connect(
-                lambda: self.model.removeRow(self.list_view.selectedIndexes()[0].row()))
-            form_layout.addRow("", self.btn_remove)
-
-        self.run_notes = QtWidgets.QTextEdit()
-        self.run_notes.setPlaceholderText("None")
-        self.run_notes.setReadOnly(True)
-
-        # Run information
-        self.run_name = QtWidgets.QLabel()
-        self.run_date_time = QtWidgets.QLabel()
-        self.run_duration = QtWidgets.QLabel()
-        self.run_temperature = QtWidgets.QLabel()
-        self.run_batch = QtWidgets.QLabel()
-        self.run_fill_type = QtWidgets.QLabel()
-
-        # Audits
-        self.run_captured = QtWidgets.QLabel()
-        self.run_updated = QtWidgets.QLabel()
-        self.run_analyzed = QtWidgets.QLabel()
-
-        if step == 2 or step == 5:
-            self.run_captured.setText("N/A")
-            self.run_updated.setText("N/A")
-            self.run_analyzed.setText("N/A")
-        else:
-            form_layout.addRow("Notes:", self.run_notes)
-            form_layout.addRow("<b>Run Information</b>", None)
-            form_layout.addRow("Name:", self.run_name)
-            form_layout.addRow("Date / Time:", self.run_date_time)
-            form_layout.addRow("Duration:", self.run_duration)
-            form_layout.addRow("Temperature (avg):", self.run_temperature)
-            form_layout.addRow("Batch Number:", self.run_batch)
-            form_layout.addRow("Fill Type:", self.run_fill_type)
-            form_layout.addRow("Captured:", self.run_captured)
-            form_layout.addRow("Updated:", self.run_updated)
-            form_layout.addRow("Analyzed:", self.run_analyzed)
-
-        # Action buttons
-        btn_layout = QtWidgets.QHBoxLayout()
-        self.btn_cancel = QtWidgets.QPushButton("Cancel")
-        if step == 1:
-            self.btn_next = QtWidgets.QPushButton(
-                "Next Step: Suggest Experiments")
-        elif step == 2:
-            self.btn_next = QtWidgets.QPushButton(
-                "Next Step: Import Experiments")
-        elif step == 3:
-            self.btn_next = QtWidgets.QPushButton(
-                "Next Step: Learn + Predict")
-        elif step == 5:
-            self.btn_next = QtWidgets.QPushButton("Finish")
-        btn_layout.addWidget(self.btn_cancel)
-        btn_layout.addWidget(self.btn_next)
-        left_layout.addLayout(btn_layout)
-
-        # Right panel: Initialize features
-        right_widget = QtWidgets.QWidget()
-        right_layout = QtWidgets.QVBoxLayout(right_widget)
-        v_splitter = QtWidgets.QSplitter(QtCore.Qt.Vertical)
-        right_layout.addWidget(v_splitter)
-        right_header = QtWidgets.QGroupBox("Initialize Features")
-        right_group = QtWidgets.QVBoxLayout(right_header)
-        v_splitter.addWidget(right_header)
-
-        # Features table
-        self.default_features = {"Feature": ["Protein Type", "Protein Concentration",
-                                             "Buffer Type",
-                                             "Surfactant Type", "Surfactant Concentration",
-                                             "Stabilizer Type", "Stabilizer Concentration"],
-                                 "Value": [["Sample A", "Sample B", "Sample C"], "",
-                                           ["Acetate", "Histidine", "PBS"],
-                                           ["TWEEN20", "TWEEN80"], "",
-                                           ["Sucrose", "Trehalose"], ""],
-                                 "Units": ["", "mg/mL",
-                                           "",
-                                           "", "%w",
-                                           "", "M"]}
-        self.default_rows, self.default_cols = (len(list(self.default_features.values())[0]),
-                                                len(list(self.default_features.keys())))
-
-        self.feature_table = TableView(self.default_features,
-                                       self.default_rows, self.default_cols)
-        self.feature_table.clear()
-        right_group.addWidget(self.feature_table)
-
-        # TODO: Testing only, create dummy features
-        self.dummy_features = []
-        for i in range(4):
-            dummy_feature = copy.deepcopy(self.default_features)
-            value_tags = [0, range(5, 95),
-                          range(3),
-                          range(2), range(5, 95),
-                          range(2), range(5, 95)]
-            for x in range(len(dummy_feature["Value"])):
-                try:
-                    current_value = dummy_feature["Value"][x]
-                    current_tag = value_tags[x]
-                    if isinstance(current_value, list):
-                        if isinstance(current_tag, int):
-                            dummy_feature["Value"][x] = [
-                                current_value[current_tag]]
-                        else:
-                            dummy_feature["Value"][x] = [current_value[randint(
-                                current_tag[0], current_tag[-1])]]
-                    else:
-                        if isinstance(current_tag, range):
-                            dummy_feature["Value"][x] = randint(
-                                current_tag[0], current_tag[-1])
-                except Exception as e:
-                    print(e)
-            self.dummy_features.append(dummy_feature)
-
-        self.run_figure = Figure()
-        self.run_figure_valid = False
-        self.run_canvas = FigureCanvas(self.run_figure)
-        v_splitter.addWidget(self.run_canvas)
-
-        # Build main layout
-        h_splitter.addWidget(left_widget)
-        h_splitter.addWidget(right_widget)
-        h_splitter.setSizes([100, 300])
-        v_splitter.setSizes([100, 100])
-
-        # Signals
-        self.btn_cancel.clicked.connect(
-            lambda: self.file_selected(None))
-        self.btn_next.clicked.connect(self.next_step)
-        self.select_run.clicked.connect(self.file_dialog.show)
-        self.file_dialog.fileSelected.connect(self.file_selected)
-
-    def next_step(self):
-        # Are we ready to proceed?
-        # Yes, if and only if:
-        #   1. All audits contain valid values
-        #   2. All initial features are set
-        #   3. Analyze results are valid
-        if (len(self.run_captured.text()) and
-            len(self.run_updated.text()) and
-            len(self.run_analyzed.text()) and
-                self.feature_table.allSet() and
-                self.run_figure_valid):
-            # ready to proceed
-            if self.parent is not None:
-                i = self.parent.tab_widget.currentIndex()
-                self.parent.tab_widget.setCurrentIndex(i+1)
-            else:
-                self.run_notes.setText(
-                    "ERROR: self.parent is None.\n" +
-                    "Cannot proceed to next step!")
-        else:  # not ready
-            QtWidgets.QMessageBox.information(
-                None, "Missing Information", "Please correct the highlighted fields first.", QtWidgets.QMessageBox.Ok)
-
-    def file_selected(self, path: str | None):
-        self.run_file_run = path
-        self.run_file_xml = None
-        self.run_file_analyze = None
-
-        # clear all fields, before repopulating them
-        self.select_label.clear()
-        self.run_notes.clear()
-        self.run_name.clear()
-        self.run_date_time.clear()
-        self.run_duration.clear()
-        self.run_temperature.clear()
-        self.run_batch.clear()
-        self.run_fill_type.clear()
-        self.run_captured.clear()
-        self.run_updated.clear()
-        self.run_analyzed.clear()
-        self.run_figure.clear()
-        self.run_figure_valid = False
-        self.run_canvas.draw()
-        self.feature_table.clear()
-
-        if path is None:
-            if self.step == 3:
-                self.list_view.clearSelection()
-            return
-
-        namelist = SecureOpen.get_namelist(self.run_file_run)
-        for file in namelist:
-            if file.endswith(".csv"):
-                self.run_file_run = os.path.join(
-                    os.path.dirname(self.run_file_run), file)
-                break
-
-        self.select_label.setText(
-            os.path.basename(os.path.dirname(self.run_file_run)))
-
-        if self.step == 3:
-            item = QtGui.QStandardItem(self.select_label.text())
-            found = self.model.findItems(item.text())
-            if len(found) == 0:
-                self.model.appendRow(item)
-                new_index = self.model.indexFromItem(item)
-                self.list_view.setCurrentIndex(new_index)
-                self.all_files[item.text()] = path
-
-        folder = os.path.dirname(self.run_file_run)
-        files: list[str] = os.listdir(folder)
-        max_index = 0
-        for f in files:
-            if f.endswith(".xml"):
-                self.run_file_xml = os.path.join(folder, f)
-            if f.startswith("analyze") and f.endswith(".zip"):
-                this_index = int(f[f.index("-")+1:f.index(".")])
-                if this_index > max_index:
-                    max_index = this_index
-                self.run_file_analyze = os.path.join(folder,
-                                                     f.replace(str(this_index), str(max_index)))
-        if self.run_file_xml == None:
-            self.run_notes.setTextBackgroundColor(Color.light_red)
-            self.run_notes.setText("ERROR: Cannot find XML file for this run!")
-            return
-        if self.run_file_analyze == None:
-            self.run_notes.setTextBackgroundColor(Color.light_yellow)
-            self.run_notes.setText("This run has not been analyzed yet.\n" +
-                                   "Please Analyze and try again!")
-            return
-
-        doc = minidom.parse(self.run_file_xml)
-
-        xml_metrics = {}
-        metrics = doc.getElementsByTagName(
-            "metrics")[-1]  # most recent element
-        for m in metrics.childNodes:
-            if m.nodeType == m.TEXT_NODE:
-                continue  # only process elements
-            name = m.getAttribute("name")
-            value = m.getAttribute("value")
-            if m.hasAttribute("units"):
-                value = f"{value} {m.getAttribute('units')}"
-            xml_metrics[name] = value
-
-        xml_audits = {}
-        audits = doc.getElementsByTagName(
-            "audits")[-1]  # most recent element
-        for a in audits.childNodes:
-            if a.nodeType == a.TEXT_NODE:
-                continue  # only process elements
-            key = a.getAttribute("action")
-            captured_by = a.getAttribute("username")
-            captured_at = a.getAttribute("recorded")
-            value = (captured_by, captured_at)
-            xml_audits[key] = value
-
-        xml_params = {}
-        params = doc.getElementsByTagName(
-            "params")[-1]  # most recent element
-        for p in params.childNodes:
-            if p.nodeType == p.TEXT_NODE:
-                continue  # only process elements
-            name = p.getAttribute("name")
-            value = p.getAttribute("value")
-            if p.hasAttribute("found"):
-                value = f"{value} ({'Valid' if eval(p.getAttribute('found')) else 'Unknown'})"
-            xml_params[name] = value
-
-        try:
-            self.run_notes.setTextBackgroundColor(Color.white)
-            self.run_notes.setPlainText(
-                xml_params["notes"].replace("\\n", "\n"))
-        except:
-            self.run_notes.setPlainText(None)
-        try:
-            self.run_name.setText(xml_params["run_name"])
-        except:
-            self.run_name.setText(self.select_label.text())
-        try:
-            self.run_date_time.setText(xml_metrics["start"].replace("T", " "))
-        except:
-            self.run_date_time.setText("(Unknown)")
-        try:
-            self.run_duration.setText(xml_metrics["duration"])
-        except:
-            self.run_duration.setText("(Unknown)")
-        try:
-            self.run_batch.setText(xml_params["batch_number"])
-        except:
-            self.run_batch.setText("(Not Provided)")
-        try:
-            self.run_fill_type.setText(xml_params["fill_type"])
-        except:
-            self.run_fill_type.setText("3")
-        try:
-            audit: tuple[str, str] = xml_audits['CAPTURE']
-            captured_by, captured_at = audit
-            captured_at = captured_at.replace(
-                "T", " ")[:captured_at.index(".")]
-            self.run_captured.setText(f"{captured_by} at {captured_at}")
-        except:
-            self.run_captured.setText("(Not Performed)")
-        try:
-            audit: tuple[str, str] = xml_audits['PARAMS']
-            captured_by, captured_at = audit
-            captured_at = captured_at.replace(
-                "T", " ")[:captured_at.index(".")]
-            self.run_updated.setText(f"{captured_by} at {captured_at}")
-        except:
-            # if no PARAMS in records, then last updated is time of CAPTURE:
-            self.run_updated.setText(self.run_captured.text())
-        try:
-            audit: tuple[str, str] = xml_audits['ANALYZE']
-            captured_by, captured_at = audit
-            captured_at = captured_at.replace(
-                "T", " ")[:captured_at.index(".")]
-            self.run_analyzed.setText(f"{captured_by} at {captured_at}")
-        except:
-            self.run_analyzed.setText("(Not Performed)")
-
-        def is_number(s: str):
-            try:
-                float(s)
-                return True
-            except ValueError:
-                return False
-
-        run_features = copy.deepcopy(self.default_features)
-        value_tags = ["protein_type", "protein_concentration",
-                      "buffer_type",
-                      "surfactant_type", "surfactant_concentration",
-                      "stabilizer_type", "stabilizer_concentration"]
-        for x, y in enumerate(value_tags):
-            try:
-                if y in xml_params.keys():
-                    if not is_number(xml_params[y]):
-                        run_features["Value"][x] = [xml_params[y]]
-                    else:
-                        run_features["Value"][x] = xml_params[y]
-            except Exception as e:
-                print(e)
-        self.feature_table.setData(run_features)
-
-        # Import most recent analysis
-        in_shear_rate = []
-        in_viscosity = []
-        in_temperature = []
-        try:
-            base_run_name: str = os.path.basename(self.run_file_run)
-            base_run_name = base_run_name[:base_run_name.rfind("_")]
-            csv_file = os.path.join(os.path.dirname(
-                self.run_file_analyze), f"{base_run_name}_analyze_out.csv")
-            zip_filename = os.path.splitext(
-                os.path.basename(self.run_file_analyze))[0]
-            with SecureOpen(csv_file, "r", zip_filename, insecure=True) as f:
-                csv_headers = next(f)
-                csv_cols = (0, 2, 4)
-                data = np.loadtxt(
-                    f.readlines(), delimiter=",", skiprows=0, usecols=csv_cols
-                )
-            in_shear_rate = data[:, 0]
-            in_viscosity = data[:, 1]
-            in_temperature = data[:, 2]
-        except Exception as e:
-            print(e)
-        pass_to_models = {"shear_rate": in_shear_rate,
-                          "viscosity": in_viscosity}
-
-        self.run_figure.clear()
-        self.run_figure_valid = False
-        ax = self.run_figure.add_subplot(111)
-        ax.set_title(f"Shear-rate vs. Viscosity: {self.run_name.text()}")
-        ax.set_xlabel("Shear-rate (1/s)")
-        ax.set_ylabel("Viscosity (cP)")
-        if len(in_viscosity) > 0:
-            lower_limit = np.amin(in_viscosity) / 1.5
-            power = 1
-            while power > -5:
-                if lower_limit > 10**power:
-                    lower_limit = 10**power
-                    break
-                power -= 1
-            upper_limit = np.amax(in_viscosity) * 1.5
-            power = 0
-            while power < 5:
-                if upper_limit < 10**power:
-                    upper_limit = 10**power
-                    break
-                power += 1
-            if lower_limit >= upper_limit:
-                print(
-                    "Limits were auto-calculated but are in an invalid range! Using ylim [0, 1000]."
-                )
-                ax.set_ylim([0, 1000])
-            elif np.isfinite(lower_limit) and np.isfinite(upper_limit):
-                print(
-                    f"Auto-calculated y-range limits for Figure 4 are: [{lower_limit}, {upper_limit}]"
-                )
-                ax.set_ylim([lower_limit, upper_limit])
-            else:
-                print(
-                    "Limits were auto-calculated but were not finite values! Using ylim [0, 1000]."
-                )
-                ax.set_ylim([0, 1000])
-            ax.plot(data[:, 0], data[:, 1], "bd")
-            self.run_figure_valid = True
-        else:
-            ax.text(0.5, 0.5, "Invalid Results",
-                    transform=ax.transAxes,
-                    ha='center', va='center',
-                    bbox=dict(facecolor='yellow', edgecolor='black'))
-        ax.set_xscale("log")
-        ax.set_yscale("log")
-        self.run_canvas.draw()
-
-        avg_temp = np.average(data[:, 2])
-        if np.isnan(avg_temp):
-            self.run_temperature.setText("(Unknown)")
-        else:
-            self.run_temperature.setText(f"{avg_temp:2.2f}C")
-
-
-class FrameStep2(QtWidgets.QDialog):
-    def __init__(self, parent=None, step=2):
-        super().__init__(parent)
-        self.setWindowTitle("Learn")
-
-        # Main layout
-        main_layout = QtWidgets.QVBoxLayout(self)
-        splitter = QtWidgets.QSplitter(QtCore.Qt.Vertical)
-        main_layout.addWidget(splitter)
-
-        progress_widget = QtWidgets.QWidget()
-        progress_layout = QtWidgets.QVBoxLayout(progress_widget)
-
-        self.progress_bar = QtWidgets.QProgressBar()
-        self.progress_buttons = QtWidgets.QWidget()
-        self.progress_btn_layout = QtWidgets.QHBoxLayout(self.progress_buttons)
-        self.progress_btn_layout.setContentsMargins(0, 0, 0, 0)
-        self.btn_pause = QtWidgets.QPushButton("Pause")
-        self.btn_resume = QtWidgets.QPushButton("Resume")
-        self.btn_resume.clicked.connect(
-            lambda: self.progress_bar.setValue(self.progress_bar.value()+1))
-        self.btn_cancel = QtWidgets.QPushButton("Cancel")
-        self.btn_cancel.clicked.connect(
-            lambda: self.progress_bar.setValue(0))
-        self.progress_btn_layout.addWidget(self.btn_pause)
-        self.progress_btn_layout.addWidget(self.btn_resume)
-        self.progress_btn_layout.addWidget(self.btn_cancel)
-        self.progress_label = QtWidgets.QLabel()
-        self.progress_bar.valueChanged.connect(
-            lambda v: self.progress_label.setText(f"{v}% - Learning"))
-        self.progress_bar.setRange(0, 100)
-        self.progress_bar.setValue(50)
-        self.progress_bar.setTextVisible(False)
-        self.progress_label.setAlignment(QtCore.Qt.AlignmentFlag.AlignCenter)
-        progress_layout.addWidget(self.progress_bar)
-        progress_layout.addWidget(self.progress_buttons)
-        progress_layout.addWidget(self.progress_label)
-        splitter.addWidget(progress_widget)
-
-        figure = QtWidgets.QLabel("[Figure here]")
-        figure.setAlignment(QtCore.Qt.AlignmentFlag.AlignCenter)
-        splitter.addWidget(figure)
-        splitter.setSizes([1, 1000])
-
-
-class Color:
-    black = QtGui.QColor(0, 0, 0)
-    light_red = QtGui.QColor(255, 127, 127)
-    light_yellow = QtGui.QColor(255, 255, 127)
-    white = QtGui.QColor(255, 255, 255)
-
-
-class TableView(QtWidgets.QTableWidget):
-
-    def __init__(self, data, *args):
-        QtWidgets.QTableWidget.__init__(self, *args)
-        self.itemChanged.connect(self._on_item_changed)
-        self.setData(data)
-        self.resizeColumnsToContents()
-        self.resizeRowsToContents()
-
-    def setData(self, data: dict[str, str]) -> None:
-        self.data = data
-        self.clear()
-        horHeaders = []
-        for n, key in enumerate(self.data.keys()):
-            horHeaders.append(key)
-            for m, item in enumerate(self.data[key]):
-                if isinstance(item, list):
-                    newitem = QtWidgets.QComboBox()
-                    newitem.addItem("none")
-                    newitem.addItems(item)
-                    newitem.addItem("add new...")
-                    if len(item) > 1:
-                        self.data["Units"][m] = "\u2190"
-                        newitem.currentIndexChanged.connect(
-                            lambda idx, row=m: self._row_combo_set(row))
-                    else:
-                        self.data["Units"][m] = ""  # clear flag
-                else:
-                    newitem = QtWidgets.QTableWidgetItem(str(item))
-                # disable 1st and last column items (non-editable)
-                if n == 0 or n == 2:
-                    if n == 0:  # bold 1st column items (headers)
-                        font = newitem.font()
-                        font.setBold(True)
-                        newitem.setFont(font)
-                    newitem.setFlags(newitem.flags() &
-                                     ~QtCore.Qt.ItemFlag.ItemIsEditable)
-                if isinstance(newitem, QtWidgets.QWidget):
-                    self.setCellWidget(m, n, newitem)
-                else:
-                    self.setItem(m, n, newitem)
-        self.setHorizontalHeaderLabels(horHeaders)
-        header = self.horizontalHeader()
-        header.setSectionResizeMode(
-            QtWidgets.QHeaderView.ResizeToContents)
-        header.setStretchLastSection(False)
-
-    def allSet(self) -> bool:
-        for n, key in enumerate(self.data.keys()):
-            for m, _ in enumerate(self.data[key]):
-                item = self.item(m, n)
-                if item is None:
-                    continue  # QComboBox will return a None item
-                if item.background().color().name() in [Color.light_yellow.name(), Color.light_red.name()]:
-                    return False
-        return True
-
-    def _row_combo_set(self, idx):
-        item = self.item(idx, 2)
-        if item is not None:
-            self.blockSignals(True)  # prevent recursion
-            item.setBackground(QtGui.QBrush(Color.white))
-            self.item(idx, 2).setText("")
-            self.blockSignals(False)
-
-    def _on_item_changed(self, item: QtWidgets.QTableWidgetItem):
-        row, col, text = item.row(), item.column(), item.text()
-        print(f"Cell ({row}, {col}) changed to: {text}")
-
-        if col == 2 and text == "\u2190":
-            item.setBackground(QtGui.QBrush(Color.light_yellow))
-
-        if not (item.flags() & QtCore.Qt.ItemFlag.ItemIsEditable):
-            # print("skip, disabled")
-            return
-
-        def is_number(s: str):
-            try:
-                float(s)
-                return True
-            except ValueError:
-                return False
-
-        now_bg = item.background()
-        now_fg = item.foreground()
-        new_bg = QtGui.QBrush(now_bg.color())
-        new_fg = QtGui.QBrush(now_fg.color())
-
-        if len(text) == 0:
-            new_bg.setColor(Color.light_yellow)
-            new_fg.setColor(Color.black)
-        elif not is_number(text):
-            new_bg.setColor(Color.light_red)
-            new_fg.setColor(Color.light_yellow)
-        else:
-            new_bg.setColor(Color.white)
-            new_fg.setColor(Color.black)
-
-        self.blockSignals(True)  # prevent recursion
-        if new_bg.color().name() != now_bg.color().name():
-            item.setBackground(new_bg)
-        if new_fg.color().name() != now_fg.color().name():
-            item.setForeground(new_fg)
-        self.blockSignals(False)
-
-        self.clearSelection()  # unselect on item change
-
-
-if __name__ == '__main__':
-    _app = QtWidgets.QApplication([])
-    _win = MainWindow()
-    _win.show()
-    _app.exec()
-    _app.exit()
+from xml.dom import minidom
+from numpy import loadtxt
+from PyQt5 import QtCore, QtGui, QtWidgets
+from random import randint
+import copy
+import os
+import numpy as np
+
+from src.io.file_storage import SecureOpen
+from matplotlib.backends.backend_qt5agg import FigureCanvasQTAgg as FigureCanvas
+from matplotlib.figure import Figure
+
+TAG = "[VisQ.AI]"
+
+
+class HorizontalTabBar(QtWidgets.QTabBar):
+
+    def tabSizeHint(self, index):
+        sz = super().tabSizeHint(index)
+        return QtCore.QSize(sz.width() + 20, sz.height() + 40)
+
+    def paintEvent(self, event):
+        painter = QtWidgets.QStylePainter(self)
+        opt = QtWidgets.QStyleOptionTab()
+        for idx in range(self.count()):
+            self.initStyleOption(opt, idx)
+            opt.shape = QtWidgets.QTabBar.RoundedNorth    # draw as if tabs were on top
+            # draw the tab “shell”
+            painter.drawControl(QtWidgets.QStyle.CE_TabBarTab, opt)
+            # draw the label
+            painter.drawControl(QtWidgets.QStyle.CE_TabBarTabLabel, opt)
+
+
+class MainWindow(QtWidgets.QMainWindow):
+    def __init__(self):
+        super().__init__()
+        self.setWindowTitle("VisQ.AI Mockup")
+        self.setMinimumSize(900, 600)
+        self.init_ui()
+
+    def init_ui(self):
+        self.tab_widget = QtWidgets.QTabWidget()
+        self.tab_widget.setTabBar(HorizontalTabBar())
+        self.tab_widget.setTabPosition(QtWidgets.QTabWidget.North)
+
+        self.tab_widget.addTab(FrameStep1(self, 1),
+                               "\u2460 Select Run")
+        self.tab_widget.addTab(FrameStep1(self, 2),
+                               "\u2461 Suggest Experiments")
+        self.tab_widget.addTab(FrameStep1(self, 3),
+                               "\u2462 Import Experiments")
+        self.tab_widget.addTab(FrameStep2(self, 4),
+                               "\u2463 Learn")
+        self.tab_widget.addTab(FrameStep1(self, 5),
+                               "\u2464 Predict")
+
+        self.setCentralWidget(self.tab_widget)
+
+
+class FrameStep1(QtWidgets.QDialog):
+    def __init__(self, parent=None, step=1):
+        super().__init__(parent)
+        self.parent: MainWindow = parent
+        self.step = step
+
+        self.all_files = {}
+
+        if step == 1:
+            self.setWindowTitle("Select Run")
+        elif step == 2:
+            self.setWindowTitle("Suggest Experiments")
+        elif step == 3:
+            self.setWindowTitle("Select Experiments")
+        else:
+            self.setWindowTitle(f"FrameStep{step}")
+
+        # Main layout
+        main_layout = QtWidgets.QHBoxLayout(self)
+        h_splitter = QtWidgets.QSplitter(QtCore.Qt.Horizontal)
+        main_layout.addWidget(h_splitter)
+
+        # Left panel: Run selection
+        left_widget = QtWidgets.QWidget()
+        left_layout = QtWidgets.QVBoxLayout(left_widget)
+        form_layout = QtWidgets.QFormLayout()
+        if step == 1:
+            left_group = QtWidgets.QGroupBox("Select Run")
+        elif step == 2:
+            left_group = QtWidgets.QGroupBox("Suggested Runs")
+        elif step == 3:
+            left_group = QtWidgets.QGroupBox("Experiment Runs")
+        elif step == 5:
+            left_group = QtWidgets.QGroupBox("Predictions")
+        left_group_layout = QtWidgets.QVBoxLayout(left_group)
+        left_group_layout.addLayout(form_layout)
+        left_layout.addWidget(left_group)
+
+        # Browse run
+        self.file_dialog = QtWidgets.QFileDialog()
+        path = "logged_data_test/maria data/4_15549230/D250224W3_4CP_B_2_4"
+        self.file_dialog.setDirectory(path)  # TODO restore
+        self.file_dialog.setFileMode(QtWidgets.QFileDialog.ExistingFile)
+        self.file_dialog.setNameFilter("Captured Runs (capture.zip)")
+        self.file_dialog.selectNameFilter("Captured Runs (capture.zip)")
+        self.select_run = QtWidgets.QPushButton(
+            "Add Run..." if step == 3 else "Browse...")
+        self.select_label = QtWidgets.QLineEdit()
+        self.select_label.setPlaceholderText("No file selected")
+        self.select_label.setReadOnly(True)
+        # run_select = QtWidgets.QHBoxLayout()
+        # run_select.addWidget(self.select_run)
+        # run_select.addWidget(self.select_label)
+
+        if step == 1:
+            form_layout.addRow(self.select_run, self.select_label)
+        elif step == 2 or step == 3 or step == 5:
+            self.list_view = QtWidgets.QListView()
+            self.list_view.setEditTriggers(
+                QtWidgets.QAbstractItemView.NoEditTriggers)
+            self.model = QtGui.QStandardItemModel()
+            string_list = []
+            if step == 2 or step == 5:
+                for i in range(4):
+                    base_name = "Suggestion" if step == 2 else "Prediction"
+                    string_list.append(f"{base_name} {i+1}")
+            for string in string_list:
+                self.model.appendRow(QtGui.QStandardItem(string))
+            self.list_view.setModel(self.model)
+            if step == 1 or step == 3:
+                form_layout.addRow(self.select_run, self.list_view)
+            elif step == 2:
+                form_layout.addRow("Experiment:", self.list_view)
+            elif step == 5:
+                form_layout.addRow("Prediction:", self.list_view)
+            if step == 3:
+                self.list_view.clicked.connect(
+                    lambda: self.file_selected(self.all_files[self.model.itemFromIndex(self.list_view.selectedIndexes()[0]).text()]))
+            else:
+                self.list_view.clicked.connect(
+                    lambda: self.feature_table.setData(self.dummy_features[self.list_view.selectedIndexes()[0].row()]))
+            self.btn_remove = QtWidgets.QPushButton("Remove Selected Run")
+            self.btn_remove.clicked.connect(
+                lambda: self.model.removeRow(self.list_view.selectedIndexes()[0].row()))
+            form_layout.addRow("", self.btn_remove)
+
+        self.run_notes = QtWidgets.QTextEdit()
+        self.run_notes.setPlaceholderText("None")
+        self.run_notes.setReadOnly(True)
+
+        # Run information
+        self.run_name = QtWidgets.QLabel()
+        self.run_date_time = QtWidgets.QLabel()
+        self.run_duration = QtWidgets.QLabel()
+        self.run_temperature = QtWidgets.QLabel()
+        self.run_batch = QtWidgets.QLabel()
+        self.run_fill_type = QtWidgets.QLabel()
+
+        # Audits
+        self.run_captured = QtWidgets.QLabel()
+        self.run_updated = QtWidgets.QLabel()
+        self.run_analyzed = QtWidgets.QLabel()
+
+        if step == 2 or step == 5:
+            self.run_captured.setText("N/A")
+            self.run_updated.setText("N/A")
+            self.run_analyzed.setText("N/A")
+        else:
+            form_layout.addRow("Notes:", self.run_notes)
+            form_layout.addRow("<b>Run Information</b>", None)
+            form_layout.addRow("Name:", self.run_name)
+            form_layout.addRow("Date / Time:", self.run_date_time)
+            form_layout.addRow("Duration:", self.run_duration)
+            form_layout.addRow("Temperature (avg):", self.run_temperature)
+            form_layout.addRow("Batch Number:", self.run_batch)
+            form_layout.addRow("Fill Type:", self.run_fill_type)
+            form_layout.addRow("Captured:", self.run_captured)
+            form_layout.addRow("Updated:", self.run_updated)
+            form_layout.addRow("Analyzed:", self.run_analyzed)
+
+        # Action buttons
+        btn_layout = QtWidgets.QHBoxLayout()
+        self.btn_cancel = QtWidgets.QPushButton("Cancel")
+        if step == 1:
+            self.btn_next = QtWidgets.QPushButton(
+                "Next Step: Suggest Experiments")
+        elif step == 2:
+            self.btn_next = QtWidgets.QPushButton(
+                "Next Step: Import Experiments")
+        elif step == 3:
+            self.btn_next = QtWidgets.QPushButton(
+                "Next Step: Learn + Predict")
+        elif step == 5:
+            self.btn_next = QtWidgets.QPushButton("Finish")
+        btn_layout.addWidget(self.btn_cancel)
+        btn_layout.addWidget(self.btn_next)
+        left_layout.addLayout(btn_layout)
+
+        # Right panel: Initialize features
+        right_widget = QtWidgets.QWidget()
+        right_layout = QtWidgets.QVBoxLayout(right_widget)
+        v_splitter = QtWidgets.QSplitter(QtCore.Qt.Vertical)
+        right_layout.addWidget(v_splitter)
+        right_header = QtWidgets.QGroupBox("Initialize Features")
+        right_group = QtWidgets.QVBoxLayout(right_header)
+        v_splitter.addWidget(right_header)
+
+        # Features table
+        self.default_features = {"Feature": ["Protein Type", "Protein Concentration",
+                                             "Buffer Type",
+                                             "Surfactant Type", "Surfactant Concentration",
+                                             "Stabilizer Type", "Stabilizer Concentration"],
+                                 "Value": [["Sample A", "Sample B", "Sample C"], "",
+                                           ["Acetate", "Histidine", "PBS"],
+                                           ["TWEEN20", "TWEEN80"], "",
+                                           ["Sucrose", "Trehalose"], ""],
+                                 "Units": ["", "mg/mL",
+                                           "",
+                                           "", "%w",
+                                           "", "M"]}
+        self.default_rows, self.default_cols = (len(list(self.default_features.values())[0]),
+                                                len(list(self.default_features.keys())))
+
+        self.feature_table = TableView(self.default_features,
+                                       self.default_rows, self.default_cols)
+        self.feature_table.clear()
+        right_group.addWidget(self.feature_table)
+
+        # TODO: Testing only, create dummy features
+        self.dummy_features = []
+        for i in range(4):
+            dummy_feature = copy.deepcopy(self.default_features)
+            value_tags = [0, range(5, 95),
+                          range(3),
+                          range(2), range(5, 95),
+                          range(2), range(5, 95)]
+            for x in range(len(dummy_feature["Value"])):
+                try:
+                    current_value = dummy_feature["Value"][x]
+                    current_tag = value_tags[x]
+                    if isinstance(current_value, list):
+                        if isinstance(current_tag, int):
+                            dummy_feature["Value"][x] = [
+                                current_value[current_tag]]
+                        else:
+                            dummy_feature["Value"][x] = [current_value[randint(
+                                current_tag[0], current_tag[-1])]]
+                    else:
+                        if isinstance(current_tag, range):
+                            dummy_feature["Value"][x] = randint(
+                                current_tag[0], current_tag[-1])
+                except Exception as e:
+                    print(e)
+            self.dummy_features.append(dummy_feature)
+
+        self.run_figure = Figure()
+        self.run_figure_valid = False
+        self.run_canvas = FigureCanvas(self.run_figure)
+        v_splitter.addWidget(self.run_canvas)
+
+        # Build main layout
+        h_splitter.addWidget(left_widget)
+        h_splitter.addWidget(right_widget)
+        h_splitter.setSizes([100, 300])
+        v_splitter.setSizes([100, 100])
+
+        # Signals
+        self.btn_cancel.clicked.connect(
+            lambda: self.file_selected(None))
+        self.btn_next.clicked.connect(self.next_step)
+        self.select_run.clicked.connect(self.file_dialog.show)
+        self.file_dialog.fileSelected.connect(self.file_selected)
+
+    def next_step(self):
+        # Are we ready to proceed?
+        # Yes, if and only if:
+        #   1. All audits contain valid values
+        #   2. All initial features are set
+        #   3. Analyze results are valid
+        if (len(self.run_captured.text()) and
+            len(self.run_updated.text()) and
+            len(self.run_analyzed.text()) and
+                self.feature_table.allSet() and
+                self.run_figure_valid):
+            # ready to proceed
+            if self.parent is not None:
+                i = self.parent.tab_widget.currentIndex()
+                self.parent.tab_widget.setCurrentIndex(i+1)
+            else:
+                self.run_notes.setText(
+                    "ERROR: self.parent is None.\n" +
+                    "Cannot proceed to next step!")
+        else:  # not ready
+            QtWidgets.QMessageBox.information(
+                None, "Missing Information", "Please correct the highlighted fields first.", QtWidgets.QMessageBox.Ok)
+
+    def file_selected(self, path: str | None):
+        self.run_file_run = path
+        self.run_file_xml = None
+        self.run_file_analyze = None
+
+        # clear all fields, before repopulating them
+        self.select_label.clear()
+        self.run_notes.clear()
+        self.run_name.clear()
+        self.run_date_time.clear()
+        self.run_duration.clear()
+        self.run_temperature.clear()
+        self.run_batch.clear()
+        self.run_fill_type.clear()
+        self.run_captured.clear()
+        self.run_updated.clear()
+        self.run_analyzed.clear()
+        self.run_figure.clear()
+        self.run_figure_valid = False
+        self.run_canvas.draw()
+        self.feature_table.clear()
+
+        if path is None:
+            if self.step == 3:
+                self.list_view.clearSelection()
+            return
+
+        namelist = SecureOpen.get_namelist(self.run_file_run)
+        for file in namelist:
+            if file.endswith(".csv"):
+                self.run_file_run = os.path.join(
+                    os.path.dirname(self.run_file_run), file)
+                break
+
+        self.select_label.setText(
+            os.path.basename(os.path.dirname(self.run_file_run)))
+
+        if self.step == 3:
+            item = QtGui.QStandardItem(self.select_label.text())
+            found = self.model.findItems(item.text())
+            if len(found) == 0:
+                self.model.appendRow(item)
+                new_index = self.model.indexFromItem(item)
+                self.list_view.setCurrentIndex(new_index)
+                self.all_files[item.text()] = path
+
+        folder = os.path.dirname(self.run_file_run)
+        files: list[str] = os.listdir(folder)
+        max_index = 0
+        for f in files:
+            if f.endswith(".xml"):
+                self.run_file_xml = os.path.join(folder, f)
+            if f.startswith("analyze") and f.endswith(".zip"):
+                this_index = int(f[f.index("-")+1:f.index(".")])
+                if this_index > max_index:
+                    max_index = this_index
+                self.run_file_analyze = os.path.join(folder,
+                                                     f.replace(str(this_index), str(max_index)))
+        if self.run_file_xml == None:
+            self.run_notes.setTextBackgroundColor(Color.light_red)
+            self.run_notes.setText("ERROR: Cannot find XML file for this run!")
+            return
+        if self.run_file_analyze == None:
+            self.run_notes.setTextBackgroundColor(Color.light_yellow)
+            self.run_notes.setText("This run has not been analyzed yet.\n" +
+                                   "Please Analyze and try again!")
+            return
+
+        doc = minidom.parse(self.run_file_xml)
+
+        xml_metrics = {}
+        metrics = doc.getElementsByTagName(
+            "metrics")[-1]  # most recent element
+        for m in metrics.childNodes:
+            if m.nodeType == m.TEXT_NODE:
+                continue  # only process elements
+            name = m.getAttribute("name")
+            value = m.getAttribute("value")
+            if m.hasAttribute("units"):
+                value = f"{value} {m.getAttribute('units')}"
+            xml_metrics[name] = value
+
+        xml_audits = {}
+        audits = doc.getElementsByTagName(
+            "audits")[-1]  # most recent element
+        for a in audits.childNodes:
+            if a.nodeType == a.TEXT_NODE:
+                continue  # only process elements
+            key = a.getAttribute("action")
+            captured_by = a.getAttribute("username")
+            captured_at = a.getAttribute("recorded")
+            value = (captured_by, captured_at)
+            xml_audits[key] = value
+
+        xml_params = {}
+        params = doc.getElementsByTagName(
+            "params")[-1]  # most recent element
+        for p in params.childNodes:
+            if p.nodeType == p.TEXT_NODE:
+                continue  # only process elements
+            name = p.getAttribute("name")
+            value = p.getAttribute("value")
+            if p.hasAttribute("found"):
+                value = f"{value} ({'Valid' if eval(p.getAttribute('found')) else 'Unknown'})"
+            xml_params[name] = value
+
+        try:
+            self.run_notes.setTextBackgroundColor(Color.white)
+            self.run_notes.setPlainText(
+                xml_params["notes"].replace("\\n", "\n"))
+        except:
+            self.run_notes.setPlainText(None)
+        try:
+            self.run_name.setText(xml_params["run_name"])
+        except:
+            self.run_name.setText(self.select_label.text())
+        try:
+            self.run_date_time.setText(xml_metrics["start"].replace("T", " "))
+        except:
+            self.run_date_time.setText("(Unknown)")
+        try:
+            self.run_duration.setText(xml_metrics["duration"])
+        except:
+            self.run_duration.setText("(Unknown)")
+        try:
+            self.run_batch.setText(xml_params["batch_number"])
+        except:
+            self.run_batch.setText("(Not Provided)")
+        try:
+            self.run_fill_type.setText(xml_params["fill_type"])
+        except:
+            self.run_fill_type.setText("3")
+        try:
+            audit: tuple[str, str] = xml_audits['CAPTURE']
+            captured_by, captured_at = audit
+            captured_at = captured_at.replace(
+                "T", " ")[:captured_at.index(".")]
+            self.run_captured.setText(f"{captured_by} at {captured_at}")
+        except:
+            self.run_captured.setText("(Not Performed)")
+        try:
+            audit: tuple[str, str] = xml_audits['PARAMS']
+            captured_by, captured_at = audit
+            captured_at = captured_at.replace(
+                "T", " ")[:captured_at.index(".")]
+            self.run_updated.setText(f"{captured_by} at {captured_at}")
+        except:
+            # if no PARAMS in records, then last updated is time of CAPTURE:
+            self.run_updated.setText(self.run_captured.text())
+        try:
+            audit: tuple[str, str] = xml_audits['ANALYZE']
+            captured_by, captured_at = audit
+            captured_at = captured_at.replace(
+                "T", " ")[:captured_at.index(".")]
+            self.run_analyzed.setText(f"{captured_by} at {captured_at}")
+        except:
+            self.run_analyzed.setText("(Not Performed)")
+
+        def is_number(s: str):
+            try:
+                float(s)
+                return True
+            except ValueError:
+                return False
+
+        run_features = copy.deepcopy(self.default_features)
+        value_tags = ["protein_type", "protein_concentration",
+                      "buffer_type",
+                      "surfactant_type", "surfactant_concentration",
+                      "stabilizer_type", "stabilizer_concentration"]
+        for x, y in enumerate(value_tags):
+            try:
+                if y in xml_params.keys():
+                    if not is_number(xml_params[y]):
+                        run_features["Value"][x] = [xml_params[y]]
+                    else:
+                        run_features["Value"][x] = xml_params[y]
+            except Exception as e:
+                print(e)
+        self.feature_table.setData(run_features)
+
+        # Import most recent analysis
+        in_shear_rate = []
+        in_viscosity = []
+        in_temperature = []
+        try:
+            base_run_name: str = os.path.basename(self.run_file_run)
+            base_run_name = base_run_name[:base_run_name.rfind("_")]
+            csv_file = os.path.join(os.path.dirname(
+                self.run_file_analyze), f"{base_run_name}_analyze_out.csv")
+            zip_filename = os.path.splitext(
+                os.path.basename(self.run_file_analyze))[0]
+            with SecureOpen(csv_file, "r", zip_filename, insecure=True) as f:
+                csv_headers = next(f)
+                csv_cols = (0, 2, 4)
+                data = np.loadtxt(
+                    f.readlines(), delimiter=",", skiprows=0, usecols=csv_cols
+                )
+            in_shear_rate = data[:, 0]
+            in_viscosity = data[:, 1]
+            in_temperature = data[:, 2]
+        except Exception as e:
+            print(e)
+        pass_to_models = {"shear_rate": in_shear_rate,
+                          "viscosity": in_viscosity}
+
+        self.run_figure.clear()
+        self.run_figure_valid = False
+        ax = self.run_figure.add_subplot(111)
+        ax.set_title(f"Shear-rate vs. Viscosity: {self.run_name.text()}")
+        ax.set_xlabel("Shear-rate (1/s)")
+        ax.set_ylabel("Viscosity (cP)")
+        if len(in_viscosity) > 0:
+            lower_limit = np.amin(in_viscosity) / 1.5
+            power = 1
+            while power > -5:
+                if lower_limit > 10**power:
+                    lower_limit = 10**power
+                    break
+                power -= 1
+            upper_limit = np.amax(in_viscosity) * 1.5
+            power = 0
+            while power < 5:
+                if upper_limit < 10**power:
+                    upper_limit = 10**power
+                    break
+                power += 1
+            if lower_limit >= upper_limit:
+                print(
+                    "Limits were auto-calculated but are in an invalid range! Using ylim [0, 1000]."
+                )
+                ax.set_ylim([0, 1000])
+            elif np.isfinite(lower_limit) and np.isfinite(upper_limit):
+                print(
+                    f"Auto-calculated y-range limits for Figure 4 are: [{lower_limit}, {upper_limit}]"
+                )
+                ax.set_ylim([lower_limit, upper_limit])
+            else:
+                print(
+                    "Limits were auto-calculated but were not finite values! Using ylim [0, 1000]."
+                )
+                ax.set_ylim([0, 1000])
+            ax.plot(data[:, 0], data[:, 1], "bd")
+            self.run_figure_valid = True
+        else:
+            ax.text(0.5, 0.5, "Invalid Results",
+                    transform=ax.transAxes,
+                    ha='center', va='center',
+                    bbox=dict(facecolor='yellow', edgecolor='black'))
+        ax.set_xscale("log")
+        ax.set_yscale("log")
+        self.run_canvas.draw()
+
+        avg_temp = np.average(data[:, 2])
+        if np.isnan(avg_temp):
+            self.run_temperature.setText("(Unknown)")
+        else:
+            self.run_temperature.setText(f"{avg_temp:2.2f}C")
+
+
+class FrameStep2(QtWidgets.QDialog):
+    def __init__(self, parent=None, step=2):
+        super().__init__(parent)
+        self.setWindowTitle("Learn")
+
+        # Main layout
+        main_layout = QtWidgets.QVBoxLayout(self)
+        splitter = QtWidgets.QSplitter(QtCore.Qt.Vertical)
+        main_layout.addWidget(splitter)
+
+        progress_widget = QtWidgets.QWidget()
+        progress_layout = QtWidgets.QVBoxLayout(progress_widget)
+
+        self.progress_bar = QtWidgets.QProgressBar()
+        self.progress_buttons = QtWidgets.QWidget()
+        self.progress_btn_layout = QtWidgets.QHBoxLayout(self.progress_buttons)
+        self.progress_btn_layout.setContentsMargins(0, 0, 0, 0)
+        self.btn_pause = QtWidgets.QPushButton("Pause")
+        self.btn_resume = QtWidgets.QPushButton("Resume")
+        self.btn_resume.clicked.connect(
+            lambda: self.progress_bar.setValue(self.progress_bar.value()+1))
+        self.btn_cancel = QtWidgets.QPushButton("Cancel")
+        self.btn_cancel.clicked.connect(
+            lambda: self.progress_bar.setValue(0))
+        self.progress_btn_layout.addWidget(self.btn_pause)
+        self.progress_btn_layout.addWidget(self.btn_resume)
+        self.progress_btn_layout.addWidget(self.btn_cancel)
+        self.progress_label = QtWidgets.QLabel()
+        self.progress_bar.valueChanged.connect(
+            lambda v: self.progress_label.setText(f"{v}% - Learning"))
+        self.progress_bar.setRange(0, 100)
+        self.progress_bar.setValue(50)
+        self.progress_bar.setTextVisible(False)
+        self.progress_label.setAlignment(QtCore.Qt.AlignmentFlag.AlignCenter)
+        progress_layout.addWidget(self.progress_bar)
+        progress_layout.addWidget(self.progress_buttons)
+        progress_layout.addWidget(self.progress_label)
+        splitter.addWidget(progress_widget)
+
+        figure = QtWidgets.QLabel("[Figure here]")
+        figure.setAlignment(QtCore.Qt.AlignmentFlag.AlignCenter)
+        splitter.addWidget(figure)
+        splitter.setSizes([1, 1000])
+
+
+class Color:
+    black = QtGui.QColor(0, 0, 0)
+    light_red = QtGui.QColor(255, 127, 127)
+    light_yellow = QtGui.QColor(255, 255, 127)
+    white = QtGui.QColor(255, 255, 255)
+
+
+class TableView(QtWidgets.QTableWidget):
+
+    def __init__(self, data, *args):
+        QtWidgets.QTableWidget.__init__(self, *args)
+        self.itemChanged.connect(self._on_item_changed)
+        self.setData(data)
+        self.resizeColumnsToContents()
+        self.resizeRowsToContents()
+
+    def setData(self, data: dict[str, str]) -> None:
+        self.data = data
+        self.clear()
+        horHeaders = []
+        for n, key in enumerate(self.data.keys()):
+            horHeaders.append(key)
+            for m, item in enumerate(self.data[key]):
+                if isinstance(item, list):
+                    newitem = QtWidgets.QComboBox()
+                    newitem.addItem("none")
+                    newitem.addItems(item)
+                    newitem.addItem("add new...")
+                    if len(item) > 1:
+                        self.data["Units"][m] = "\u2190"
+                        newitem.currentIndexChanged.connect(
+                            lambda idx, row=m: self._row_combo_set(row))
+                    else:
+                        self.data["Units"][m] = ""  # clear flag
+                else:
+                    newitem = QtWidgets.QTableWidgetItem(str(item))
+                # disable 1st and last column items (non-editable)
+                if n == 0 or n == 2:
+                    if n == 0:  # bold 1st column items (headers)
+                        font = newitem.font()
+                        font.setBold(True)
+                        newitem.setFont(font)
+                    newitem.setFlags(newitem.flags() &
+                                     ~QtCore.Qt.ItemFlag.ItemIsEditable)
+                if isinstance(newitem, QtWidgets.QWidget):
+                    self.setCellWidget(m, n, newitem)
+                else:
+                    self.setItem(m, n, newitem)
+        self.setHorizontalHeaderLabels(horHeaders)
+        header = self.horizontalHeader()
+        header.setSectionResizeMode(
+            QtWidgets.QHeaderView.ResizeToContents)
+        header.setStretchLastSection(False)
+
+    def allSet(self) -> bool:
+        for n, key in enumerate(self.data.keys()):
+            for m, _ in enumerate(self.data[key]):
+                item = self.item(m, n)
+                if item is None:
+                    continue  # QComboBox will return a None item
+                if item.background().color().name() in [Color.light_yellow.name(), Color.light_red.name()]:
+                    return False
+        return True
+
+    def _row_combo_set(self, idx):
+        item = self.item(idx, 2)
+        if item is not None:
+            self.blockSignals(True)  # prevent recursion
+            item.setBackground(QtGui.QBrush(Color.white))
+            self.item(idx, 2).setText("")
+            self.blockSignals(False)
+
+    def _on_item_changed(self, item: QtWidgets.QTableWidgetItem):
+        row, col, text = item.row(), item.column(), item.text()
+        print(f"Cell ({row}, {col}) changed to: {text}")
+
+        if col == 2 and text == "\u2190":
+            item.setBackground(QtGui.QBrush(Color.light_yellow))
+
+        if not (item.flags() & QtCore.Qt.ItemFlag.ItemIsEditable):
+            # print("skip, disabled")
+            return
+
+        def is_number(s: str):
+            try:
+                float(s)
+                return True
+            except ValueError:
+                return False
+
+        now_bg = item.background()
+        now_fg = item.foreground()
+        new_bg = QtGui.QBrush(now_bg.color())
+        new_fg = QtGui.QBrush(now_fg.color())
+
+        if len(text) == 0:
+            new_bg.setColor(Color.light_yellow)
+            new_fg.setColor(Color.black)
+        elif not is_number(text):
+            new_bg.setColor(Color.light_red)
+            new_fg.setColor(Color.light_yellow)
+        else:
+            new_bg.setColor(Color.white)
+            new_fg.setColor(Color.black)
+
+        self.blockSignals(True)  # prevent recursion
+        if new_bg.color().name() != now_bg.color().name():
+            item.setBackground(new_bg)
+        if new_fg.color().name() != now_fg.color().name():
+            item.setForeground(new_fg)
+        self.blockSignals(False)
+
+        self.clearSelection()  # unselect on item change
+
+
+if __name__ == '__main__':
+    _app = QtWidgets.QApplication([])
+    _win = MainWindow()
+    _win.show()
+    _app.exec()
+    _app.exit()